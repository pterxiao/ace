/* ***** BEGIN LICENSE BLOCK *****
 * Version: MPL 1.1/GPL 2.0/LGPL 2.1
 *
 * The contents of this file are subject to the Mozilla Public License Version
 * 1.1 (the "License"); you may not use this file except in compliance with
 * the License. You may obtain a copy of the License at
 * http://www.mozilla.org/MPL/
 *
 * Software distributed under the License is distributed on an "AS IS" basis,
 * WITHOUT WARRANTY OF ANY KIND, either express or implied. See the License
 * for the specific language governing rights and limitations under the
 * License.
 *
 * The Original Code is Ajax.org Code Editor (ACE).
 *
 * The Initial Developer of the Original Code is
 * Ajax.org B.V.
 * Portions created by the Initial Developer are Copyright (C) 2010
 * the Initial Developer. All Rights Reserved.
 *
 * Contributor(s):
 *      Fabian Jakobs <fabian AT ajax DOT org>
 *
 * Alternatively, the contents of this file may be used under the terms of
 * either the GNU General Public License Version 2 or later (the "GPL"), or
 * the GNU Lesser General Public License Version 2.1 or later (the "LGPL"),
 * in which case the provisions of the GPL or the LGPL are applicable instead
 * of those above. If you wish to allow use of your version of this file only
 * under the terms of either the GPL or the LGPL, and not to allow others to
 * use your version of this file under the terms of the MPL, indicate your
 * decision by deleting the provisions above and replace them with the notice
 * and other provisions required by the GPL or the LGPL. If you do not delete
 * the provisions above, a recipient may use your version of this file under
 * the terms of any one of the MPL, the GPL or the LGPL.
 *
 * ***** END LICENSE BLOCK ***** */

define('ace/theme/mono_industrial', ['require', 'exports', 'module' , 'ace/lib/dom'], function(require, exports, module) {

exports.isDark = true;
exports.cssClass = "ace-mono-industrial";
exports.cssText = "\
.ace-mono-industrial .ace_editor {\
  border: 2px solid rgb(159, 159, 159);\
}\
\
.ace-mono-industrial .ace_editor.ace_focus {\
  border: 2px solid #327fbd;\
}\
\
.ace-mono-industrial .ace_gutter {\
  background: #e8e8e8;\
  color: #333;\
}\
\
.ace-mono-industrial .ace_print_margin {\
  width: 1px;\
  background: #e8e8e8;\
}\
\
.ace-mono-industrial .ace_scroller {\
  background-color: #222C28;\
}\
\
.ace-mono-industrial .ace_text-layer {\
  cursor: text;\
  color: #FFFFFF;\
}\
\
.ace-mono-industrial .ace_cursor {\
  border-left: 1px solid #FFFFFF;\
}\
\
.ace-mono-industrial .ace_cursor.ace_overwrite {\
  border-left: 0px;\
  border-bottom: 1px solid #FFFFFF;\
}\
\
.ace-mono-industrial .ace_marker-layer .ace_selection {\
  background: rgba(145, 153, 148, 0.40);\
}\
\
.ace-mono-industrial .ace_marker-layer .ace_step {\
  background: rgb(198, 219, 174);\
}\
\
.ace-mono-industrial .ace_marker-layer .ace_bracket {\
  margin: -1px 0 0 -1px;\
  border: 1px solid rgba(102, 108, 104, 0.50);\
}\
\
.ace-mono-industrial .ace_marker-layer .ace_active_line {\
  background: rgba(12, 13, 12, 0.25);\
}\
\
.ace-mono-industrial .ace_marker-layer .ace_selected_word {\
  border: 1px solid rgba(145, 153, 148, 0.40);\
}\
\
.ace-mono-industrial .ace_invisible {\
  color: rgba(102, 108, 104, 0.50);\
}\
\
.ace-mono-industrial .ace_keyword, .ace-mono-industrial .ace_meta {\
  color:#A39E64;\
}\
\
.ace-mono-industrial .ace_keyword.ace_operator {\
  color:#A8B3AB;\
}\
\
.ace-mono-industrial .ace_constant, .ace-mono-industrial .ace_constant.ace_other {\
<<<<<<< HEAD
=======
  color:#E98800;\
}\
\
.ace-mono-industrial .ace_constant.ace_character,  {\
  color:#E98800;\
}\
\
.ace-mono-industrial .ace_constant.ace_character.ace_escape,  {\
>>>>>>> ce891c2c
  color:#E98800;\
}\
\
.ace-mono-industrial .ace_constant.ace_numeric {\
  color:#E98800;\
}\
\
.ace-mono-industrial .ace_invalid {\
  color:#FFFFFF;\
background-color:rgba(153, 0, 0, 0.68);\
}\
\
.ace-mono-industrial .ace_support.ace_constant {\
  color:#C87500;\
}\
\
.ace-mono-industrial .ace_fold {\
    background-color: #A8B3AB;\
    border-color: #FFFFFF;\
}\
\
.ace-mono-industrial .ace_support.ace_function {\
  color:#588E60;\
}\
\
.ace-mono-industrial .ace_storage {\
  color:#C23B00;\
}\
\
.ace-mono-industrial .ace_variable {\
  color:#A8B3AB;\
}\
\
.ace-mono-industrial .ace_variable.ace_parameter {\
  color:#648BD2;\
}\
\
.ace-mono-industrial .ace_comment {\
  color:#666C68;\
background-color:#151C19;\
}\
\
.ace-mono-industrial .ace_variable.ace_language {\
  color:#648BD2;\
}\
\
.ace-mono-industrial .ace_entity.ace_other.ace_attribute-name {\
  color:#909993;\
}\
\
.ace-mono-industrial .ace_entity.ace_name {\
  color:#5778B6;\
}\
\
.ace-mono-industrial .ace_entity.ace_name.ace_function {\
  color:#A8B3AB;\
}\
\
.ace-mono-industrial .ace_markup.ace_underline {\
    text-decoration:underline;\
}";

    var dom = require("../lib/dom");
    dom.importCssString(exports.cssText, exports.cssClass);
});<|MERGE_RESOLUTION|>--- conflicted
+++ resolved
@@ -110,8 +110,6 @@
 }\
 \
 .ace-mono-industrial .ace_constant, .ace-mono-industrial .ace_constant.ace_other {\
-<<<<<<< HEAD
-=======
   color:#E98800;\
 }\
 \
@@ -120,7 +118,6 @@
 }\
 \
 .ace-mono-industrial .ace_constant.ace_character.ace_escape,  {\
->>>>>>> ce891c2c
   color:#E98800;\
 }\
 \
