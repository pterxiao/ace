/* ***** BEGIN LICENSE BLOCK *****
 * Version: MPL 1.1/GPL 2.0/LGPL 2.1
 *
 * The contents of this file are subject to the Mozilla Public License Version
 * 1.1 (the "License"); you may not use this file except in compliance with
 * the License. You may obtain a copy of the License at
 * http://www.mozilla.org/MPL/
 *
 * Software distributed under the License is distributed on an "AS IS" basis,
 * WITHOUT WARRANTY OF ANY KIND, either express or implied. See the License
 * for the specific language governing rights and limitations under the
 * License.
 *
 * The Original Code is Ajax.org Code Editor (ACE).
 *
 * The Initial Developer of the Original Code is
 * Ajax.org B.V.
 * Portions created by the Initial Developer are Copyright (C) 2010
 * the Initial Developer. All Rights Reserved.
 *
 * Contributor(s):
 *      Fabian Jakobs <fabian AT ajax DOT org>
 *
 * Alternatively, the contents of this file may be used under the terms of
 * either the GNU General Public License Version 2 or later (the "GPL"), or
 * the GNU Lesser General Public License Version 2.1 or later (the "LGPL"),
 * in which case the provisions of the GPL or the LGPL are applicable instead
 * of those above. If you wish to allow use of your version of this file only
 * under the terms of either the GPL or the LGPL, and not to allow others to
 * use your version of this file under the terms of the MPL, indicate your
 * decision by deleting the provisions above and replace them with the notice
 * and other provisions required by the GPL or the LGPL. If you do not delete
 * the provisions above, a recipient may use your version of this file under
 * the terms of any one of the MPL, the GPL or the LGPL.
 *
 * ***** END LICENSE BLOCK ***** */

define('ace/theme/pastel_on_dark', ['require', 'exports', 'module' , 'ace/lib/dom'], function(require, exports, module) {

exports.isDark = true;
exports.cssClass = "ace-pastel-on-dark";
exports.cssText = "\
.ace-pastel-on-dark .ace_editor {\
  border: 2px solid rgb(159, 159, 159);\
}\
\
.ace-pastel-on-dark .ace_editor.ace_focus {\
  border: 2px solid #327fbd;\
}\
\
.ace-pastel-on-dark .ace_gutter {\
  background: #e8e8e8;\
  color: #333;\
}\
\
.ace-pastel-on-dark .ace_print_margin {\
  width: 1px;\
  background: #e8e8e8;\
}\
\
.ace-pastel-on-dark .ace_scroller {\
  background-color: #2C2828;\
}\
\
.ace-pastel-on-dark .ace_text-layer {\
  cursor: text;\
  color: #8F938F;\
}\
\
.ace-pastel-on-dark .ace_cursor {\
  border-left: 1px solid #A7A7A7;\
}\
\
.ace-pastel-on-dark .ace_cursor.ace_overwrite {\
  border-left: 0px;\
  border-bottom: 1px solid #A7A7A7;\
}\
\
.ace-pastel-on-dark .ace_marker-layer .ace_selection {\
  background: rgba(221, 240, 255, 0.20);\
}\
\
.ace-pastel-on-dark .ace_marker-layer .ace_step {\
  background: rgb(198, 219, 174);\
}\
\
.ace-pastel-on-dark .ace_marker-layer .ace_bracket {\
  margin: -1px 0 0 -1px;\
  border: 1px solid rgba(255, 255, 255, 0.25);\
}\
\
.ace-pastel-on-dark .ace_marker-layer .ace_active_line {\
  background: rgba(255, 255, 255, 0.031);\
}\
\
.ace-pastel-on-dark .ace_marker-layer .ace_selected_word {\
  border: 1px solid rgba(221, 240, 255, 0.20);\
}\
\
.ace-pastel-on-dark .ace_invisible {\
  color: rgba(255, 255, 255, 0.25);\
}\
\
.ace-pastel-on-dark .ace_keyword, .ace-pastel-on-dark .ace_meta {\
  color:#757aD8;\
}\
\
.ace-pastel-on-dark .ace_keyword.ace_operator {\
  color:#797878;\
}\
\
.ace-pastel-on-dark .ace_constant, .ace-pastel-on-dark .ace_constant.ace_other {\
<<<<<<< HEAD
=======
  color:#4FB7C5;\
}\
\
.ace-pastel-on-dark .ace_constant.ace_character,  {\
  color:#4FB7C5;\
}\
\
.ace-pastel-on-dark .ace_constant.ace_character.ace_escape,  {\
>>>>>>> ce891c2c
  color:#4FB7C5;\
}\
\
.ace-pastel-on-dark .ace_constant.ace_language {\
  color:#DE8E30;\
}\
\
.ace-pastel-on-dark .ace_constant.ace_numeric {\
  color:#CCCCCC;\
}\
\
.ace-pastel-on-dark .ace_invalid {\
  color:#F8F8F8;\
background-color:rgba(86, 45, 86, 0.75);\
}\
\
.ace-pastel-on-dark .ace_invalid.ace_illegal {\
  color:#F8F8F8;\
background-color:rgba(86, 45, 86, 0.75);\
}\
\
.ace-pastel-on-dark .ace_invalid.ace_deprecated {\
  text-decoration:underline;\
font-style:italic;\
color:#D2A8A1;\
}\
\
.ace-pastel-on-dark .ace_fold {\
    background-color: #757aD8;\
    border-color: #8F938F;\
}\
\
.ace-pastel-on-dark .ace_support.ace_function {\
  color:#AEB2F8;\
}\
\
.ace-pastel-on-dark .ace_string {\
  color:#66A968;\
}\
\
.ace-pastel-on-dark .ace_string.ace_regexp {\
  color:#E9C062;\
}\
\
.ace-pastel-on-dark .ace_comment {\
  color:#A6C6FF;\
}\
\
.ace-pastel-on-dark .ace_variable {\
  color:#BEBF55;\
}\
\
.ace-pastel-on-dark .ace_variable.ace_language {\
  color:#C1C144;\
}\
\
.ace-pastel-on-dark .ace_xml_pe {\
  color:#494949;\
}\
\
.ace-pastel-on-dark .ace_markup.ace_underline {\
    text-decoration:underline;\
}";

    var dom = require("../lib/dom");
    dom.importCssString(exports.cssText, exports.cssClass);
});<|MERGE_RESOLUTION|>--- conflicted
+++ resolved
@@ -110,8 +110,6 @@
 }\
 \
 .ace-pastel-on-dark .ace_constant, .ace-pastel-on-dark .ace_constant.ace_other {\
-<<<<<<< HEAD
-=======
   color:#4FB7C5;\
 }\
 \
@@ -120,7 +118,6 @@
 }\
 \
 .ace-pastel-on-dark .ace_constant.ace_character.ace_escape,  {\
->>>>>>> ce891c2c
   color:#4FB7C5;\
 }\
 \
