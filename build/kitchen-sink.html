--- conflicted
+++ resolved
@@ -11,11 +11,7 @@
 
     Ace
       version 0.2.0
-<<<<<<< HEAD
-      commit  2a30f0f50ff8c0dfde21759113b57e113bc84d90
-=======
       commit  8584581a329ae949529d42717daf5a65ab401d3a
->>>>>>> 3645c88c
 
 
     -->
