--- conflicted
+++ resolved
@@ -10,16 +10,9 @@
     <!--
 
     Ace
-<<<<<<< HEAD
       version 
       commit  
-    
-=======
-      version 0.2.0
-      commit  9fc464e78110d6aa80d9f39bd868ca23bc136e57
-
-
->>>>>>> ce891c2c
+
     -->
 </head>
 <body>
