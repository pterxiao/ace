<!DOCTYPE html PUBLIC "-//W3C//DTD HTML 4.01//EN"
   "http://www.w3.org/TR/html4/strict.dtd">

<html lang="en">
<head>
    <meta http-equiv="Content-Type" content="text/html; charset=utf-8">
    <title>Ace Kitchen Sink</title>
    <meta name="author" content="Fabian Jakobs">
    <link rel="stylesheet" href="demo/kitchen-sink/styles.css" type="text/css" media="screen" charset="utf-8">
    <!--

    Ace
<<<<<<< HEAD
      version 
      commit  
=======
      version 0.2.0
      commit  461baf4e583262d49fb5cef2a811415d8f55ef93

>>>>>>> a831eef3

    -->
</head>
<body>
  <img id="logo" src="demo/kitchen-sink/logo.png">
  <table id="controls">
    <tr>
      <td>
        <label for="doc">Document</label>
      </td><td>
        <select id="doc" size="1">
        </select>
      </td>
    </tr>
    <tr>
      <td >
        <label for="mode">Mode</label>
      </td><td>
        <select id="mode" size="1">
        </select>
      </td>
    </tr>
    <tr>
      <td>
        <label for="split">Split</label>
      </td><td>
        <select id="split" size="1">
          <option value="none">None</option>
          <option value="below">Below</option>
          <option value="beside">Beside</option>
        </select>
      </td>
    </tr>
    <tr>
      <td >
        <label for="theme">Theme</label>
      </td><td>
        <select id="theme" size="1">
          <option value="ace/theme/chrome">Chrome</option>
          <option value="ace/theme/clouds">Clouds</option>
          <option value="ace/theme/clouds_midnight">Clouds Midnight</option>
          <option value="ace/theme/cobalt">Cobalt</option>
          <option value="ace/theme/crimson_editor">Crimson Editor</option>
          <option value="ace/theme/dawn">Dawn</option>
          <option value="ace/theme/dreamweaver">Dreamweaver</option>
          <option value="ace/theme/eclipse">Eclipse</option>
          <option value="ace/theme/idle_fingers">idleFingers</option>
          <option value="ace/theme/kr_theme">krTheme</option>
          <option value="ace/theme/merbivore">Merbivore</option>
          <option value="ace/theme/merbivore_soft">Merbivore Soft</option>
          <option value="ace/theme/mono_industrial">Mono Industrial</option>
          <option value="ace/theme/monokai">Monokai</option>
          <option value="ace/theme/pastel_on_dark">Pastel on dark</option>
          <option value="ace/theme/solarized_dark">Solarized Dark</option>
          <option value="ace/theme/solarized_light">Solarized Light</option>
          <option value="ace/theme/textmate" selected="selected">TextMate</option>
          <option value="ace/theme/twilight">Twilight</option>
          <option value="ace/theme/tomorrow">Tomorrow</option>
          <option value="ace/theme/tomorrow_night">Tomorrow Night</option>
          <option value="ace/theme/tomorrow_night_blue">Tomorrow Night Blue</option>
          <option value="ace/theme/tomorrow_night_bright">Tomorrow Night Bright</option>
          <option value="ace/theme/tomorrow_night_eighties">Tomorrow Night 80s</option>
          <option value="ace/theme/vibrant_ink">Vibrant Ink</option>
        </select>
      </td>
    </tr>
    <tr>
      <td>
        <label for="fontsize">Font Size</label>
      </td><td>
        <select id="fontsize" size="1">
          <option value="10px">10px</option>
          <option value="11px">11px</option>
          <option value="12px" selected="selected">12px</option>
          <option value="14px">14px</option>
          <option value="16px">16px</option>
          <option value="20px">20px</option>
          <option value="24px">24px</option>
        </select>
      </td>
    </tr>
    <tr>
      <td>
        <label for="folding">Code Folding</label>
      </td><td>
        <select id="folding" size="1">
          <option value="manual">manual</option>
          <option value="markbegin" selected="selected">mark begin</option>
          <option value="markbeginend">mark begin and end</option>
        </select>
      </td>
    </tr>
    <tr>
      <td>
        <label for="select_style">Full Line Selection</label>
      </td><td>
        <input type="checkbox" name="select_style" id="select_style" checked>
      </td>
    </tr>
    <tr>
      <td>
        <label for="highlight_active">Highlight Active Line</label>
      </td><td>
        <input type="checkbox" name="highlight_active" id="highlight_active" checked>
      </td>
    </tr>
    <tr>
      <td >
        <label for="show_hidden">Show Invisibles</label>
      </td><td>
        <input type="checkbox" name="show_hidden" id="show_hidden" checked>
      </td>
    </tr>
    <tr>
      <td >
        <label for="show_hscroll">Persistent HScroll</label>
      </td><td>
        <input type="checkbox" name="show_hscroll" id="show_hscroll">
      </td>
    </tr>
    <tr>
      <td >
        <label for="animate_scroll">Animate scrolling</label>
      </td><td>
        <input type="checkbox" name="animate_scroll" id="animate_scroll">
      </td>
    </tr>
    <tr>
      <td >
        <label for="keybinding">Key Binding</label>
      </td><td>
        <select id="keybinding" size="1">
          <option value="ace">Ace</option>
          <option value="vim">Vim</option>
          <option value="emacs">Emacs</option>
          <option value="custom">Custom</option>
        </select>
      </td>
    </tr>
    <tr>
      <td >
        <label for="soft_wrap">Soft Wrap</label>
      </td><td>
        <select id="soft_wrap" size="1">
          <option value="off">Off</option>
          <option value="40">40 Chars</option>
          <option value="80">80 Chars</option>
          <option value="free">Free</option>
        </select>
      </td>
    </tr>
    <tr>
      <td >
        <label for="show_gutter">Show Gutter</label>
      </td><td>
        <input type="checkbox" id="show_gutter" checked>
      </td>
    </tr>
    <tr>
      <td >
        <label for="show_print_margin">Show Print Margin</label>
      </td><td>
        <input type="checkbox" id="show_print_margin" checked>
      </td>
    </tr>
    <tr>
      <td >
        <label for="soft_tab">Use Soft Tab</label>
      </td><td>
        <input type="checkbox" id="soft_tab" checked>
      </td>
    </tr>
    <tr>
      <td >
        <label for="highlight_selected_word">Highlight selected word</label>
      </td>
      <td>
        <input type="checkbox" id="highlight_selected_word" checked>
      </td>
    </tr>
    <tr>
      <td >
        <label for="enable_behaviours">Enable Behaviours</label>
      </td>
      <td>
        <input type="checkbox" id="enable_behaviours">
      </td>
    </tr>
    <tr>
      <td >
        <label for="fade_fold_widgets">Fade Fold Widgets</label>
      </td>
      <td>
        <input type="checkbox" id="fade_fold_widgets" checked>
      </td>
    </tr>
    </table>

    <div id="editor">
    </div>

<!-- 
  <script type="text/javascript">
      var require = {
          baseUrl: window.location.protocol + "//" + window.location.host + window.location.pathname.split("/").slice(0, -1).join("/"),
          paths: {
              ace: "lib/ace"
          }
      };
  </script>
  <script src="demo/kitchen-sink/require.js" data-main="demo/kitchen-sink/demo" type="text/javascript"></script>

 -->


  <script src="demo/kitchen-sink/kitchen-sink-uncompressed.js" data-ace-suffix="-uncompressed.js" data-ace-base="demo/kitchen-sink" type="text/javascript" charset="utf-8"></script>
  <script type="text/javascript" charset="utf-8">
    require("kitchen-sink/demo");
  </script>
<!--

</body>
</html><|MERGE_RESOLUTION|>--- conflicted
+++ resolved
@@ -10,14 +10,8 @@
     <!--
 
     Ace
-<<<<<<< HEAD
       version 
       commit  
-=======
-      version 0.2.0
-      commit  461baf4e583262d49fb5cef2a811415d8f55ef93
-
->>>>>>> a831eef3
 
     -->
 </head>
