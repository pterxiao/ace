--- conflicted
+++ resolved
@@ -11,11 +11,7 @@
     
     Ace
       version 0.2.0
-<<<<<<< HEAD
-      commit  d6a1779f4b00794b0dc56917371e25492083e6d7
-=======
-      commit  030a1d079ac69df3b61c29d4941d3adf3db87f97
->>>>>>> 2208ccdd
+      commit  d3f147cc7206d1ada554b7c290ac4619b1a8359e
 
     
     -->
