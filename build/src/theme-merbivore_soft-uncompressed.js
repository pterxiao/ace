--- conflicted
+++ resolved
@@ -106,8 +106,6 @@
 }\
 \
 .ace-merbivore-soft .ace_constant, .ace-merbivore-soft .ace_constant.ace_other {\
-<<<<<<< HEAD
-=======
   color:#68C1D8;\
 }\
 \
@@ -116,7 +114,6 @@
 }\
 \
 .ace-merbivore-soft .ace_constant.ace_character.ace_escape,  {\
->>>>>>> ce891c2c
   color:#68C1D8;\
 }\
 \
