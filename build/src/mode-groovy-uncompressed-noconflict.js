ace.define('ace/mode/groovy', ['require', 'exports', 'module' , 'ace/lib/oop', 'ace/mode/javascript', 'ace/tokenizer', 'ace/mode/groovy_highlight_rules'], function(require, exports, module) {
"use strict";

var oop = require("../lib/oop");
var JavaScriptMode = require("./javascript").Mode;
var Tokenizer = require("../tokenizer").Tokenizer;
var GroovyHighlightRules = require("./groovy_highlight_rules").GroovyHighlightRules;

var Mode = function() {
    JavaScriptMode.call(this);
    this.$tokenizer = new Tokenizer(new GroovyHighlightRules().getRules());
};
oop.inherits(Mode, JavaScriptMode);

(function() {

    this.createWorker = function(session) {
        return null;
    };

}).call(Mode.prototype);

exports.Mode = Mode;
});
/* ***** BEGIN LICENSE BLOCK *****
 * Version: MPL 1.1/GPL 2.0/LGPL 2.1
 *
 * The contents of this file are subject to the Mozilla Public License Version
 * 1.1 (the "License"); you may not use this file except in compliance with
 * the License. You may obtain a copy of the License at
 * http://www.mozilla.org/MPL/
 *
 * Software distributed under the License is distributed on an "AS IS" basis,
 * WITHOUT WARRANTY OF ANY KIND, either express or implied. See the License
 * for the specific language governing rights and limitations under the
 * License.
 *
 * The Original Code is Ajax.org Code Editor (ACE).
 *
 * The Initial Developer of the Original Code is
 * Ajax.org B.V.
 * Portions created by the Initial Developer are Copyright (C) 2010
 * the Initial Developer. All Rights Reserved.
 *
 * Contributor(s):
 *      Fabian Jakobs <fabian AT ajax DOT org>
 *
 * Alternatively, the contents of this file may be used under the terms of
 * either the GNU General Public License Version 2 or later (the "GPL"), or
 * the GNU Lesser General Public License Version 2.1 or later (the "LGPL"),
 * in which case the provisions of the GPL or the LGPL are applicable instead
 * of those above. If you wish to allow use of your version of this file only
 * under the terms of either the GPL or the LGPL, and not to allow others to
 * use your version of this file under the terms of the MPL, indicate your
 * decision by deleting the provisions above and replace them with the notice
 * and other provisions required by the GPL or the LGPL. If you do not delete
 * the provisions above, a recipient may use your version of this file under
 * the terms of any one of the MPL, the GPL or the LGPL.
 *
 * ***** END LICENSE BLOCK ***** */

ace.define('ace/mode/javascript', ['require', 'exports', 'module' , 'ace/lib/oop', 'ace/mode/text', 'ace/tokenizer', 'ace/mode/javascript_highlight_rules', 'ace/mode/matching_brace_outdent', 'ace/range', 'ace/worker/worker_client', 'ace/mode/behaviour/cstyle', 'ace/mode/folding/cstyle'], function(require, exports, module) {
"use strict";

var oop = require("../lib/oop");
var TextMode = require("./text").Mode;
var Tokenizer = require("../tokenizer").Tokenizer;
var JavaScriptHighlightRules = require("./javascript_highlight_rules").JavaScriptHighlightRules;
var MatchingBraceOutdent = require("./matching_brace_outdent").MatchingBraceOutdent;
var Range = require("../range").Range;
var WorkerClient = require("../worker/worker_client").WorkerClient;
var CstyleBehaviour = require("./behaviour/cstyle").CstyleBehaviour;
var CStyleFoldMode = require("./folding/cstyle").FoldMode;

var Mode = function() {
    this.$tokenizer = new Tokenizer(new JavaScriptHighlightRules().getRules());
    this.$outdent = new MatchingBraceOutdent();
    this.$behaviour = new CstyleBehaviour();
    this.foldingRules = new CStyleFoldMode();
};
oop.inherits(Mode, TextMode);

(function() {


    this.toggleCommentLines = function(state, doc, startRow, endRow) {
        var outdent = true;
        var re = /^(\s*)\/\//;

        for (var i=startRow; i<= endRow; i++) {
            if (!re.test(doc.getLine(i))) {
                outdent = false;
                break;
            }
        }

        if (outdent) {
            var deleteRange = new Range(0, 0, 0, 0);
            for (var i=startRow; i<= endRow; i++)
            {
                var line = doc.getLine(i);
                var m = line.match(re);
                deleteRange.start.row = i;
                deleteRange.end.row = i;
                deleteRange.end.column = m[0].length;
                doc.replace(deleteRange, m[1]);
            }
        }
        else {
            doc.indentRows(startRow, endRow, "//");
        }
    };

    this.getNextLineIndent = function(state, line, tab) {
        var indent = this.$getIndent(line);

        var tokenizedLine = this.$tokenizer.getLineTokens(line, state);
        var tokens = tokenizedLine.tokens;
        var endState = tokenizedLine.state;

        if (tokens.length && tokens[tokens.length-1].type == "comment") {
            return indent;
        }
        
        if (state == "start" || state == "regex_allowed") {
            var match = line.match(/^.*(?:\bcase\b.*\:|[\{\(\[])\s*$/);
            if (match) {
                indent += tab;
            }
        } else if (state == "doc-start") {
            if (endState == "start" || state == "regex_allowed") {
                return "";
            }
            var match = line.match(/^\s*(\/?)\*/);
            if (match) {
                if (match[1]) {
                    indent += " ";
                }
                indent += "* ";
            }
        }

        return indent;
    };

    this.checkOutdent = function(state, line, input) {
        return this.$outdent.checkOutdent(line, input);
    };

    this.autoOutdent = function(state, doc, row) {
        this.$outdent.autoOutdent(doc, row);
    };
    
    this.createWorker = function(session) {
        var worker = new WorkerClient(["ace"], "worker-javascript.js", "ace/mode/javascript_worker", "JavaScriptWorker");
        worker.attachToDocument(session.getDocument());
            
        worker.on("jslint", function(results) {
            var errors = [];
            for (var i=0; i<results.data.length; i++) {
                var error = results.data[i];
                if (error)
                    errors.push({
                        row: error.line-1,
                        column: error.character-1,
                        text: error.reason,
                        type: "warning",
                        lint: error
                    });
            }
            session.setAnnotations(errors);
        });
        
        worker.on("narcissus", function(e) {
            session.setAnnotations([e.data]);
        });
        
        worker.on("terminate", function() {
            session.clearAnnotations();
        });
        
        return worker;
    };

}).call(Mode.prototype);

exports.Mode = Mode;
});
/* ***** BEGIN LICENSE BLOCK *****
 * Version: MPL 1.1/GPL 2.0/LGPL 2.1
 *
 * The contents of this file are subject to the Mozilla Public License Version
 * 1.1 (the "License"); you may not use this file except in compliance with
 * the License. You may obtain a copy of the License at
 * http://www.mozilla.org/MPL/
 *
 * Software distributed under the License is distributed on an "AS IS" basis,
 * WITHOUT WARRANTY OF ANY KIND, either express or implied. See the License
 * for the specific language governing rights and limitations under the
 * License.
 *
 * The Original Code is Ajax.org Code Editor (ACE).
 *
 * The Initial Developer of the Original Code is
 * Ajax.org B.V.
 * Portions created by the Initial Developer are Copyright (C) 2010
 * the Initial Developer. All Rights Reserved.
 *
 * Contributor(s):
 *      Fabian Jakobs <fabian AT ajax DOT org>
 *      Mihai Sucan <mihai DOT sucan AT gmail DOT com>
 *
 * Alternatively, the contents of this file may be used under the terms of
 * either the GNU General Public License Version 2 or later (the "GPL"), or
 * the GNU Lesser General Public License Version 2.1 or later (the "LGPL"),
 * in which case the provisions of the GPL or the LGPL are applicable instead
 * of those above. If you wish to allow use of your version of this file only
 * under the terms of either the GPL or the LGPL, and not to allow others to
 * use your version of this file under the terms of the MPL, indicate your
 * decision by deleting the provisions above and replace them with the notice
 * and other provisions required by the GPL or the LGPL. If you do not delete
 * the provisions above, a recipient may use your version of this file under
 * the terms of any one of the MPL, the GPL or the LGPL.
 *
 * ***** END LICENSE BLOCK ***** */

ace.define('ace/mode/javascript_highlight_rules', ['require', 'exports', 'module' , 'ace/lib/oop', 'ace/lib/lang', 'ace/unicode', 'ace/mode/doc_comment_highlight_rules', 'ace/mode/text_highlight_rules'], function(require, exports, module) {
"use strict";

var oop = require("../lib/oop");
var lang = require("../lib/lang");
var unicode = require("../unicode");
var DocCommentHighlightRules = require("./doc_comment_highlight_rules").DocCommentHighlightRules;
var TextHighlightRules = require("./text_highlight_rules").TextHighlightRules;

var JavaScriptHighlightRules = function() {

    // see: https://developer.mozilla.org/en/JavaScript/Reference/Global_Objects
    var globals = lang.arrayToMap(
      // Constructors
        ("Array|Boolean|Date|Function|Iterator|Number|Object|RegExp|String|Proxy|" +
      // E4X
         "Namespace|QName|XML|XMLList|" +
         "ArrayBuffer|Float32Array|Float64Array|Int16Array|Int32Array|Int8Array|" +
         "Uint16Array|Uint32Array|Uint8Array|Uint8ClampedArray|" +
      // Errors
        "Error|EvalError|InternalError|RangeError|ReferenceError|StopIteration|" +
        "SyntaxError|TypeError|URIError|" +
      //  Non-constructor functions
        "decodeURI|decodeURIComponent|encodeURI|encodeURIComponent|eval|isFinite|" +
        "isNaN|parseFloat|parseInt|" +
      // Other
        "JSON|Math|" +
      // Pseudo
        "this|arguments|prototype|window|document"
      ).split("|")
    );

    var keywords = lang.arrayToMap(
        ("break|case|catch|continue|default|delete|do|else|finally|for|function|" +
        "if|in|instanceof|new|return|switch|throw|try|typeof|let|var|while|with|" +
        "const|yield|import|get|set").split("|")
    );

    // keywords which can be followed by regular expressions
    var kwBeforeRe = "case|do|else|finally|in|instanceof|return|throw|try|typeof|yield";

    var deprecated = lang.arrayToMap(
        ("__parent__|__count__|escape|unescape|with|__proto__").split("|")
    );

    var definitions = lang.arrayToMap(("const|let|var|function").split("|"));

    var buildinConstants = lang.arrayToMap(
        ("null|Infinity|NaN|undefined").split("|")
    );

    var futureReserved = lang.arrayToMap(
        ("class|enum|extends|super|export|implements|private|" +
        "public|interface|package|protected|static").split("|")
    );

    // TODO: Unicode escape sequences
    var identifierRe = "[" + unicode.packages.L + "\\$_]["
        + unicode.packages.L
        + unicode.packages.Mn + unicode.packages.Mc
        + unicode.packages.Nd
        + unicode.packages.Pc + "\\$_]*\\b";

    var escapedRe = "\\\\(?:x[0-9a-fA-F]{2}|" + // hex
        "u[0-9a-fA-F]{4}|" + // unicode
        "[0-2][0-7]{0,2}|" + // oct
        "3[0-6][0-7]?|" + // oct
        "37[0-7]?|" + // oct
        "[4-7][0-7]?|" + //oct
        ".)";

    // regexp must not have capturing parentheses. Use (?:) instead.
    // regexps are ordered -> the first match is used

    this.$rules = {
        "start" : [
            {
                token : "comment",
                regex : /\/\/.*$/
            },
            new DocCommentHighlightRules().getStartRule("doc-start"),
            {
                token : "comment", // multi line comment
                merge : true,
                regex : /\/\*/,
                next : "comment"
            }, {
                token : "string",
                regex : "'",
                next  : "qstring"
            }, {
                token : "string",
                regex : '"',
                next  : "qqstring"
            }, {
                token : "constant.numeric", // hex
                regex : /0[xX][0-9a-fA-F]+\b/
            }, {
                token : "constant.numeric", // float
<<<<<<< HEAD
                regex : "[+-]?\\d+(?:(?:\\.\\d*)?(?:[eE][+-]?\\d+)?)?\\b"
            }, { // match stuff like: Sound.prototype.play = function() { }
                token : ["storage.type", "punctuation.operator", "support.function", "punctuation.operator", "entity.name.function", "text", "keyword.operator", "text", "storage.type", "text", "paren.lparen", "variable.parameter", "paren.rparen"],
                regex : "(" + identifierRe + ")(\\.)(prototype)(\\.)(" + identifierRe +")(\\s*)(=)(\\s*)(function)?(\\s*)(\\()(.*?)(\\))"
            }, { // match stuff like: Sound.prototype.play = myfunc
                token : ["storage.type", "punctuation.operator", "support.function", "punctuation.operator", "entity.name.function", "text", "keyword.operator", "text"],
                regex : "(" + identifierRe + ")(\\.)(prototype)(\\.)(" + identifierRe +")(\\s*)(=)(\\s*)"
            }, { // match stuff like: Sound.play = function() {  }
                token : ["storage.type", "punctuation.operator", "entity.name.function", "text", "keyword.operator", "text", "storage.type", "text", "paren.lparen", "variable.parameter", "paren.rparen"],
                regex : "(" + identifierRe + ")(\\.)(" + identifierRe +")(\\s*)(=)(\\s*)(function)?(\\s*)(\\()(.*?)(\\))"
            }, { // match stuff like: play = function() {  }
                token : ["entity.name.function", "text", "keyword.operator", "text", "storage.type", "text", "paren.lparen", "variable.parameter", "paren.rparen"],
                regex : "(" + identifierRe +")(\\s*)(=)(\\s*)(function)?(\\s*)(\\()(.*?)(\\))"
            }, { // match regular function like: function myFunc(arg) { }
                token : ["storage.type", "text", "entity.name.function", "text", "paren.lparen", "variable.parameter", "paren.rparen"],
                regex : "(function)(\\s+)(" + identifierRe + ")(\\s*)(\\()(.*?)(\\))"
            }, { // match stuff like: foobar: function() { }
                token : ["entity.name.function", "text", "punctuation.operator", "text", "storage.type", "text", "paren.lparen", "variable.parameter", "paren.rparen"],
                regex : "(" + identifierRe + ")(\\s*)(:)(\\s*)(function)?(\\s*)(\\()(.*?)(\\))"
            }, { // Attempt to match : function() { } (this is for issues with 'foo': function() { })
                token : ["text", "text", "storage.type", "text", "paren.lparen", "variable.parameter", "paren.rparen"],
=======
                regex : /[+-]?\d+(?:(?:\.\d*)?(?:[eE][+-]?\d+)?)?\b/
            }, { // match stuff like: Sound.prototype.play = function() { }
                token : [
                    "storage.type",
                    "punctuation.operator",
                    "support.function",
                    "punctuation.operator",
                    "entity.name.function",
                    "text",
                    "keyword.operator",
                    "text",
                    "storage.type",
                    "text",
                    "paren.lparen",
                    "variable.parameter",
                    "paren.rparen"
                ],
                regex : "(" + identifierRe + ")(\\.)(prototype)(\\.)(" + identifierRe +")(\\s*)(=)(\\s*)(function)(\\s*)(\\()(.*?)(\\))"
            }, { // match stuff like: Sound.prototype.play = myfunc
                token : [
                    "storage.type",
                    "punctuation.operator",
                    "support.function",
                    "punctuation.operator",
                    "entity.name.function",
                    "text",
                    "keyword.operator",
                    "text"
                ],
                regex : "(" + identifierRe + ")(\\.)(prototype)(\\.)(" + identifierRe +")(\\s*)(=)(\\s*)"
            }, { // match stuff like: Sound.play = function() {  }
                token : [
                    "storage.type",
                    "punctuation.operator",
                    "entity.name.function",
                    "text",
                    "keyword.operator",
                    "text",
                    "storage.type",
                    "text",
                    "paren.lparen",
                    "variable.parameter",
                    "paren.rparen"
                ],
                regex : "(" + identifierRe + ")(\\.)(" + identifierRe +")(\\s*)(=)(\\s*)(function)(\\s*)(\\()(.*?)(\\))"
            }, { // match stuff like: play = function() {  }
                token : [
                    "entity.name.function",
                    "text",
                    "keyword.operator",
                    "text",
                    "storage.type",
                    "text",
                    "paren.lparen",
                    "variable.parameter",
                    "paren.rparen"
                ],
                regex : "(" + identifierRe +")(\\s*)(=)(\\s*)(function)(\\s*)(\\()(.*?)(\\))"
            }, { // match regular function like: function myFunc(arg) { }
                token : [
                    "storage.type",
                    "text",
                    "entity.name.function",
                    "text",
                    "paren.lparen",
                    "variable.parameter",
                    "paren.rparen"
                ],
                regex : "(function)(\\s+)(" + identifierRe + ")(\\s*)(\\()(.*?)(\\))"
            }, { // match stuff like: foobar: function() { }
                token : [
                    "entity.name.function",
                    "text",
                    "punctuation.operator",
                    "text",
                    "storage.type",
                    "text",
                    "paren.lparen",
                    "variable.parameter",
                    "paren.rparen"
                ],
                regex : "(" + identifierRe + ")(\\s*)(:)(\\s*)(function)(\\s*)(\\()(.*?)(\\))"
            }, { // Attempt to match : function() { } (this is for issues with 'foo': function() { })
                token : [
                    "text",
                    "text",
                    "storage.type",
                    "text",
                    "paren.lparen",
                    "variable.parameter",
                    "paren.rparen"
                ],
>>>>>>> ce891c2c
                regex : "(:)(\\s*)(function)?(\\s*)(\\()([^)]*)(\\))"
            }, {
                token : "constant.language.boolean",
                regex : /(?:true|false)\b/
            }, {
                token : "keyword",
                regex : "(?:" + kwBeforeRe + ")\\b",
                next : "regex_allowed"
            }, {
                token : ["punctuation.operator", "support.function"],
                regex : /(\.)(s(?:h(?:ift|ow(?:Mod(?:elessDialog|alDialog)|Help))|croll(?:X|By(?:Pages|Lines)?|Y|To)?|t(?:opzzzz|rike)|i(?:n|zeToContent|debar|gnText)|ort|u(?:p|b(?:str(?:ing)?)?)|pli(?:ce|t)|e(?:nd|t(?:Re(?:sizable|questHeader)|M(?:i(?:nutes|lliseconds)|onth)|Seconds|Ho(?:tKeys|urs)|Year|Cursor|Time(?:out)?|Interval|ZOptions|Date|UTC(?:M(?:i(?:nutes|lliseconds)|onth)|Seconds|Hours|Date|FullYear)|FullYear|Active)|arch)|qrt|lice|avePreferences|mall)|h(?:ome|andleEvent)|navigate|c(?:har(?:CodeAt|At)|o(?:s|n(?:cat|textual|firm)|mpile)|eil|lear(?:Timeout|Interval)?|a(?:ptureEvents|ll)|reate(?:StyleSheet|Popup|EventObject))|t(?:o(?:GMTString|S(?:tring|ource)|U(?:TCString|pperCase)|Lo(?:caleString|werCase))|est|a(?:n|int(?:Enabled)?))|i(?:s(?:NaN|Finite)|ndexOf|talics)|d(?:isableExternalCapture|ump|etachEvent)|u(?:n(?:shift|taint|escape|watch)|pdateCommands)|j(?:oin|avaEnabled)|p(?:o(?:p|w)|ush|lugins.refresh|a(?:ddings|rse(?:Int|Float)?)|r(?:int|ompt|eference))|e(?:scape|nableExternalCapture|val|lementFromPoint|x(?:p|ec(?:Script|Command)?))|valueOf|UTC|queryCommand(?:State|Indeterm|Enabled|Value)|f(?:i(?:nd|le(?:ModifiedDate|Size|CreatedDate|UpdatedDate)|xed)|o(?:nt(?:size|color)|rward)|loor|romCharCode)|watch|l(?:ink|o(?:ad|g)|astIndexOf)|a(?:sin|nchor|cos|t(?:tachEvent|ob|an(?:2)?)|pply|lert|b(?:s|ort))|r(?:ou(?:nd|teEvents)|e(?:size(?:By|To)|calc|turnValue|place|verse|l(?:oad|ease(?:Capture|Events)))|andom)|g(?:o|et(?:ResponseHeader|M(?:i(?:nutes|lliseconds)|onth)|Se(?:conds|lection)|Hours|Year|Time(?:zoneOffset)?|Da(?:y|te)|UTC(?:M(?:i(?:nutes|lliseconds)|onth)|Seconds|Hours|Da(?:y|te)|FullYear)|FullYear|A(?:ttention|llResponseHeaders)))|m(?:in|ove(?:B(?:y|elow)|To(?:Absolute)?|Above)|ergeAttributes|a(?:tch|rgins|x))|b(?:toa|ig|o(?:ld|rderWidths)|link|ack))\b(?=\()/
            }, {
                token : ["punctuation.operator", "support.function.dom"],
                regex : /(\.)(s(?:ub(?:stringData|mit)|plitText|e(?:t(?:NamedItem|Attribute(?:Node)?)|lect))|has(?:ChildNodes|Feature)|namedItem|c(?:l(?:ick|o(?:se|neNode))|reate(?:C(?:omment|DATASection|aption)|T(?:Head|extNode|Foot)|DocumentFragment|ProcessingInstruction|E(?:ntityReference|lement)|Attribute))|tabIndex|i(?:nsert(?:Row|Before|Cell|Data)|tem)|open|delete(?:Row|C(?:ell|aption)|T(?:Head|Foot)|Data)|focus|write(?:ln)?|a(?:dd|ppend(?:Child|Data))|re(?:set|place(?:Child|Data)|move(?:NamedItem|Child|Attribute(?:Node)?)?)|get(?:NamedItem|Element(?:sBy(?:Name|TagName)|ById)|Attribute(?:Node)?)|blur)\b(?=\()/
            }, {
                token : ["punctuation.operator", "support.constant"],
                regex : /(\.)(s(?:ystemLanguage|cr(?:ipts|ollbars|een(?:X|Y|Top|Left))|t(?:yle(?:Sheets)?|atus(?:Text|bar)?)|ibling(?:Below|Above)|ource|uffixes|e(?:curity(?:Policy)?|l(?:ection|f)))|h(?:istory|ost(?:name)?|as(?:h|Focus))|y|X(?:MLDocument|SLDocument)|n(?:ext|ame(?:space(?:s|URI)|Prop))|M(?:IN_VALUE|AX_VALUE)|c(?:haracterSet|o(?:n(?:structor|trollers)|okieEnabled|lorDepth|mp(?:onents|lete))|urrent|puClass|l(?:i(?:p(?:boardData)?|entInformation)|osed|asses)|alle(?:e|r)|rypto)|t(?:o(?:olbar|p)|ext(?:Transform|Indent|Decoration|Align)|ags)|SQRT(?:1_2|2)|i(?:n(?:ner(?:Height|Width)|put)|ds|gnoreCase)|zIndex|o(?:scpu|n(?:readystatechange|Line)|uter(?:Height|Width)|p(?:sProfile|ener)|ffscreenBuffering)|NEGATIVE_INFINITY|d(?:i(?:splay|alog(?:Height|Top|Width|Left|Arguments)|rectories)|e(?:scription|fault(?:Status|Ch(?:ecked|arset)|View)))|u(?:ser(?:Profile|Language|Agent)|n(?:iqueID|defined)|pdateInterval)|_content|p(?:ixelDepth|ort|ersonalbar|kcs11|l(?:ugins|atform)|a(?:thname|dding(?:Right|Bottom|Top|Left)|rent(?:Window|Layer)?|ge(?:X(?:Offset)?|Y(?:Offset)?))|r(?:o(?:to(?:col|type)|duct(?:Sub)?|mpter)|e(?:vious|fix)))|e(?:n(?:coding|abledPlugin)|x(?:ternal|pando)|mbeds)|v(?:isibility|endor(?:Sub)?|Linkcolor)|URLUnencoded|P(?:I|OSITIVE_INFINITY)|f(?:ilename|o(?:nt(?:Size|Family|Weight)|rmName)|rame(?:s|Element)|gColor)|E|whiteSpace|l(?:i(?:stStyleType|n(?:eHeight|kColor))|o(?:ca(?:tion(?:bar)?|lName)|wsrc)|e(?:ngth|ft(?:Context)?)|a(?:st(?:M(?:odified|atch)|Index|Paren)|yer(?:s|X)|nguage))|a(?:pp(?:MinorVersion|Name|Co(?:deName|re)|Version)|vail(?:Height|Top|Width|Left)|ll|r(?:ity|guments)|Linkcolor|bove)|r(?:ight(?:Context)?|e(?:sponse(?:XML|Text)|adyState))|global|x|m(?:imeTypes|ultiline|enubar|argin(?:Right|Bottom|Top|Left))|L(?:N(?:10|2)|OG(?:10E|2E))|b(?:o(?:ttom|rder(?:Width|RightWidth|BottomWidth|Style|Color|TopWidth|LeftWidth))|ufferDepth|elow|ackground(?:Color|Image)))\b/
            }, {
                token : ["storage.type", "punctuation.operator", "support.function.firebug"],
                regex : /(console)(\.)(warn|info|log|error|time|timeEnd|assert)\b/
            }, {
                token : function(value) {
                    if (globals.hasOwnProperty(value))
                        return "variable.language";
                    else if (deprecated.hasOwnProperty(value))
                        return "invalid.deprecated";
                    else if (definitions.hasOwnProperty(value))
                        return "storage.type";
                    else if (keywords.hasOwnProperty(value))
                        return "keyword";
                    else if (buildinConstants.hasOwnProperty(value))
                        return "constant.language";
                    else if (futureReserved.hasOwnProperty(value))
                        return "invalid.illegal";
                    else if (value == "debugger")
                        return "invalid.deprecated";
                    else
                        return "identifier";
                },
                regex : identifierRe
            }, {
                token : "keyword.operator",
                regex : /!|\$|%|&|\*|\-\-|\-|\+\+|\+|~|===|==|=|!=|!==|<=|>=|<<=|>>=|>>>=|<>|<|>|!|&&|\|\||\?\:|\*=|%=|\+=|\-=|&=|\^=|\b(?:in|instanceof|new|delete|typeof|void)/,
                next  : "regex_allowed"
            }, {
                token : "punctuation.operator",
                regex : /\?|\:|\,|\;|\./,
                next  : "regex_allowed"
            }, {
                token : "paren.lparen",
                regex : /[\[({]/,
                next  : "regex_allowed"
            }, {
                token : "paren.rparen",
                regex : /[\])}]/
            }, {
                token : "keyword.operator",
                regex : /\/=?/,
                next  : "regex_allowed"
            }, {
                token: "comment",
                regex: /^#!.*$/
            }, {
                token : "text",
                regex : /\s+/
            }
        ],
        // regular expressions are only allowed after certain tokens. This
        // makes sure we don't mix up regexps with the divison operator
        "regex_allowed": [
            {
                token : "comment", // multi line comment
                merge : true,
                regex : "\\/\\*",
                next : "comment_regex_allowed"
            }, {
                token : "comment",
                regex : "\\/\\/.*$"
            }, {
                token: "string.regexp",
                regex: "\\/",
                next: "regex",
                merge: true
            }, {
                token : "text",
                regex : "\\s+"
            }, {
                // immediately return to the start mode without matching
                // anything
                token: "empty",
                regex: "",
                next: "start"
            }
        ],
        "regex": [
            {
                token: "regexp.keyword.operator",
                regex: "\\\\(?:u[\\da-fA-F]{4}|x[\\da-fA-F]{2}|.)",
                next: "regex"
            }, {
				// flag
                token: "string.regexp",
                regex: "/\\w*",
                next: "start",
                merge: true
            }, {
                token: "string.regexp",
                regex: "[^\\\\/\\[]+",
                next: "regex",
                merge: true
            }, {
                token: "string.regexp.charachterclass",
                regex: "\\[",
                next: "regex_character_class",
                merge: true
            }, {
                token: "empty",
                regex: "",
                next: "start"
            }
        ],
        "regex_character_class": [
            {
                token: "regexp.keyword.operator",
                regex: "\\\\(?:u[\\da-fA-F]{4}|x[\\da-fA-F]{2}|.)",
                next: "regex_character_class"
            }, {
                token: "string.regexp.charachterclass",
                regex: "]",
                next: "regex",
                merge: true
            }, {
                token: "string.regexp.charachterclass",
                regex: "[^\\\\\\]]+",
                next: "regex_character_class",
                merge: true
            }, {
                token: "empty",
                regex: "",
                next: "start"
            }
        ],
        "comment_regex_allowed" : [
            {
                token : "comment", // closing comment
                regex : ".*?\\*\\/",
                merge : true,
                next : "regex_allowed"
            }, {
                token : "comment", // comment spanning whole line
                merge : true,
                regex : ".+"
            }
        ],
        "comment" : [
            {
                token : "comment", // closing comment
                regex : ".*?\\*\\/",
                merge : true,
                next : "start"
            }, {
                token : "comment", // comment spanning whole line
                merge : true,
                regex : ".+"
            }
        ],
        "qqstring" : [
            {
                token : "constant.language.escape",
                regex : escapedRe
            }, {
                token : "string",
                regex : '[^"\\\\]+'
            }, {
                token : "string",
                regex : '"',
                next  : "start"
            }
        ],
        "qstring" : [
            {
                token : "constant.language.escape",
                regex : escapedRe
            }, {
                token : "string",
                regex : "[^'\\\\]+"
            }, {
                token : "string",
                regex : "'",
                next  : "start"
            }
        ]
    };

    this.embedRules(DocCommentHighlightRules, "doc-",
        [ new DocCommentHighlightRules().getEndRule("start") ]);
};

oop.inherits(JavaScriptHighlightRules, TextHighlightRules);

exports.JavaScriptHighlightRules = JavaScriptHighlightRules;
});
/* ***** BEGIN LICENSE BLOCK *****
 * Version: MPL 1.1/GPL 2.0/LGPL 2.1
 *
 * The contents of this file are subject to the Mozilla Public License Version
 * 1.1 (the "License"); you may not use this file except in compliance with
 * the License. You may obtain a copy of the License at
 * http://www.mozilla.org/MPL/
 *
 * Software distributed under the License is distributed on an "AS IS" basis,
 * WITHOUT WARRANTY OF ANY KIND, either express or implied. See the License
 * for the specific language governing rights and limitations under the
 * License.
 *
 * The Original Code is Ajax.org Code Editor (ACE).
 *
 * The Initial Developer of the Original Code is
 * Ajax.org B.V.
 * Portions created by the Initial Developer are Copyright (C) 2010
 * the Initial Developer. All Rights Reserved.
 *
 * Contributor(s):
 *      Fabian Jakobs <fabian AT ajax DOT org>
 *
 * Alternatively, the contents of this file may be used under the terms of
 * either the GNU General Public License Version 2 or later (the "GPL"), or
 * the GNU Lesser General Public License Version 2.1 or later (the "LGPL"),
 * in which case the provisions of the GPL or the LGPL are applicable instead
 * of those above. If you wish to allow use of your version of this file only
 * under the terms of either the GPL or the LGPL, and not to allow others to
 * use your version of this file under the terms of the MPL, indicate your
 * decision by deleting the provisions above and replace them with the notice
 * and other provisions required by the GPL or the LGPL. If you do not delete
 * the provisions above, a recipient may use your version of this file under
 * the terms of any one of the MPL, the GPL or the LGPL.
 *
 * ***** END LICENSE BLOCK ***** */

ace.define('ace/mode/doc_comment_highlight_rules', ['require', 'exports', 'module' , 'ace/lib/oop', 'ace/mode/text_highlight_rules'], function(require, exports, module) {
"use strict";

var oop = require("../lib/oop");
var TextHighlightRules = require("./text_highlight_rules").TextHighlightRules;

var DocCommentHighlightRules = function() {

    this.$rules = {
        "start" : [ {
            token : "comment.doc.tag",
            regex : "@[\\w\\d_]+" // TODO: fix email addresses
        }, {
            token : "comment.doc",
            merge : true,
            regex : "\\s+"
        }, {
            token : "comment.doc",
            merge : true,
            regex : "TODO"
        }, {
            token : "comment.doc",
            merge : true,
            regex : "[^@\\*]+"
        }, {
            token : "comment.doc",
            merge : true,
            regex : "."
        }]
    };
};

oop.inherits(DocCommentHighlightRules, TextHighlightRules);

(function() {

    this.getStartRule = function(start) {
        return {
            token : "comment.doc", // doc comment
            merge : true,
            regex : "\\/\\*(?=\\*)",
            next  : start
        };
    };
    
    this.getEndRule = function (start) {
        return {
            token : "comment.doc", // closing comment
            merge : true,
            regex : "\\*\\/",
            next  : start
        };
    };

}).call(DocCommentHighlightRules.prototype);

exports.DocCommentHighlightRules = DocCommentHighlightRules;

});
/* ***** BEGIN LICENSE BLOCK *****
 * Version: MPL 1.1/GPL 2.0/LGPL 2.1
 *
 * The contents of this file are subject to the Mozilla Public License Version
 * 1.1 (the "License"); you may not use this file except in compliance with
 * the License. You may obtain a copy of the License at
 * http://www.mozilla.org/MPL/
 *
 * Software distributed under the License is distributed on an "AS IS" basis,
 * WITHOUT WARRANTY OF ANY KIND, either express or implied. See the License
 * for the specific language governing rights and limitations under the
 * License.
 *
 * The Original Code is Ajax.org Code Editor (ACE).
 *
 * The Initial Developer of the Original Code is
 * Ajax.org B.V.
 * Portions created by the Initial Developer are Copyright (C) 2010
 * the Initial Developer. All Rights Reserved.
 *
 * Contributor(s):
 *      Fabian Jakobs <fabian AT ajax DOT org>
 *
 * Alternatively, the contents of this file may be used under the terms of
 * either the GNU General Public License Version 2 or later (the "GPL"), or
 * the GNU Lesser General Public License Version 2.1 or later (the "LGPL"),
 * in which case the provisions of the GPL or the LGPL are applicable instead
 * of those above. If you wish to allow use of your version of this file only
 * under the terms of either the GPL or the LGPL, and not to allow others to
 * use your version of this file under the terms of the MPL, indicate your
 * decision by deleting the provisions above and replace them with the notice
 * and other provisions required by the GPL or the LGPL. If you do not delete
 * the provisions above, a recipient may use your version of this file under
 * the terms of any one of the MPL, the GPL or the LGPL.
 *
 * ***** END LICENSE BLOCK ***** */

ace.define('ace/mode/matching_brace_outdent', ['require', 'exports', 'module' , 'ace/range'], function(require, exports, module) {
"use strict";

var Range = require("../range").Range;

var MatchingBraceOutdent = function() {};

(function() {

    this.checkOutdent = function(line, input) {
        if (! /^\s+$/.test(line))
            return false;

        return /^\s*\}/.test(input);
    };

    this.autoOutdent = function(doc, row) {
        var line = doc.getLine(row);
        var match = line.match(/^(\s*\})/);

        if (!match) return 0;

        var column = match[1].length;
        var openBracePos = doc.findMatchingBracket({row: row, column: column});

        if (!openBracePos || openBracePos.row == row) return 0;

        var indent = this.$getIndent(doc.getLine(openBracePos.row));
        doc.replace(new Range(row, 0, row, column-1), indent);
    };

    this.$getIndent = function(line) {
        var match = line.match(/^(\s+)/);
        if (match) {
            return match[1];
        }

        return "";
    };

}).call(MatchingBraceOutdent.prototype);

exports.MatchingBraceOutdent = MatchingBraceOutdent;
});
/* vim:ts=4:sts=4:sw=4:
 * ***** BEGIN LICENSE BLOCK *****
 * Version: MPL 1.1/GPL 2.0/LGPL 2.1
 *
 * The contents of this file are subject to the Mozilla Public License Version
 * 1.1 (the "License"); you may not use this file except in compliance with
 * the License. You may obtain a copy of the License at
 * http://www.mozilla.org/MPL/
 *
 * Software distributed under the License is distributed on an "AS IS" basis,
 * WITHOUT WARRANTY OF ANY KIND, either express or implied. See the License
 * for the specific language governing rights and limitations under the
 * License.
 *
 * The Original Code is Ajax.org Code Editor (ACE).
 *
 * The Initial Developer of the Original Code is
 * Ajax.org B.V.
 * Portions created by the Initial Developer are Copyright (C) 2010
 * the Initial Developer. All Rights Reserved.
 *
 * Contributor(s):
 *      Chris Spencer <chris.ag.spencer AT googlemail DOT com>
 *
 * Alternatively, the contents of this file may be used under the terms of
 * either the GNU General Public License Version 2 or later (the "GPL"), or
 * the GNU Lesser General Public License Version 2.1 or later (the "LGPL"),
 * in which case the provisions of the GPL or the LGPL are applicable instead
 * of those above. If you wish to allow use of your version of this file only
 * under the terms of either the GPL or the LGPL, and not to allow others to
 * use your version of this file under the terms of the MPL, indicate your
 * decision by deleting the provisions above and replace them with the notice
 * and other provisions required by the GPL or the LGPL. If you do not delete
 * the provisions above, a recipient may use your version of this file under
 * the terms of any one of the MPL, the GPL or the LGPL.
 *
 * ***** END LICENSE BLOCK ***** */

ace.define('ace/mode/behaviour/cstyle', ['require', 'exports', 'module' , 'ace/lib/oop', 'ace/mode/behaviour'], function(require, exports, module) {
"use strict";

var oop = require("../../lib/oop");
var Behaviour = require('../behaviour').Behaviour;

var CstyleBehaviour = function () {

    this.add("braces", "insertion", function (state, action, editor, session, text) {
        if (text == '{') {
            var selection = editor.getSelectionRange();
            var selected = session.doc.getTextRange(selection);
            if (selected !== "") {
                return {
                    text: '{' + selected + '}',
                    selection: false
                };
            } else {
                return {
                    text: '{}',
                    selection: [1, 1]
                };
            }
        } else if (text == '}') {
            var cursor = editor.getCursorPosition();
            var line = session.doc.getLine(cursor.row);
            var rightChar = line.substring(cursor.column, cursor.column + 1);
            if (rightChar == '}') {
                var matching = session.$findOpeningBracket('}', {column: cursor.column + 1, row: cursor.row});
                if (matching !== null) {
                    return {
                        text: '',
                        selection: [1, 1]
                    };
                }
            }
        } else if (text == "\n") {
            var cursor = editor.getCursorPosition();
            var line = session.doc.getLine(cursor.row);
            var rightChar = line.substring(cursor.column, cursor.column + 1);
            if (rightChar == '}') {
                var openBracePos = session.findMatchingBracket({row: cursor.row, column: cursor.column + 1});
                if (!openBracePos)
                     return null;

                var indent = this.getNextLineIndent(state, line.substring(0, line.length - 1), session.getTabString());
                var next_indent = this.$getIndent(session.doc.getLine(openBracePos.row));

                return {
                    text: '\n' + indent + '\n' + next_indent,
                    selection: [1, indent.length, 1, indent.length]
                };
            }
        }
    });

    this.add("braces", "deletion", function (state, action, editor, session, range) {
        var selected = session.doc.getTextRange(range);
        if (!range.isMultiLine() && selected == '{') {
            var line = session.doc.getLine(range.start.row);
            var rightChar = line.substring(range.end.column, range.end.column + 1);
            if (rightChar == '}') {
                range.end.column++;
                return range;
            }
        }
    });

    this.add("parens", "insertion", function (state, action, editor, session, text) {
        if (text == '(') {
            var selection = editor.getSelectionRange();
            var selected = session.doc.getTextRange(selection);
            if (selected !== "") {
                return {
                    text: '(' + selected + ')',
                    selection: false
                };
            } else {
                return {
                    text: '()',
                    selection: [1, 1]
                };
            }
        } else if (text == ')') {
            var cursor = editor.getCursorPosition();
            var line = session.doc.getLine(cursor.row);
            var rightChar = line.substring(cursor.column, cursor.column + 1);
            if (rightChar == ')') {
                var matching = session.$findOpeningBracket(')', {column: cursor.column + 1, row: cursor.row});
                if (matching !== null) {
                    return {
                        text: '',
                        selection: [1, 1]
                    };
                }
            }
        }
    });

    this.add("parens", "deletion", function (state, action, editor, session, range) {
        var selected = session.doc.getTextRange(range);
        if (!range.isMultiLine() && selected == '(') {
            var line = session.doc.getLine(range.start.row);
            var rightChar = line.substring(range.start.column + 1, range.start.column + 2);
            if (rightChar == ')') {
                range.end.column++;
                return range;
            }
        }
    });

    this.add("string_dquotes", "insertion", function (state, action, editor, session, text) {
        if (text == '"' || text == "'") {
            var quote = text;
            var selection = editor.getSelectionRange();
            var selected = session.doc.getTextRange(selection);
            if (selected !== "") {
                return {
                    text: quote + selected + quote,
                    selection: false
                };
            } else {
                var cursor = editor.getCursorPosition();
                var line = session.doc.getLine(cursor.row);
                var leftChar = line.substring(cursor.column-1, cursor.column);

                // We're escaped.
                if (leftChar == '\\') {
                    return null;
                }

                // Find what token we're inside.
                var tokens = session.getTokens(selection.start.row, selection.start.row)[0].tokens;
                var col = 0, token;
                var quotepos = -1; // Track whether we're inside an open quote.

                for (var x = 0; x < tokens.length; x++) {
                    token = tokens[x];
                    if (token.type == "string") {
                      quotepos = -1;
                    } else if (quotepos < 0) {
                      quotepos = token.value.indexOf(quote);
                    }
                    if ((token.value.length + col) > selection.start.column) {
                        break;
                    }
                    col += tokens[x].value.length;
                }

                // Try and be smart about when we auto insert.
                if (!token || (quotepos < 0 && token.type !== "comment" && (token.type !== "string" || ((selection.start.column !== token.value.length+col-1) && token.value.lastIndexOf(quote) === token.value.length-1)))) {
                    return {
                        text: quote + quote,
                        selection: [1,1]
                    };
                } else if (token && token.type === "string") {
                    // Ignore input and move right one if we're typing over the closing quote.
                    var rightChar = line.substring(cursor.column, cursor.column + 1);
                    if (rightChar == quote) {
                        return {
                            text: '',
                            selection: [1, 1]
                        };
                    }
                }
            }
        }
    });

    this.add("string_dquotes", "deletion", function (state, action, editor, session, range) {
        var selected = session.doc.getTextRange(range);
        if (!range.isMultiLine() && (selected == '"' || selected == "'")) {
            var line = session.doc.getLine(range.start.row);
            var rightChar = line.substring(range.start.column + 1, range.start.column + 2);
            if (rightChar == '"') {
                range.end.column++;
                return range;
            }
        }
    });

};

oop.inherits(CstyleBehaviour, Behaviour);

exports.CstyleBehaviour = CstyleBehaviour;
});/* ***** BEGIN LICENSE BLOCK *****
 * Version: MPL 1.1/GPL 2.0/LGPL 2.1
 *
 * The contents of this file are subject to the Mozilla Public License Version
 * 1.1 (the "License"); you may not use this file except in compliance with
 * the License. You may obtain a copy of the License at
 * http://www.mozilla.org/MPL/
 *
 * Software distributed under the License is distributed on an "AS IS" basis,
 * WITHOUT WARRANTY OF ANY KIND, either express or implied. See the License
 * for the specific language governing rights and limitations under the
 * License.
 *
 * The Original Code is Ajax.org Code Editor (ACE).
 *
 * The Initial Developer of the Original Code is
 * Ajax.org B.V.
 * Portions created by the Initial Developer are Copyright (C) 2010
 * the Initial Developer. All Rights Reserved.
 *
 * Contributor(s):
 *      Fabian Jakobs <fabian AT ajax DOT org>
 *
 * Alternatively, the contents of this file may be used under the terms of
 * either the GNU General Public License Version 2 or later (the "GPL"), or
 * the GNU Lesser General Public License Version 2.1 or later (the "LGPL"),
 * in which case the provisions of the GPL or the LGPL are applicable instead
 * of those above. If you wish to allow use of your version of this file only
 * under the terms of either the GPL or the LGPL, and not to allow others to
 * use your version of this file under the terms of the MPL, indicate your
 * decision by deleting the provisions above and replace them with the notice
 * and other provisions required by the GPL or the LGPL. If you do not delete
 * the provisions above, a recipient may use your version of this file under
 * the terms of any one of the MPL, the GPL or the LGPL.
 *
 * ***** END LICENSE BLOCK ***** */

ace.define('ace/mode/folding/cstyle', ['require', 'exports', 'module' , 'ace/lib/oop', 'ace/range', 'ace/mode/folding/fold_mode'], function(require, exports, module) {
"use strict";

var oop = require("../../lib/oop");
var Range = require("../../range").Range;
var BaseFoldMode = require("./fold_mode").FoldMode;

var FoldMode = exports.FoldMode = function() {};
oop.inherits(FoldMode, BaseFoldMode);

(function() {

    this.foldingStartMarker = /(\{|\[)[^\}\]]*$|^\s*(\/\*)/;
    this.foldingStopMarker = /^[^\[\{]*(\}|\])|^[\s\*]*(\*\/)/;
    
    this.getFoldWidgetRange = function(session, foldStyle, row) {
        var line = session.getLine(row);
        var match = line.match(this.foldingStartMarker);
        if (match) {
            var i = match.index;

            if (match[1])
                return this.openingBracketBlock(session, match[1], row, i);

            var range = session.getCommentFoldRange(row, i + match[0].length);
            range.end.column -= 2;
            return range;
        }

        if (foldStyle !== "markbeginend")
            return;
            
        var match = line.match(this.foldingStopMarker);
        if (match) {
            var i = match.index + match[0].length;

            if (match[2]) {
                var range = session.getCommentFoldRange(row, i);
                range.end.column -= 2;
                return range;
            }

            var end = {row: row, column: i};
            var start = session.$findOpeningBracket(match[1], end);
            
            if (!start)
                return;

            start.column++;
            end.column--;

            return  Range.fromPoints(start, end);
        }
    };
    
}).call(FoldMode.prototype);

});/* ***** BEGIN LICENSE BLOCK *****
 * Version: MPL 1.1/GPL 2.0/LGPL 2.1
 *
 * The contents of this file are subject to the Mozilla Public License Version
 * 1.1 (the "License"); you may not use this file except in compliance with
 * the License. You may obtain a copy of the License at
 * http://www.mozilla.org/MPL/
 *
 * Software distributed under the License is distributed on an "AS IS" basis,
 * WITHOUT WARRANTY OF ANY KIND, either express or implied. See the License
 * for the specific language governing rights and limitations under the
 * License.
 *
 * The Original Code is Ajax.org Code Editor (ACE).
 *
 * The Initial Developer of the Original Code is
 * Ajax.org B.V.
 * Portions created by the Initial Developer are Copyright (C) 2010
 * the Initial Developer. All Rights Reserved.
 *
 * Contributor(s):
 *      Fabian Jakobs <fabian AT ajax DOT org>
 *
 * Alternatively, the contents of this file may be used under the terms of
 * either the GNU General Public License Version 2 or later (the "GPL"), or
 * the GNU Lesser General Public License Version 2.1 or later (the "LGPL"),
 * in which case the provisions of the GPL or the LGPL are applicable instead
 * of those above. If you wish to allow use of your version of this file only
 * under the terms of either the GPL or the LGPL, and not to allow others to
 * use your version of this file under the terms of the MPL, indicate your
 * decision by deleting the provisions above and replace them with the notice
 * and other provisions required by the GPL or the LGPL. If you do not delete
 * the provisions above, a recipient may use your version of this file under
 * the terms of any one of the MPL, the GPL or the LGPL.
 *
 * ***** END LICENSE BLOCK ***** */

ace.define('ace/mode/folding/fold_mode', ['require', 'exports', 'module' , 'ace/range'], function(require, exports, module) {
"use strict";

var Range = require("../../range").Range;

var FoldMode = exports.FoldMode = function() {};

(function() {

    this.foldingStartMarker = null;
    this.foldingStopMarker = null;

    // must return "" if there's no fold, to enable caching
    this.getFoldWidget = function(session, foldStyle, row) {
        var line = session.getLine(row);
        if (this.foldingStartMarker.test(line))
            return "start";
        if (foldStyle == "markbeginend"
                && this.foldingStopMarker
                && this.foldingStopMarker.test(line))
            return "end";
        return "";
    };
    
    this.getFoldWidgetRange = function(session, foldStyle, row) {
        return null;
    };

    this.indentationBlock = function(session, row, column) {
        var re = /^\s*/;
        var startRow = row;
        var endRow = row;
        var line = session.getLine(row);
        var startColumn = column || line.length;
        var startLevel = line.match(re)[0].length;
        var maxRow = session.getLength()
        
        while (++row < maxRow) {
            line = session.getLine(row);
            var level = line.match(re)[0].length;

            if (level == line.length)
                continue;

            if (level <= startLevel)
                break;

            endRow = row;
        }

        if (endRow > startRow) {
            var endColumn = session.getLine(endRow).length;
            return new Range(startRow, startColumn, endRow, endColumn);
        }
    };

    this.openingBracketBlock = function(session, bracket, row, column) {
        var start = {row: row, column: column + 1};
        var end = session.$findClosingBracket(bracket, start);
        if (!end)
            return;

        var fw = session.foldWidgets[end.row];
        if (fw == null)
            fw = this.getFoldWidget(session, end.row);

        if (fw == "start") {
            end.row --;
            end.column = session.getLine(end.row).length;
        }
        return Range.fromPoints(start, end);
    };

}).call(FoldMode.prototype);

});
ace.define('ace/mode/groovy_highlight_rules', ['require', 'exports', 'module' , 'ace/lib/oop', 'ace/lib/lang', 'ace/mode/doc_comment_highlight_rules', 'ace/mode/text_highlight_rules'], function(require, exports, module) {
"use strict";

var oop = require("../lib/oop");
var lang = require("../lib/lang");
var DocCommentHighlightRules = require("./doc_comment_highlight_rules").DocCommentHighlightRules;
var TextHighlightRules = require("./text_highlight_rules").TextHighlightRules;

var GroovyHighlightRules = function() {

    var keywords = lang.arrayToMap(
    ("assert|with|abstract|continue|for|new|switch|" +
    "assert|default|goto|package|synchronized|" +
    "boolean|do|if|private|this|" +
    "break|double|implements|protected|throw|" +
    "byte|else|import|public|throws|" +
    "case|enum|instanceof|return|transient|" +
    "catch|extends|int|short|try|" +
    "char|final|interface|static|void|" +
    "class|finally|long|strictfp|volatile|" +
    "def|float|native|super|while").split("|")
    );

    var buildinConstants = lang.arrayToMap(
        ("null|Infinity|NaN|undefined").split("|")
    );

    var langClasses = lang.arrayToMap(
        ("AbstractMethodError|AssertionError|ClassCircularityError|"+
        "ClassFormatError|Deprecated|EnumConstantNotPresentException|"+
        "ExceptionInInitializerError|IllegalAccessError|"+
        "IllegalThreadStateException|InstantiationError|InternalError|"+
        "NegativeArraySizeException|NoSuchFieldError|Override|Process|"+
        "ProcessBuilder|SecurityManager|StringIndexOutOfBoundsException|"+
        "SuppressWarnings|TypeNotPresentException|UnknownError|"+
        "UnsatisfiedLinkError|UnsupportedClassVersionError|VerifyError|"+
        "InstantiationException|IndexOutOfBoundsException|"+
        "ArrayIndexOutOfBoundsException|CloneNotSupportedException|"+
        "NoSuchFieldException|IllegalArgumentException|NumberFormatException|"+
        "SecurityException|Void|InheritableThreadLocal|IllegalStateException|"+
        "InterruptedException|NoSuchMethodException|IllegalAccessException|"+
        "UnsupportedOperationException|Enum|StrictMath|Package|Compiler|"+
        "Readable|Runtime|StringBuilder|Math|IncompatibleClassChangeError|"+
        "NoSuchMethodError|ThreadLocal|RuntimePermission|ArithmeticException|"+
        "NullPointerException|Long|Integer|Short|Byte|Double|Number|Float|"+
        "Character|Boolean|StackTraceElement|Appendable|StringBuffer|"+
        "Iterable|ThreadGroup|Runnable|Thread|IllegalMonitorStateException|"+
        "StackOverflowError|OutOfMemoryError|VirtualMachineError|"+
        "ArrayStoreException|ClassCastException|LinkageError|"+
        "NoClassDefFoundError|ClassNotFoundException|RuntimeException|"+
        "Exception|ThreadDeath|Error|Throwable|System|ClassLoader|"+
        "Cloneable|Class|CharSequence|Comparable|String|Object").split("|")
    );
    
    var importClasses = lang.arrayToMap(
        ("").split("|")
    );
    // regexp must not have capturing parentheses. Use (?:) instead.
    // regexps are ordered -> the first match is used

    this.$rules = {
        "start" : [
            {
                token : "comment",
                regex : "\\/\\/.*$"
            },
            new DocCommentHighlightRules().getStartRule("doc-start"),
            {
                token : "comment", // multi line comment
                merge : true,
                regex : "\\/\\*",
                next : "comment"
            }, {
                token : "string.regexp",
                regex : "[/](?:(?:\\[(?:\\\\]|[^\\]])+\\])|(?:\\\\/|[^\\]/]))*[/]\\w*\\s*(?=[).,;]|$)"
            }, {
                token : "string", // single line
                regex : '["](?:(?:\\\\.)|(?:[^"\\\\]))*?["]'
            }, {
                token : "string", // single line
                regex : "['](?:(?:\\\\.)|(?:[^'\\\\]))*?[']"
            }, {
                token : "constant.numeric", // hex
                regex : "0[xX][0-9a-fA-F]+\\b"
            }, {
                token : "constant.numeric", // float
                regex : "[+-]?\\d+(?:(?:\\.\\d*)?(?:[eE][+-]?\\d+)?)?\\b"
            }, {
                token : "constant.language.boolean",
                regex : "(?:true|false)\\b"
            }, {
                token : function(value) {
                    if (value == "this")
                        return "variable.language";
                    else if (keywords.hasOwnProperty(value))
                        return "keyword";
                    else if (langClasses.hasOwnProperty(value))
                        return "support.function";
                    else if (importClasses.hasOwnProperty(value))
                        return "support.function";
                    else if (buildinConstants.hasOwnProperty(value))
                        return "constant.language";
                    else
                        return "identifier";
                },
                // TODO: Unicode escape sequences
                // TODO: Unicode identifiers
                regex : "[a-zA-Z_$][a-zA-Z0-9_$]*\\b"
            }, {
                token : "keyword.operator",
                regex : "\\?:|\\?\\.|\\*\\.|<=>|=~|==~|\\.@|\\*\\.@|\\.&|as|in|is|!|\\$|%|&|\\*|\\-\\-|\\-|\\+\\+|\\+|~|===|==|=|!=|!==|<=|>=|<<=|>>=|>>>=|<>|<|>|!|&&|\\|\\||\\?\\:|\\*=|%=|\\+=|\\-=|&=|\\^=|\\b(?:in|instanceof|new|delete|typeof|void)"
            }, {
                token : "lparen",
                regex : "[[({]"
            }, {
                token : "rparen",
                regex : "[\\])}]"
            }, {
                token : "text",
                regex : "\\s+"
            }
        ],
        "comment" : [
            {
                token : "comment", // closing comment
                regex : ".*?\\*\\/",
                next : "start"
            }, {
                token : "comment", // comment spanning whole line
                merge : true,
                regex : ".+"
            }
        ]
    };
    
    this.embedRules(DocCommentHighlightRules, "doc-",
        [ new DocCommentHighlightRules().getEndRule("start") ]);
};

oop.inherits(GroovyHighlightRules, TextHighlightRules);

exports.GroovyHighlightRules = GroovyHighlightRules;
});<|MERGE_RESOLUTION|>--- conflicted
+++ resolved
@@ -323,29 +323,6 @@
                 regex : /0[xX][0-9a-fA-F]+\b/
             }, {
                 token : "constant.numeric", // float
-<<<<<<< HEAD
-                regex : "[+-]?\\d+(?:(?:\\.\\d*)?(?:[eE][+-]?\\d+)?)?\\b"
-            }, { // match stuff like: Sound.prototype.play = function() { }
-                token : ["storage.type", "punctuation.operator", "support.function", "punctuation.operator", "entity.name.function", "text", "keyword.operator", "text", "storage.type", "text", "paren.lparen", "variable.parameter", "paren.rparen"],
-                regex : "(" + identifierRe + ")(\\.)(prototype)(\\.)(" + identifierRe +")(\\s*)(=)(\\s*)(function)?(\\s*)(\\()(.*?)(\\))"
-            }, { // match stuff like: Sound.prototype.play = myfunc
-                token : ["storage.type", "punctuation.operator", "support.function", "punctuation.operator", "entity.name.function", "text", "keyword.operator", "text"],
-                regex : "(" + identifierRe + ")(\\.)(prototype)(\\.)(" + identifierRe +")(\\s*)(=)(\\s*)"
-            }, { // match stuff like: Sound.play = function() {  }
-                token : ["storage.type", "punctuation.operator", "entity.name.function", "text", "keyword.operator", "text", "storage.type", "text", "paren.lparen", "variable.parameter", "paren.rparen"],
-                regex : "(" + identifierRe + ")(\\.)(" + identifierRe +")(\\s*)(=)(\\s*)(function)?(\\s*)(\\()(.*?)(\\))"
-            }, { // match stuff like: play = function() {  }
-                token : ["entity.name.function", "text", "keyword.operator", "text", "storage.type", "text", "paren.lparen", "variable.parameter", "paren.rparen"],
-                regex : "(" + identifierRe +")(\\s*)(=)(\\s*)(function)?(\\s*)(\\()(.*?)(\\))"
-            }, { // match regular function like: function myFunc(arg) { }
-                token : ["storage.type", "text", "entity.name.function", "text", "paren.lparen", "variable.parameter", "paren.rparen"],
-                regex : "(function)(\\s+)(" + identifierRe + ")(\\s*)(\\()(.*?)(\\))"
-            }, { // match stuff like: foobar: function() { }
-                token : ["entity.name.function", "text", "punctuation.operator", "text", "storage.type", "text", "paren.lparen", "variable.parameter", "paren.rparen"],
-                regex : "(" + identifierRe + ")(\\s*)(:)(\\s*)(function)?(\\s*)(\\()(.*?)(\\))"
-            }, { // Attempt to match : function() { } (this is for issues with 'foo': function() { })
-                token : ["text", "text", "storage.type", "text", "paren.lparen", "variable.parameter", "paren.rparen"],
-=======
                 regex : /[+-]?\d+(?:(?:\.\d*)?(?:[eE][+-]?\d+)?)?\b/
             }, { // match stuff like: Sound.prototype.play = function() { }
                 token : [
@@ -438,7 +415,6 @@
                     "variable.parameter",
                     "paren.rparen"
                 ],
->>>>>>> ce891c2c
                 regex : "(:)(\\s*)(function)?(\\s*)(\\()([^)]*)(\\))"
             }, {
                 token : "constant.language.boolean",
