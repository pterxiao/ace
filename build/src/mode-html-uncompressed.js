/* ***** BEGIN LICENSE BLOCK *****
 * Version: MPL 1.1/GPL 2.0/LGPL 2.1
 *
 * The contents of this file are subject to the Mozilla Public License Version
 * 1.1 (the "License"); you may not use this file except in compliance with
 * the License. You may obtain a copy of the License at
 * http://www.mozilla.org/MPL/
 *
 * Software distributed under the License is distributed on an "AS IS" basis,
 * WITHOUT WARRANTY OF ANY KIND, either express or implied. See the License
 * for the specific language governing rights and limitations under the
 * License.
 *
 * The Original Code is Ajax.org Code Editor (ACE).
 *
 * The Initial Developer of the Original Code is
 * Ajax.org B.V.
 * Portions created by the Initial Developer are Copyright (C) 2010
 * the Initial Developer. All Rights Reserved.
 *
 * Contributor(s):
 *      Fabian Jakobs <fabian AT ajax DOT org>
 *
 * Alternatively, the contents of this file may be used under the terms of
 * either the GNU General Public License Version 2 or later (the "GPL"), or
 * the GNU Lesser General Public License Version 2.1 or later (the "LGPL"),
 * in which case the provisions of the GPL or the LGPL are applicable instead
 * of those above. If you wish to allow use of your version of this file only
 * under the terms of either the GPL or the LGPL, and not to allow others to
 * use your version of this file under the terms of the MPL, indicate your
 * decision by deleting the provisions above and replace them with the notice
 * and other provisions required by the GPL or the LGPL. If you do not delete
 * the provisions above, a recipient may use your version of this file under
 * the terms of any one of the MPL, the GPL or the LGPL.
 *
 * ***** END LICENSE BLOCK ***** */

define('ace/mode/html', ['require', 'exports', 'module' , 'ace/lib/oop', 'ace/mode/text', 'ace/mode/javascript', 'ace/mode/css', 'ace/tokenizer', 'ace/mode/html_highlight_rules', 'ace/mode/behaviour/xml', 'ace/mode/folding/html'], function(require, exports, module) {
"use strict";

var oop = require("../lib/oop");
var TextMode = require("./text").Mode;
var JavaScriptMode = require("./javascript").Mode;
var CssMode = require("./css").Mode;
var Tokenizer = require("../tokenizer").Tokenizer;
var HtmlHighlightRules = require("./html_highlight_rules").HtmlHighlightRules;
var XmlBehaviour = require("./behaviour/xml").XmlBehaviour;
var HtmlFoldMode = require("./folding/html").FoldMode;

var Mode = function() {
    var highlighter = new HtmlHighlightRules();
    this.$tokenizer = new Tokenizer(highlighter.getRules());
    this.$behaviour = new XmlBehaviour();
    
    this.$embeds = highlighter.getEmbeds();
    this.createModeDelegates({
        "js-": JavaScriptMode,
        "css-": CssMode
    });
    
    this.foldingRules = new HtmlFoldMode();
};
oop.inherits(Mode, TextMode);

(function() {

    
    this.toggleCommentLines = function(state, doc, startRow, endRow) {
        return 0;
    };

    this.getNextLineIndent = function(state, line, tab) {
        return this.$getIndent(line);
    };

    this.checkOutdent = function(state, line, input) {
        return false;
    };

}).call(Mode.prototype);

exports.Mode = Mode;
});
/* ***** BEGIN LICENSE BLOCK *****
 * Version: MPL 1.1/GPL 2.0/LGPL 2.1
 *
 * The contents of this file are subject to the Mozilla Public License Version
 * 1.1 (the "License"); you may not use this file except in compliance with
 * the License. You may obtain a copy of the License at
 * http://www.mozilla.org/MPL/
 *
 * Software distributed under the License is distributed on an "AS IS" basis,
 * WITHOUT WARRANTY OF ANY KIND, either express or implied. See the License
 * for the specific language governing rights and limitations under the
 * License.
 *
 * The Original Code is Ajax.org Code Editor (ACE).
 *
 * The Initial Developer of the Original Code is
 * Ajax.org B.V.
 * Portions created by the Initial Developer are Copyright (C) 2010
 * the Initial Developer. All Rights Reserved.
 *
 * Contributor(s):
 *      Fabian Jakobs <fabian AT ajax DOT org>
 *
 * Alternatively, the contents of this file may be used under the terms of
 * either the GNU General Public License Version 2 or later (the "GPL"), or
 * the GNU Lesser General Public License Version 2.1 or later (the "LGPL"),
 * in which case the provisions of the GPL or the LGPL are applicable instead
 * of those above. If you wish to allow use of your version of this file only
 * under the terms of either the GPL or the LGPL, and not to allow others to
 * use your version of this file under the terms of the MPL, indicate your
 * decision by deleting the provisions above and replace them with the notice
 * and other provisions required by the GPL or the LGPL. If you do not delete
 * the provisions above, a recipient may use your version of this file under
 * the terms of any one of the MPL, the GPL or the LGPL.
 *
 * ***** END LICENSE BLOCK ***** */

define('ace/mode/javascript', ['require', 'exports', 'module' , 'ace/lib/oop', 'ace/mode/text', 'ace/tokenizer', 'ace/mode/javascript_highlight_rules', 'ace/mode/matching_brace_outdent', 'ace/range', 'ace/worker/worker_client', 'ace/mode/behaviour/cstyle', 'ace/mode/folding/cstyle'], function(require, exports, module) {
"use strict";

var oop = require("../lib/oop");
var TextMode = require("./text").Mode;
var Tokenizer = require("../tokenizer").Tokenizer;
var JavaScriptHighlightRules = require("./javascript_highlight_rules").JavaScriptHighlightRules;
var MatchingBraceOutdent = require("./matching_brace_outdent").MatchingBraceOutdent;
var Range = require("../range").Range;
var WorkerClient = require("../worker/worker_client").WorkerClient;
var CstyleBehaviour = require("./behaviour/cstyle").CstyleBehaviour;
var CStyleFoldMode = require("./folding/cstyle").FoldMode;

var Mode = function() {
    this.$tokenizer = new Tokenizer(new JavaScriptHighlightRules().getRules());
    this.$outdent = new MatchingBraceOutdent();
    this.$behaviour = new CstyleBehaviour();
    this.foldingRules = new CStyleFoldMode();
};
oop.inherits(Mode, TextMode);

(function() {


    this.toggleCommentLines = function(state, doc, startRow, endRow) {
        var outdent = true;
        var re = /^(\s*)\/\//;

        for (var i=startRow; i<= endRow; i++) {
            if (!re.test(doc.getLine(i))) {
                outdent = false;
                break;
            }
        }

        if (outdent) {
            var deleteRange = new Range(0, 0, 0, 0);
            for (var i=startRow; i<= endRow; i++)
            {
                var line = doc.getLine(i);
                var m = line.match(re);
                deleteRange.start.row = i;
                deleteRange.end.row = i;
                deleteRange.end.column = m[0].length;
                doc.replace(deleteRange, m[1]);
            }
        }
        else {
            doc.indentRows(startRow, endRow, "//");
        }
    };

    this.getNextLineIndent = function(state, line, tab) {
        var indent = this.$getIndent(line);

        var tokenizedLine = this.$tokenizer.getLineTokens(line, state);
        var tokens = tokenizedLine.tokens;
        var endState = tokenizedLine.state;

        if (tokens.length && tokens[tokens.length-1].type == "comment") {
            return indent;
        }
        
        if (state == "start" || state == "regex_allowed") {
            var match = line.match(/^.*(?:\bcase\b.*\:|[\{\(\[])\s*$/);
            if (match) {
                indent += tab;
            }
        } else if (state == "doc-start") {
            if (endState == "start" || state == "regex_allowed") {
                return "";
            }
            var match = line.match(/^\s*(\/?)\*/);
            if (match) {
                if (match[1]) {
                    indent += " ";
                }
                indent += "* ";
            }
        }

        return indent;
    };

    this.checkOutdent = function(state, line, input) {
        return this.$outdent.checkOutdent(line, input);
    };

    this.autoOutdent = function(state, doc, row) {
        this.$outdent.autoOutdent(doc, row);
    };
    
    this.createWorker = function(session) {
        var worker = new WorkerClient(["ace"], "worker-javascript.js", "ace/mode/javascript_worker", "JavaScriptWorker");
        worker.attachToDocument(session.getDocument());
            
        worker.on("jslint", function(results) {
            var errors = [];
            for (var i=0; i<results.data.length; i++) {
                var error = results.data[i];
                if (error)
                    errors.push({
                        row: error.line-1,
                        column: error.character-1,
                        text: error.reason,
                        type: "warning",
                        lint: error
                    });
            }
            session.setAnnotations(errors);
        });
        
        worker.on("narcissus", function(e) {
            session.setAnnotations([e.data]);
        });
        
        worker.on("terminate", function() {
            session.clearAnnotations();
        });
        
        return worker;
    };

}).call(Mode.prototype);

exports.Mode = Mode;
});
/* ***** BEGIN LICENSE BLOCK *****
 * Version: MPL 1.1/GPL 2.0/LGPL 2.1
 *
 * The contents of this file are subject to the Mozilla Public License Version
 * 1.1 (the "License"); you may not use this file except in compliance with
 * the License. You may obtain a copy of the License at
 * http://www.mozilla.org/MPL/
 *
 * Software distributed under the License is distributed on an "AS IS" basis,
 * WITHOUT WARRANTY OF ANY KIND, either express or implied. See the License
 * for the specific language governing rights and limitations under the
 * License.
 *
 * The Original Code is Ajax.org Code Editor (ACE).
 *
 * The Initial Developer of the Original Code is
 * Ajax.org B.V.
 * Portions created by the Initial Developer are Copyright (C) 2010
 * the Initial Developer. All Rights Reserved.
 *
 * Contributor(s):
 *      Fabian Jakobs <fabian AT ajax DOT org>
 *      Mihai Sucan <mihai DOT sucan AT gmail DOT com>
 *
 * Alternatively, the contents of this file may be used under the terms of
 * either the GNU General Public License Version 2 or later (the "GPL"), or
 * the GNU Lesser General Public License Version 2.1 or later (the "LGPL"),
 * in which case the provisions of the GPL or the LGPL are applicable instead
 * of those above. If you wish to allow use of your version of this file only
 * under the terms of either the GPL or the LGPL, and not to allow others to
 * use your version of this file under the terms of the MPL, indicate your
 * decision by deleting the provisions above and replace them with the notice
 * and other provisions required by the GPL or the LGPL. If you do not delete
 * the provisions above, a recipient may use your version of this file under
 * the terms of any one of the MPL, the GPL or the LGPL.
 *
 * ***** END LICENSE BLOCK ***** */

define('ace/mode/javascript_highlight_rules', ['require', 'exports', 'module' , 'ace/lib/oop', 'ace/lib/lang', 'ace/unicode', 'ace/mode/doc_comment_highlight_rules', 'ace/mode/text_highlight_rules'], function(require, exports, module) {
"use strict";

var oop = require("../lib/oop");
var lang = require("../lib/lang");
var unicode = require("../unicode");
var DocCommentHighlightRules = require("./doc_comment_highlight_rules").DocCommentHighlightRules;
var TextHighlightRules = require("./text_highlight_rules").TextHighlightRules;

var JavaScriptHighlightRules = function() {

    // see: https://developer.mozilla.org/en/JavaScript/Reference/Global_Objects
    var globals = lang.arrayToMap(
      // Constructors
        ("Array|Boolean|Date|Function|Iterator|Number|Object|RegExp|String|Proxy|" +
      // E4X
         "Namespace|QName|XML|XMLList|" +
         "ArrayBuffer|Float32Array|Float64Array|Int16Array|Int32Array|Int8Array|" +
         "Uint16Array|Uint32Array|Uint8Array|Uint8ClampedArray|" +
      // Errors
        "Error|EvalError|InternalError|RangeError|ReferenceError|StopIteration|" +
        "SyntaxError|TypeError|URIError|" +
      //  Non-constructor functions
        "decodeURI|decodeURIComponent|encodeURI|encodeURIComponent|eval|isFinite|" +
        "isNaN|parseFloat|parseInt|" +
      // Other
        "JSON|Math|" +
      // Pseudo
        "this|arguments|prototype|window|document"
      ).split("|")
    );

    var keywords = lang.arrayToMap(
        ("break|case|catch|continue|default|delete|do|else|finally|for|function|" +
        "if|in|instanceof|new|return|switch|throw|try|typeof|let|var|while|with|" +
        "const|yield|import|get|set").split("|")
    );

    // keywords which can be followed by regular expressions
    var kwBeforeRe = "case|do|else|finally|in|instanceof|return|throw|try|typeof|yield";

    var deprecated = lang.arrayToMap(
        ("__parent__|__count__|escape|unescape|with|__proto__").split("|")
    );

    var definitions = lang.arrayToMap(("const|let|var|function").split("|"));

    var buildinConstants = lang.arrayToMap(
        ("null|Infinity|NaN|undefined").split("|")
    );

    var futureReserved = lang.arrayToMap(
        ("class|enum|extends|super|export|implements|private|" +
        "public|interface|package|protected|static").split("|")
    );

    // TODO: Unicode escape sequences
    var identifierRe = "[" + unicode.packages.L + "\\$_]["
        + unicode.packages.L
        + unicode.packages.Mn + unicode.packages.Mc
        + unicode.packages.Nd
        + unicode.packages.Pc + "\\$_]*\\b";

    var escapedRe = "\\\\(?:x[0-9a-fA-F]{2}|" + // hex
        "u[0-9a-fA-F]{4}|" + // unicode
        "[0-2][0-7]{0,2}|" + // oct
        "3[0-6][0-7]?|" + // oct
        "37[0-7]?|" + // oct
        "[4-7][0-7]?|" + //oct
        ".)";

    // regexp must not have capturing parentheses. Use (?:) instead.
    // regexps are ordered -> the first match is used

    this.$rules = {
        "start" : [
            {
                token : "comment",
                regex : /\/\/.*$/
            },
            new DocCommentHighlightRules().getStartRule("doc-start"),
            {
                token : "comment", // multi line comment
                merge : true,
                regex : /\/\*/,
                next : "comment"
            }, {
                token : "string",
                regex : "'",
                next  : "qstring"
            }, {
                token : "string",
                regex : '"',
                next  : "qqstring"
            }, {
                token : "constant.numeric", // hex
                regex : /0[xX][0-9a-fA-F]+\b/
            }, {
                token : "constant.numeric", // float
<<<<<<< HEAD
                regex : "[+-]?\\d+(?:(?:\\.\\d*)?(?:[eE][+-]?\\d+)?)?\\b"
            }, { // match stuff like: Sound.prototype.play = function() { }
                token : ["storage.type", "punctuation.operator", "support.function", "punctuation.operator", "entity.name.function", "text", "keyword.operator", "text", "storage.type", "text", "paren.lparen", "variable.parameter", "paren.rparen"],
                regex : "(" + identifierRe + ")(\\.)(prototype)(\\.)(" + identifierRe +")(\\s*)(=)(\\s*)(function)?(\\s*)(\\()(.*?)(\\))"
            }, { // match stuff like: Sound.prototype.play = myfunc
                token : ["storage.type", "punctuation.operator", "support.function", "punctuation.operator", "entity.name.function", "text", "keyword.operator", "text"],
                regex : "(" + identifierRe + ")(\\.)(prototype)(\\.)(" + identifierRe +")(\\s*)(=)(\\s*)"
            }, { // match stuff like: Sound.play = function() {  }
                token : ["storage.type", "punctuation.operator", "entity.name.function", "text", "keyword.operator", "text", "storage.type", "text", "paren.lparen", "variable.parameter", "paren.rparen"],
                regex : "(" + identifierRe + ")(\\.)(" + identifierRe +")(\\s*)(=)(\\s*)(function)?(\\s*)(\\()(.*?)(\\))"
            }, { // match stuff like: play = function() {  }
                token : ["entity.name.function", "text", "keyword.operator", "text", "storage.type", "text", "paren.lparen", "variable.parameter", "paren.rparen"],
                regex : "(" + identifierRe +")(\\s*)(=)(\\s*)(function)?(\\s*)(\\()(.*?)(\\))"
            }, { // match regular function like: function myFunc(arg) { }
                token : ["storage.type", "text", "entity.name.function", "text", "paren.lparen", "variable.parameter", "paren.rparen"],
                regex : "(function)(\\s+)(" + identifierRe + ")(\\s*)(\\()(.*?)(\\))"
            }, { // match stuff like: foobar: function() { }
                token : ["entity.name.function", "text", "punctuation.operator", "text", "storage.type", "text", "paren.lparen", "variable.parameter", "paren.rparen"],
                regex : "(" + identifierRe + ")(\\s*)(:)(\\s*)(function)?(\\s*)(\\()(.*?)(\\))"
            }, { // Attempt to match : function() { } (this is for issues with 'foo': function() { })
                token : ["text", "text", "storage.type", "text", "paren.lparen", "variable.parameter", "paren.rparen"],
=======
                regex : /[+-]?\d+(?:(?:\.\d*)?(?:[eE][+-]?\d+)?)?\b/
            }, { // match stuff like: Sound.prototype.play = function() { }
                token : [
                    "storage.type",
                    "punctuation.operator",
                    "support.function",
                    "punctuation.operator",
                    "entity.name.function",
                    "text",
                    "keyword.operator",
                    "text",
                    "storage.type",
                    "text",
                    "paren.lparen",
                    "variable.parameter",
                    "paren.rparen"
                ],
                regex : "(" + identifierRe + ")(\\.)(prototype)(\\.)(" + identifierRe +")(\\s*)(=)(\\s*)(function)(\\s*)(\\()(.*?)(\\))"
            }, { // match stuff like: Sound.prototype.play = myfunc
                token : [
                    "storage.type",
                    "punctuation.operator",
                    "support.function",
                    "punctuation.operator",
                    "entity.name.function",
                    "text",
                    "keyword.operator",
                    "text"
                ],
                regex : "(" + identifierRe + ")(\\.)(prototype)(\\.)(" + identifierRe +")(\\s*)(=)(\\s*)"
            }, { // match stuff like: Sound.play = function() {  }
                token : [
                    "storage.type",
                    "punctuation.operator",
                    "entity.name.function",
                    "text",
                    "keyword.operator",
                    "text",
                    "storage.type",
                    "text",
                    "paren.lparen",
                    "variable.parameter",
                    "paren.rparen"
                ],
                regex : "(" + identifierRe + ")(\\.)(" + identifierRe +")(\\s*)(=)(\\s*)(function)(\\s*)(\\()(.*?)(\\))"
            }, { // match stuff like: play = function() {  }
                token : [
                    "entity.name.function",
                    "text",
                    "keyword.operator",
                    "text",
                    "storage.type",
                    "text",
                    "paren.lparen",
                    "variable.parameter",
                    "paren.rparen"
                ],
                regex : "(" + identifierRe +")(\\s*)(=)(\\s*)(function)(\\s*)(\\()(.*?)(\\))"
            }, { // match regular function like: function myFunc(arg) { }
                token : [
                    "storage.type",
                    "text",
                    "entity.name.function",
                    "text",
                    "paren.lparen",
                    "variable.parameter",
                    "paren.rparen"
                ],
                regex : "(function)(\\s+)(" + identifierRe + ")(\\s*)(\\()(.*?)(\\))"
            }, { // match stuff like: foobar: function() { }
                token : [
                    "entity.name.function",
                    "text",
                    "punctuation.operator",
                    "text",
                    "storage.type",
                    "text",
                    "paren.lparen",
                    "variable.parameter",
                    "paren.rparen"
                ],
                regex : "(" + identifierRe + ")(\\s*)(:)(\\s*)(function)(\\s*)(\\()(.*?)(\\))"
            }, { // Attempt to match : function() { } (this is for issues with 'foo': function() { })
                token : [
                    "text",
                    "text",
                    "storage.type",
                    "text",
                    "paren.lparen",
                    "variable.parameter",
                    "paren.rparen"
                ],
>>>>>>> ce891c2c
                regex : "(:)(\\s*)(function)?(\\s*)(\\()([^)]*)(\\))"
            }, {
                token : "constant.language.boolean",
                regex : /(?:true|false)\b/
            }, {
                token : "keyword",
                regex : "(?:" + kwBeforeRe + ")\\b",
                next : "regex_allowed"
            }, {
                token : ["punctuation.operator", "support.function"],
                regex : /(\.)(s(?:h(?:ift|ow(?:Mod(?:elessDialog|alDialog)|Help))|croll(?:X|By(?:Pages|Lines)?|Y|To)?|t(?:opzzzz|rike)|i(?:n|zeToContent|debar|gnText)|ort|u(?:p|b(?:str(?:ing)?)?)|pli(?:ce|t)|e(?:nd|t(?:Re(?:sizable|questHeader)|M(?:i(?:nutes|lliseconds)|onth)|Seconds|Ho(?:tKeys|urs)|Year|Cursor|Time(?:out)?|Interval|ZOptions|Date|UTC(?:M(?:i(?:nutes|lliseconds)|onth)|Seconds|Hours|Date|FullYear)|FullYear|Active)|arch)|qrt|lice|avePreferences|mall)|h(?:ome|andleEvent)|navigate|c(?:har(?:CodeAt|At)|o(?:s|n(?:cat|textual|firm)|mpile)|eil|lear(?:Timeout|Interval)?|a(?:ptureEvents|ll)|reate(?:StyleSheet|Popup|EventObject))|t(?:o(?:GMTString|S(?:tring|ource)|U(?:TCString|pperCase)|Lo(?:caleString|werCase))|est|a(?:n|int(?:Enabled)?))|i(?:s(?:NaN|Finite)|ndexOf|talics)|d(?:isableExternalCapture|ump|etachEvent)|u(?:n(?:shift|taint|escape|watch)|pdateCommands)|j(?:oin|avaEnabled)|p(?:o(?:p|w)|ush|lugins.refresh|a(?:ddings|rse(?:Int|Float)?)|r(?:int|ompt|eference))|e(?:scape|nableExternalCapture|val|lementFromPoint|x(?:p|ec(?:Script|Command)?))|valueOf|UTC|queryCommand(?:State|Indeterm|Enabled|Value)|f(?:i(?:nd|le(?:ModifiedDate|Size|CreatedDate|UpdatedDate)|xed)|o(?:nt(?:size|color)|rward)|loor|romCharCode)|watch|l(?:ink|o(?:ad|g)|astIndexOf)|a(?:sin|nchor|cos|t(?:tachEvent|ob|an(?:2)?)|pply|lert|b(?:s|ort))|r(?:ou(?:nd|teEvents)|e(?:size(?:By|To)|calc|turnValue|place|verse|l(?:oad|ease(?:Capture|Events)))|andom)|g(?:o|et(?:ResponseHeader|M(?:i(?:nutes|lliseconds)|onth)|Se(?:conds|lection)|Hours|Year|Time(?:zoneOffset)?|Da(?:y|te)|UTC(?:M(?:i(?:nutes|lliseconds)|onth)|Seconds|Hours|Da(?:y|te)|FullYear)|FullYear|A(?:ttention|llResponseHeaders)))|m(?:in|ove(?:B(?:y|elow)|To(?:Absolute)?|Above)|ergeAttributes|a(?:tch|rgins|x))|b(?:toa|ig|o(?:ld|rderWidths)|link|ack))\b(?=\()/
            }, {
                token : ["punctuation.operator", "support.function.dom"],
                regex : /(\.)(s(?:ub(?:stringData|mit)|plitText|e(?:t(?:NamedItem|Attribute(?:Node)?)|lect))|has(?:ChildNodes|Feature)|namedItem|c(?:l(?:ick|o(?:se|neNode))|reate(?:C(?:omment|DATASection|aption)|T(?:Head|extNode|Foot)|DocumentFragment|ProcessingInstruction|E(?:ntityReference|lement)|Attribute))|tabIndex|i(?:nsert(?:Row|Before|Cell|Data)|tem)|open|delete(?:Row|C(?:ell|aption)|T(?:Head|Foot)|Data)|focus|write(?:ln)?|a(?:dd|ppend(?:Child|Data))|re(?:set|place(?:Child|Data)|move(?:NamedItem|Child|Attribute(?:Node)?)?)|get(?:NamedItem|Element(?:sBy(?:Name|TagName)|ById)|Attribute(?:Node)?)|blur)\b(?=\()/
            }, {
                token : ["punctuation.operator", "support.constant"],
                regex : /(\.)(s(?:ystemLanguage|cr(?:ipts|ollbars|een(?:X|Y|Top|Left))|t(?:yle(?:Sheets)?|atus(?:Text|bar)?)|ibling(?:Below|Above)|ource|uffixes|e(?:curity(?:Policy)?|l(?:ection|f)))|h(?:istory|ost(?:name)?|as(?:h|Focus))|y|X(?:MLDocument|SLDocument)|n(?:ext|ame(?:space(?:s|URI)|Prop))|M(?:IN_VALUE|AX_VALUE)|c(?:haracterSet|o(?:n(?:structor|trollers)|okieEnabled|lorDepth|mp(?:onents|lete))|urrent|puClass|l(?:i(?:p(?:boardData)?|entInformation)|osed|asses)|alle(?:e|r)|rypto)|t(?:o(?:olbar|p)|ext(?:Transform|Indent|Decoration|Align)|ags)|SQRT(?:1_2|2)|i(?:n(?:ner(?:Height|Width)|put)|ds|gnoreCase)|zIndex|o(?:scpu|n(?:readystatechange|Line)|uter(?:Height|Width)|p(?:sProfile|ener)|ffscreenBuffering)|NEGATIVE_INFINITY|d(?:i(?:splay|alog(?:Height|Top|Width|Left|Arguments)|rectories)|e(?:scription|fault(?:Status|Ch(?:ecked|arset)|View)))|u(?:ser(?:Profile|Language|Agent)|n(?:iqueID|defined)|pdateInterval)|_content|p(?:ixelDepth|ort|ersonalbar|kcs11|l(?:ugins|atform)|a(?:thname|dding(?:Right|Bottom|Top|Left)|rent(?:Window|Layer)?|ge(?:X(?:Offset)?|Y(?:Offset)?))|r(?:o(?:to(?:col|type)|duct(?:Sub)?|mpter)|e(?:vious|fix)))|e(?:n(?:coding|abledPlugin)|x(?:ternal|pando)|mbeds)|v(?:isibility|endor(?:Sub)?|Linkcolor)|URLUnencoded|P(?:I|OSITIVE_INFINITY)|f(?:ilename|o(?:nt(?:Size|Family|Weight)|rmName)|rame(?:s|Element)|gColor)|E|whiteSpace|l(?:i(?:stStyleType|n(?:eHeight|kColor))|o(?:ca(?:tion(?:bar)?|lName)|wsrc)|e(?:ngth|ft(?:Context)?)|a(?:st(?:M(?:odified|atch)|Index|Paren)|yer(?:s|X)|nguage))|a(?:pp(?:MinorVersion|Name|Co(?:deName|re)|Version)|vail(?:Height|Top|Width|Left)|ll|r(?:ity|guments)|Linkcolor|bove)|r(?:ight(?:Context)?|e(?:sponse(?:XML|Text)|adyState))|global|x|m(?:imeTypes|ultiline|enubar|argin(?:Right|Bottom|Top|Left))|L(?:N(?:10|2)|OG(?:10E|2E))|b(?:o(?:ttom|rder(?:Width|RightWidth|BottomWidth|Style|Color|TopWidth|LeftWidth))|ufferDepth|elow|ackground(?:Color|Image)))\b/
            }, {
                token : ["storage.type", "punctuation.operator", "support.function.firebug"],
                regex : /(console)(\.)(warn|info|log|error|time|timeEnd|assert)\b/
            }, {
                token : function(value) {
                    if (globals.hasOwnProperty(value))
                        return "variable.language";
                    else if (deprecated.hasOwnProperty(value))
                        return "invalid.deprecated";
                    else if (definitions.hasOwnProperty(value))
                        return "storage.type";
                    else if (keywords.hasOwnProperty(value))
                        return "keyword";
                    else if (buildinConstants.hasOwnProperty(value))
                        return "constant.language";
                    else if (futureReserved.hasOwnProperty(value))
                        return "invalid.illegal";
                    else if (value == "debugger")
                        return "invalid.deprecated";
                    else
                        return "identifier";
                },
                regex : identifierRe
            }, {
                token : "keyword.operator",
                regex : /!|\$|%|&|\*|\-\-|\-|\+\+|\+|~|===|==|=|!=|!==|<=|>=|<<=|>>=|>>>=|<>|<|>|!|&&|\|\||\?\:|\*=|%=|\+=|\-=|&=|\^=|\b(?:in|instanceof|new|delete|typeof|void)/,
                next  : "regex_allowed"
            }, {
                token : "punctuation.operator",
                regex : /\?|\:|\,|\;|\./,
                next  : "regex_allowed"
            }, {
                token : "paren.lparen",
                regex : /[\[({]/,
                next  : "regex_allowed"
            }, {
                token : "paren.rparen",
                regex : /[\])}]/
            }, {
                token : "keyword.operator",
                regex : /\/=?/,
                next  : "regex_allowed"
            }, {
                token: "comment",
                regex: /^#!.*$/
            }, {
                token : "text",
                regex : /\s+/
            }
        ],
        // regular expressions are only allowed after certain tokens. This
        // makes sure we don't mix up regexps with the divison operator
        "regex_allowed": [
            {
                token : "comment", // multi line comment
                merge : true,
                regex : "\\/\\*",
                next : "comment_regex_allowed"
            }, {
                token : "comment",
                regex : "\\/\\/.*$"
            }, {
                token: "string.regexp",
                regex: "\\/",
                next: "regex",
                merge: true
            }, {
                token : "text",
                regex : "\\s+"
            }, {
                // immediately return to the start mode without matching
                // anything
                token: "empty",
                regex: "",
                next: "start"
            }
        ],
        "regex": [
            {
                token: "regexp.keyword.operator",
                regex: "\\\\(?:u[\\da-fA-F]{4}|x[\\da-fA-F]{2}|.)",
                next: "regex"
            }, {
				// flag
                token: "string.regexp",
                regex: "/\\w*",
                next: "start",
                merge: true
            }, {
                token: "string.regexp",
                regex: "[^\\\\/\\[]+",
                next: "regex",
                merge: true
            }, {
                token: "string.regexp.charachterclass",
                regex: "\\[",
                next: "regex_character_class",
                merge: true
            }, {
                token: "empty",
                regex: "",
                next: "start"
            }
        ],
        "regex_character_class": [
            {
                token: "regexp.keyword.operator",
                regex: "\\\\(?:u[\\da-fA-F]{4}|x[\\da-fA-F]{2}|.)",
                next: "regex_character_class"
            }, {
                token: "string.regexp.charachterclass",
                regex: "]",
                next: "regex",
                merge: true
            }, {
                token: "string.regexp.charachterclass",
                regex: "[^\\\\\\]]+",
                next: "regex_character_class",
                merge: true
            }, {
                token: "empty",
                regex: "",
                next: "start"
            }
        ],
        "comment_regex_allowed" : [
            {
                token : "comment", // closing comment
                regex : ".*?\\*\\/",
                merge : true,
                next : "regex_allowed"
            }, {
                token : "comment", // comment spanning whole line
                merge : true,
                regex : ".+"
            }
        ],
        "comment" : [
            {
                token : "comment", // closing comment
                regex : ".*?\\*\\/",
                merge : true,
                next : "start"
            }, {
                token : "comment", // comment spanning whole line
                merge : true,
                regex : ".+"
            }
        ],
        "qqstring" : [
            {
                token : "constant.language.escape",
                regex : escapedRe
            }, {
                token : "string",
                regex : '[^"\\\\]+'
            }, {
                token : "string",
                regex : '"',
                next  : "start"
            }
        ],
        "qstring" : [
            {
                token : "constant.language.escape",
                regex : escapedRe
            }, {
                token : "string",
                regex : "[^'\\\\]+"
            }, {
                token : "string",
                regex : "'",
                next  : "start"
            }
        ]
    };

    this.embedRules(DocCommentHighlightRules, "doc-",
        [ new DocCommentHighlightRules().getEndRule("start") ]);
};

oop.inherits(JavaScriptHighlightRules, TextHighlightRules);

exports.JavaScriptHighlightRules = JavaScriptHighlightRules;
});
/* ***** BEGIN LICENSE BLOCK *****
 * Version: MPL 1.1/GPL 2.0/LGPL 2.1
 *
 * The contents of this file are subject to the Mozilla Public License Version
 * 1.1 (the "License"); you may not use this file except in compliance with
 * the License. You may obtain a copy of the License at
 * http://www.mozilla.org/MPL/
 *
 * Software distributed under the License is distributed on an "AS IS" basis,
 * WITHOUT WARRANTY OF ANY KIND, either express or implied. See the License
 * for the specific language governing rights and limitations under the
 * License.
 *
 * The Original Code is Ajax.org Code Editor (ACE).
 *
 * The Initial Developer of the Original Code is
 * Ajax.org B.V.
 * Portions created by the Initial Developer are Copyright (C) 2010
 * the Initial Developer. All Rights Reserved.
 *
 * Contributor(s):
 *      Fabian Jakobs <fabian AT ajax DOT org>
 *
 * Alternatively, the contents of this file may be used under the terms of
 * either the GNU General Public License Version 2 or later (the "GPL"), or
 * the GNU Lesser General Public License Version 2.1 or later (the "LGPL"),
 * in which case the provisions of the GPL or the LGPL are applicable instead
 * of those above. If you wish to allow use of your version of this file only
 * under the terms of either the GPL or the LGPL, and not to allow others to
 * use your version of this file under the terms of the MPL, indicate your
 * decision by deleting the provisions above and replace them with the notice
 * and other provisions required by the GPL or the LGPL. If you do not delete
 * the provisions above, a recipient may use your version of this file under
 * the terms of any one of the MPL, the GPL or the LGPL.
 *
 * ***** END LICENSE BLOCK ***** */

define('ace/mode/doc_comment_highlight_rules', ['require', 'exports', 'module' , 'ace/lib/oop', 'ace/mode/text_highlight_rules'], function(require, exports, module) {
"use strict";

var oop = require("../lib/oop");
var TextHighlightRules = require("./text_highlight_rules").TextHighlightRules;

var DocCommentHighlightRules = function() {

    this.$rules = {
        "start" : [ {
            token : "comment.doc.tag",
            regex : "@[\\w\\d_]+" // TODO: fix email addresses
        }, {
            token : "comment.doc",
            merge : true,
            regex : "\\s+"
        }, {
            token : "comment.doc",
            merge : true,
            regex : "TODO"
        }, {
            token : "comment.doc",
            merge : true,
            regex : "[^@\\*]+"
        }, {
            token : "comment.doc",
            merge : true,
            regex : "."
        }]
    };
};

oop.inherits(DocCommentHighlightRules, TextHighlightRules);

(function() {

    this.getStartRule = function(start) {
        return {
            token : "comment.doc", // doc comment
            merge : true,
            regex : "\\/\\*(?=\\*)",
            next  : start
        };
    };
    
    this.getEndRule = function (start) {
        return {
            token : "comment.doc", // closing comment
            merge : true,
            regex : "\\*\\/",
            next  : start
        };
    };

}).call(DocCommentHighlightRules.prototype);

exports.DocCommentHighlightRules = DocCommentHighlightRules;

});
/* ***** BEGIN LICENSE BLOCK *****
 * Version: MPL 1.1/GPL 2.0/LGPL 2.1
 *
 * The contents of this file are subject to the Mozilla Public License Version
 * 1.1 (the "License"); you may not use this file except in compliance with
 * the License. You may obtain a copy of the License at
 * http://www.mozilla.org/MPL/
 *
 * Software distributed under the License is distributed on an "AS IS" basis,
 * WITHOUT WARRANTY OF ANY KIND, either express or implied. See the License
 * for the specific language governing rights and limitations under the
 * License.
 *
 * The Original Code is Ajax.org Code Editor (ACE).
 *
 * The Initial Developer of the Original Code is
 * Ajax.org B.V.
 * Portions created by the Initial Developer are Copyright (C) 2010
 * the Initial Developer. All Rights Reserved.
 *
 * Contributor(s):
 *      Fabian Jakobs <fabian AT ajax DOT org>
 *
 * Alternatively, the contents of this file may be used under the terms of
 * either the GNU General Public License Version 2 or later (the "GPL"), or
 * the GNU Lesser General Public License Version 2.1 or later (the "LGPL"),
 * in which case the provisions of the GPL or the LGPL are applicable instead
 * of those above. If you wish to allow use of your version of this file only
 * under the terms of either the GPL or the LGPL, and not to allow others to
 * use your version of this file under the terms of the MPL, indicate your
 * decision by deleting the provisions above and replace them with the notice
 * and other provisions required by the GPL or the LGPL. If you do not delete
 * the provisions above, a recipient may use your version of this file under
 * the terms of any one of the MPL, the GPL or the LGPL.
 *
 * ***** END LICENSE BLOCK ***** */

define('ace/mode/matching_brace_outdent', ['require', 'exports', 'module' , 'ace/range'], function(require, exports, module) {
"use strict";

var Range = require("../range").Range;

var MatchingBraceOutdent = function() {};

(function() {

    this.checkOutdent = function(line, input) {
        if (! /^\s+$/.test(line))
            return false;

        return /^\s*\}/.test(input);
    };

    this.autoOutdent = function(doc, row) {
        var line = doc.getLine(row);
        var match = line.match(/^(\s*\})/);

        if (!match) return 0;

        var column = match[1].length;
        var openBracePos = doc.findMatchingBracket({row: row, column: column});

        if (!openBracePos || openBracePos.row == row) return 0;

        var indent = this.$getIndent(doc.getLine(openBracePos.row));
        doc.replace(new Range(row, 0, row, column-1), indent);
    };

    this.$getIndent = function(line) {
        var match = line.match(/^(\s+)/);
        if (match) {
            return match[1];
        }

        return "";
    };

}).call(MatchingBraceOutdent.prototype);

exports.MatchingBraceOutdent = MatchingBraceOutdent;
});
/* vim:ts=4:sts=4:sw=4:
 * ***** BEGIN LICENSE BLOCK *****
 * Version: MPL 1.1/GPL 2.0/LGPL 2.1
 *
 * The contents of this file are subject to the Mozilla Public License Version
 * 1.1 (the "License"); you may not use this file except in compliance with
 * the License. You may obtain a copy of the License at
 * http://www.mozilla.org/MPL/
 *
 * Software distributed under the License is distributed on an "AS IS" basis,
 * WITHOUT WARRANTY OF ANY KIND, either express or implied. See the License
 * for the specific language governing rights and limitations under the
 * License.
 *
 * The Original Code is Ajax.org Code Editor (ACE).
 *
 * The Initial Developer of the Original Code is
 * Ajax.org B.V.
 * Portions created by the Initial Developer are Copyright (C) 2010
 * the Initial Developer. All Rights Reserved.
 *
 * Contributor(s):
 *      Chris Spencer <chris.ag.spencer AT googlemail DOT com>
 *
 * Alternatively, the contents of this file may be used under the terms of
 * either the GNU General Public License Version 2 or later (the "GPL"), or
 * the GNU Lesser General Public License Version 2.1 or later (the "LGPL"),
 * in which case the provisions of the GPL or the LGPL are applicable instead
 * of those above. If you wish to allow use of your version of this file only
 * under the terms of either the GPL or the LGPL, and not to allow others to
 * use your version of this file under the terms of the MPL, indicate your
 * decision by deleting the provisions above and replace them with the notice
 * and other provisions required by the GPL or the LGPL. If you do not delete
 * the provisions above, a recipient may use your version of this file under
 * the terms of any one of the MPL, the GPL or the LGPL.
 *
 * ***** END LICENSE BLOCK ***** */

define('ace/mode/behaviour/cstyle', ['require', 'exports', 'module' , 'ace/lib/oop', 'ace/mode/behaviour'], function(require, exports, module) {
"use strict";

var oop = require("../../lib/oop");
var Behaviour = require('../behaviour').Behaviour;

var CstyleBehaviour = function () {

    this.add("braces", "insertion", function (state, action, editor, session, text) {
        if (text == '{') {
            var selection = editor.getSelectionRange();
            var selected = session.doc.getTextRange(selection);
            if (selected !== "") {
                return {
                    text: '{' + selected + '}',
                    selection: false
                };
            } else {
                return {
                    text: '{}',
                    selection: [1, 1]
                };
            }
        } else if (text == '}') {
            var cursor = editor.getCursorPosition();
            var line = session.doc.getLine(cursor.row);
            var rightChar = line.substring(cursor.column, cursor.column + 1);
            if (rightChar == '}') {
                var matching = session.$findOpeningBracket('}', {column: cursor.column + 1, row: cursor.row});
                if (matching !== null) {
                    return {
                        text: '',
                        selection: [1, 1]
                    };
                }
            }
        } else if (text == "\n") {
            var cursor = editor.getCursorPosition();
            var line = session.doc.getLine(cursor.row);
            var rightChar = line.substring(cursor.column, cursor.column + 1);
            if (rightChar == '}') {
                var openBracePos = session.findMatchingBracket({row: cursor.row, column: cursor.column + 1});
                if (!openBracePos)
                     return null;

                var indent = this.getNextLineIndent(state, line.substring(0, line.length - 1), session.getTabString());
                var next_indent = this.$getIndent(session.doc.getLine(openBracePos.row));

                return {
                    text: '\n' + indent + '\n' + next_indent,
                    selection: [1, indent.length, 1, indent.length]
                };
            }
        }
    });

    this.add("braces", "deletion", function (state, action, editor, session, range) {
        var selected = session.doc.getTextRange(range);
        if (!range.isMultiLine() && selected == '{') {
            var line = session.doc.getLine(range.start.row);
            var rightChar = line.substring(range.end.column, range.end.column + 1);
            if (rightChar == '}') {
                range.end.column++;
                return range;
            }
        }
    });

    this.add("parens", "insertion", function (state, action, editor, session, text) {
        if (text == '(') {
            var selection = editor.getSelectionRange();
            var selected = session.doc.getTextRange(selection);
            if (selected !== "") {
                return {
                    text: '(' + selected + ')',
                    selection: false
                };
            } else {
                return {
                    text: '()',
                    selection: [1, 1]
                };
            }
        } else if (text == ')') {
            var cursor = editor.getCursorPosition();
            var line = session.doc.getLine(cursor.row);
            var rightChar = line.substring(cursor.column, cursor.column + 1);
            if (rightChar == ')') {
                var matching = session.$findOpeningBracket(')', {column: cursor.column + 1, row: cursor.row});
                if (matching !== null) {
                    return {
                        text: '',
                        selection: [1, 1]
                    };
                }
            }
        }
    });

    this.add("parens", "deletion", function (state, action, editor, session, range) {
        var selected = session.doc.getTextRange(range);
        if (!range.isMultiLine() && selected == '(') {
            var line = session.doc.getLine(range.start.row);
            var rightChar = line.substring(range.start.column + 1, range.start.column + 2);
            if (rightChar == ')') {
                range.end.column++;
                return range;
            }
        }
    });

    this.add("string_dquotes", "insertion", function (state, action, editor, session, text) {
        if (text == '"' || text == "'") {
            var quote = text;
            var selection = editor.getSelectionRange();
            var selected = session.doc.getTextRange(selection);
            if (selected !== "") {
                return {
                    text: quote + selected + quote,
                    selection: false
                };
            } else {
                var cursor = editor.getCursorPosition();
                var line = session.doc.getLine(cursor.row);
                var leftChar = line.substring(cursor.column-1, cursor.column);

                // We're escaped.
                if (leftChar == '\\') {
                    return null;
                }

                // Find what token we're inside.
                var tokens = session.getTokens(selection.start.row, selection.start.row)[0].tokens;
                var col = 0, token;
                var quotepos = -1; // Track whether we're inside an open quote.

                for (var x = 0; x < tokens.length; x++) {
                    token = tokens[x];
                    if (token.type == "string") {
                      quotepos = -1;
                    } else if (quotepos < 0) {
                      quotepos = token.value.indexOf(quote);
                    }
                    if ((token.value.length + col) > selection.start.column) {
                        break;
                    }
                    col += tokens[x].value.length;
                }

                // Try and be smart about when we auto insert.
                if (!token || (quotepos < 0 && token.type !== "comment" && (token.type !== "string" || ((selection.start.column !== token.value.length+col-1) && token.value.lastIndexOf(quote) === token.value.length-1)))) {
                    return {
                        text: quote + quote,
                        selection: [1,1]
                    };
                } else if (token && token.type === "string") {
                    // Ignore input and move right one if we're typing over the closing quote.
                    var rightChar = line.substring(cursor.column, cursor.column + 1);
                    if (rightChar == quote) {
                        return {
                            text: '',
                            selection: [1, 1]
                        };
                    }
                }
            }
        }
    });

    this.add("string_dquotes", "deletion", function (state, action, editor, session, range) {
        var selected = session.doc.getTextRange(range);
        if (!range.isMultiLine() && (selected == '"' || selected == "'")) {
            var line = session.doc.getLine(range.start.row);
            var rightChar = line.substring(range.start.column + 1, range.start.column + 2);
            if (rightChar == '"') {
                range.end.column++;
                return range;
            }
        }
    });

};

oop.inherits(CstyleBehaviour, Behaviour);

exports.CstyleBehaviour = CstyleBehaviour;
});/* ***** BEGIN LICENSE BLOCK *****
 * Version: MPL 1.1/GPL 2.0/LGPL 2.1
 *
 * The contents of this file are subject to the Mozilla Public License Version
 * 1.1 (the "License"); you may not use this file except in compliance with
 * the License. You may obtain a copy of the License at
 * http://www.mozilla.org/MPL/
 *
 * Software distributed under the License is distributed on an "AS IS" basis,
 * WITHOUT WARRANTY OF ANY KIND, either express or implied. See the License
 * for the specific language governing rights and limitations under the
 * License.
 *
 * The Original Code is Ajax.org Code Editor (ACE).
 *
 * The Initial Developer of the Original Code is
 * Ajax.org B.V.
 * Portions created by the Initial Developer are Copyright (C) 2010
 * the Initial Developer. All Rights Reserved.
 *
 * Contributor(s):
 *      Fabian Jakobs <fabian AT ajax DOT org>
 *
 * Alternatively, the contents of this file may be used under the terms of
 * either the GNU General Public License Version 2 or later (the "GPL"), or
 * the GNU Lesser General Public License Version 2.1 or later (the "LGPL"),
 * in which case the provisions of the GPL or the LGPL are applicable instead
 * of those above. If you wish to allow use of your version of this file only
 * under the terms of either the GPL or the LGPL, and not to allow others to
 * use your version of this file under the terms of the MPL, indicate your
 * decision by deleting the provisions above and replace them with the notice
 * and other provisions required by the GPL or the LGPL. If you do not delete
 * the provisions above, a recipient may use your version of this file under
 * the terms of any one of the MPL, the GPL or the LGPL.
 *
 * ***** END LICENSE BLOCK ***** */

define('ace/mode/folding/cstyle', ['require', 'exports', 'module' , 'ace/lib/oop', 'ace/range', 'ace/mode/folding/fold_mode'], function(require, exports, module) {
"use strict";

var oop = require("../../lib/oop");
var Range = require("../../range").Range;
var BaseFoldMode = require("./fold_mode").FoldMode;

var FoldMode = exports.FoldMode = function() {};
oop.inherits(FoldMode, BaseFoldMode);

(function() {

    this.foldingStartMarker = /(\{|\[)[^\}\]]*$|^\s*(\/\*)/;
    this.foldingStopMarker = /^[^\[\{]*(\}|\])|^[\s\*]*(\*\/)/;
    
    this.getFoldWidgetRange = function(session, foldStyle, row) {
        var line = session.getLine(row);
        var match = line.match(this.foldingStartMarker);
        if (match) {
            var i = match.index;

            if (match[1])
                return this.openingBracketBlock(session, match[1], row, i);

            var range = session.getCommentFoldRange(row, i + match[0].length);
            range.end.column -= 2;
            return range;
        }

        if (foldStyle !== "markbeginend")
            return;
            
        var match = line.match(this.foldingStopMarker);
        if (match) {
            var i = match.index + match[0].length;

            if (match[2]) {
                var range = session.getCommentFoldRange(row, i);
                range.end.column -= 2;
                return range;
            }

            var end = {row: row, column: i};
            var start = session.$findOpeningBracket(match[1], end);
            
            if (!start)
                return;

            start.column++;
            end.column--;

            return  Range.fromPoints(start, end);
        }
    };
    
}).call(FoldMode.prototype);

});/* ***** BEGIN LICENSE BLOCK *****
 * Version: MPL 1.1/GPL 2.0/LGPL 2.1
 *
 * The contents of this file are subject to the Mozilla Public License Version
 * 1.1 (the "License"); you may not use this file except in compliance with
 * the License. You may obtain a copy of the License at
 * http://www.mozilla.org/MPL/
 *
 * Software distributed under the License is distributed on an "AS IS" basis,
 * WITHOUT WARRANTY OF ANY KIND, either express or implied. See the License
 * for the specific language governing rights and limitations under the
 * License.
 *
 * The Original Code is Ajax.org Code Editor (ACE).
 *
 * The Initial Developer of the Original Code is
 * Ajax.org B.V.
 * Portions created by the Initial Developer are Copyright (C) 2010
 * the Initial Developer. All Rights Reserved.
 *
 * Contributor(s):
 *      Fabian Jakobs <fabian AT ajax DOT org>
 *
 * Alternatively, the contents of this file may be used under the terms of
 * either the GNU General Public License Version 2 or later (the "GPL"), or
 * the GNU Lesser General Public License Version 2.1 or later (the "LGPL"),
 * in which case the provisions of the GPL or the LGPL are applicable instead
 * of those above. If you wish to allow use of your version of this file only
 * under the terms of either the GPL or the LGPL, and not to allow others to
 * use your version of this file under the terms of the MPL, indicate your
 * decision by deleting the provisions above and replace them with the notice
 * and other provisions required by the GPL or the LGPL. If you do not delete
 * the provisions above, a recipient may use your version of this file under
 * the terms of any one of the MPL, the GPL or the LGPL.
 *
 * ***** END LICENSE BLOCK ***** */

define('ace/mode/folding/fold_mode', ['require', 'exports', 'module' , 'ace/range'], function(require, exports, module) {
"use strict";

var Range = require("../../range").Range;

var FoldMode = exports.FoldMode = function() {};

(function() {

    this.foldingStartMarker = null;
    this.foldingStopMarker = null;

    // must return "" if there's no fold, to enable caching
    this.getFoldWidget = function(session, foldStyle, row) {
        var line = session.getLine(row);
        if (this.foldingStartMarker.test(line))
            return "start";
        if (foldStyle == "markbeginend"
                && this.foldingStopMarker
                && this.foldingStopMarker.test(line))
            return "end";
        return "";
    };
    
    this.getFoldWidgetRange = function(session, foldStyle, row) {
        return null;
    };

    this.indentationBlock = function(session, row, column) {
        var re = /^\s*/;
        var startRow = row;
        var endRow = row;
        var line = session.getLine(row);
        var startColumn = column || line.length;
        var startLevel = line.match(re)[0].length;
        var maxRow = session.getLength()
        
        while (++row < maxRow) {
            line = session.getLine(row);
            var level = line.match(re)[0].length;

            if (level == line.length)
                continue;

            if (level <= startLevel)
                break;

            endRow = row;
        }

        if (endRow > startRow) {
            var endColumn = session.getLine(endRow).length;
            return new Range(startRow, startColumn, endRow, endColumn);
        }
    };

    this.openingBracketBlock = function(session, bracket, row, column) {
        var start = {row: row, column: column + 1};
        var end = session.$findClosingBracket(bracket, start);
        if (!end)
            return;

        var fw = session.foldWidgets[end.row];
        if (fw == null)
            fw = this.getFoldWidget(session, end.row);

        if (fw == "start") {
            end.row --;
            end.column = session.getLine(end.row).length;
        }
        return Range.fromPoints(start, end);
    };

}).call(FoldMode.prototype);

});
/* ***** BEGIN LICENSE BLOCK *****
 * Version: MPL 1.1/GPL 2.0/LGPL 2.1
 *
 * The contents of this file are subject to the Mozilla Public License Version
 * 1.1 (the "License"); you may not use this file except in compliance with
 * the License. You may obtain a copy of the License at
 * http://www.mozilla.org/MPL/
 *
 * Software distributed under the License is distributed on an "AS IS" basis,
 * WITHOUT WARRANTY OF ANY KIND, either express or implied. See the License
 * for the specific language governing rights and limitations under the
 * License.
 *
 * The Original Code is Ajax.org Code Editor (ACE).
 *
 * The Initial Developer of the Original Code is
 * Ajax.org B.V.
 * Portions created by the Initial Developer are Copyright (C) 2010
 * the Initial Developer. All Rights Reserved.
 *
 * Contributor(s):
 *      Fabian Jakobs <fabian AT ajax DOT org>
 *
 * Alternatively, the contents of this file may be used under the terms of
 * either the GNU General Public License Version 2 or later (the "GPL"), or
 * the GNU Lesser General Public License Version 2.1 or later (the "LGPL"),
 * in which case the provisions of the GPL or the LGPL are applicable instead
 * of those above. If you wish to allow use of your version of this file only
 * under the terms of either the GPL or the LGPL, and not to allow others to
 * use your version of this file under the terms of the MPL, indicate your
 * decision by deleting the provisions above and replace them with the notice
 * and other provisions required by the GPL or the LGPL. If you do not delete
 * the provisions above, a recipient may use your version of this file under
 * the terms of any one of the MPL, the GPL or the LGPL.
 *
 * ***** END LICENSE BLOCK ***** */

define('ace/mode/css', ['require', 'exports', 'module' , 'ace/lib/oop', 'ace/mode/text', 'ace/tokenizer', 'ace/mode/css_highlight_rules', 'ace/mode/matching_brace_outdent', 'ace/worker/worker_client', 'ace/mode/folding/cstyle'], function(require, exports, module) {
"use strict";

var oop = require("../lib/oop");
var TextMode = require("./text").Mode;
var Tokenizer = require("../tokenizer").Tokenizer;
var CssHighlightRules = require("./css_highlight_rules").CssHighlightRules;
var MatchingBraceOutdent = require("./matching_brace_outdent").MatchingBraceOutdent;
var WorkerClient = require("../worker/worker_client").WorkerClient;
var CStyleFoldMode = require("./folding/cstyle").FoldMode;

var Mode = function() {
    this.$tokenizer = new Tokenizer(new CssHighlightRules().getRules(), "i");
    this.$outdent = new MatchingBraceOutdent();
    this.foldingRules = new CStyleFoldMode();
};
oop.inherits(Mode, TextMode);

(function() {

    this.foldingRules = "cStyle";

    this.getNextLineIndent = function(state, line, tab) {
        var indent = this.$getIndent(line);

        // ignore braces in comments
        var tokens = this.$tokenizer.getLineTokens(line, state).tokens;
        if (tokens.length && tokens[tokens.length-1].type == "comment") {
            return indent;
        }

        var match = line.match(/^.*\{\s*$/);
        if (match) {
            indent += tab;
        }

        return indent;
    };

    this.checkOutdent = function(state, line, input) {
        return this.$outdent.checkOutdent(line, input);
    };

    this.autoOutdent = function(state, doc, row) {
        this.$outdent.autoOutdent(doc, row);
    };
    
    this.createWorker = function(session) {
        var worker = new WorkerClient(["ace"], "worker-css.js", "ace/mode/css_worker", "Worker");
        worker.attachToDocument(session.getDocument());
        
        worker.on("csslint", function(e) {
            var errors = [];
            e.data.forEach(function(message) {
                errors.push({
                    row: message.line - 1,
                    column: message.col - 1,
                    text: message.message,
                    type: message.type,
                    lint: message
                });
            });
            
            session.setAnnotations(errors);
        });
        return worker;
    };

}).call(Mode.prototype);

exports.Mode = Mode;

});
/* ***** BEGIN LICENSE BLOCK *****
 * Version: MPL 1.1/GPL 2.0/LGPL 2.1
 *
 * The contents of this file are subject to the Mozilla Public License Version
 * 1.1 (the "License"); you may not use this file except in compliance with
 * the License. You may obtain a copy of the License at
 * http://www.mozilla.org/MPL/
 *
 * Software distributed under the License is distributed on an "AS IS" basis,
 * WITHOUT WARRANTY OF ANY KIND, either express or implied. See the License
 * for the specific language governing rights and limitations under the
 * License.
 *
 * The Original Code is Ajax.org Code Editor (ACE).
 *
 * The Initial Developer of the Original Code is
 * Ajax.org B.V.
 * Portions created by the Initial Developer are Copyright (C) 2010
 * the Initial Developer. All Rights Reserved.
 *
 * Contributor(s):
 *      Fabian Jakobs <fabian AT ajax DOT org>
 *
 * Alternatively, the contents of this file may be used under the terms of
 * either the GNU General Public License Version 2 or later (the "GPL"), or
 * the GNU Lesser General Public License Version 2.1 or later (the "LGPL"),
 * in which case the provisions of the GPL or the LGPL are applicable instead
 * of those above. If you wish to allow use of your version of this file only
 * under the terms of either the GPL or the LGPL, and not to allow others to
 * use your version of this file under the terms of the MPL, indicate your
 * decision by deleting the provisions above and replace them with the notice
 * and other provisions required by the GPL or the LGPL. If you do not delete
 * the provisions above, a recipient may use your version of this file under
 * the terms of any one of the MPL, the GPL or the LGPL.
 *
 * ***** END LICENSE BLOCK ***** */

define('ace/mode/css_highlight_rules', ['require', 'exports', 'module' , 'ace/lib/oop', 'ace/lib/lang', 'ace/mode/text_highlight_rules'], function(require, exports, module) {
"use strict";

var oop = require("../lib/oop");
var lang = require("../lib/lang");
var TextHighlightRules = require("./text_highlight_rules").TextHighlightRules;

var CssHighlightRules = function() {

    var properties = lang.arrayToMap(
        ("animation-fill-mode|alignment-adjust|alignment-baseline|animation-delay|animation-direction|animation-duration|animation-iteration-count|animation-name|animation-play-state|animation-timing-function|animation|appearance|azimuth|backface-visibility|background-attachment|background-break|background-clip|background-color|background-image|background-origin|background-position|background-repeat|background-size|background|baseline-shift|binding|bleed|bookmark-label|bookmark-level|bookmark-state|bookmark-target|border-bottom|border-bottom-color|border-bottom-left-radius|border-bottom-right-radius|border-bottom-style|border-bottom-width|border-collapse|border-color|border-image|border-image-outset|border-image-repeat|border-image-slice|border-image-source|border-image-width|border-left|border-left-color|border-left-style|border-left-width|border-radius|border-right|border-right-color|border-right-style|border-right-width|border-spacing|border-style|border-top|border-top-color|border-top-left-radius|border-top-right-radius|border-top-style|border-top-width|border-width|border|bottom|box-align|box-decoration-break|box-direction|box-flex-group|box-flex|box-lines|box-ordinal-group|box-orient|box-pack|box-shadow|box-sizing|break-after|break-before|break-inside|caption-side|clear|clip|color-profile|color|column-count|column-fill|column-gap|column-rule|column-rule-color|column-rule-style|column-rule-width|column-span|column-width|columns|content|counter-increment|counter-reset|crop|cue-after|cue-before|cue|cursor|direction|display|dominant-baseline|drop-initial-after-adjust|drop-initial-after-align|drop-initial-before-adjust|drop-initial-before-align|drop-initial-size|drop-initial-value|elevation|empty-cells|fit|fit-position|float-offset|float|font-family|font-size|font-size-adjust|font-stretch|font-style|font-variant|font-weight|font|grid-columns|grid-rows|hanging-punctuation|height|hyphenate-after|hyphenate-before|hyphenate-character|hyphenate-lines|hyphenate-resource|hyphens|icon|image-orientation|image-rendering|image-resolution|inline-box-align|left|letter-spacing|line-height|line-stacking-ruby|line-stacking-shift|line-stacking-strategy|line-stacking|list-style-image|list-style-position|list-style-type|list-style|margin-bottom|margin-left|margin-right|margin-top|margin|mark-after|mark-before|mark|marks|marquee-direction|marquee-play-count|marquee-speed|marquee-style|max-height|max-width|min-height|min-width|move-to|nav-down|nav-index|nav-left|nav-right|nav-up|opacity|orphans|outline-color|outline-offset|outline-style|outline-width|outline|overflow-style|overflow-x|overflow-y|overflow|padding-bottom|padding-left|padding-right|padding-top|padding|page-break-after|page-break-before|page-break-inside|page-policy|page|pause-after|pause-before|pause|perspective-origin|perspective|phonemes|pitch-range|pitch|play-during|position|presentation-level|punctuation-trim|quotes|rendering-intent|resize|rest-after|rest-before|rest|richness|right|rotation-point|rotation|ruby-align|ruby-overhang|ruby-position|ruby-span|size|speak-header|speak-numeral|speak-punctuation|speak|speech-rate|stress|string-set|table-layout|target-name|target-new|target-position|target|text-align-last|text-align|text-decoration|text-emphasis|text-height|text-indent|text-justify|text-outline|text-shadow|text-transform|text-wrap|top|transform-origin|transform-style|transform|transition-delay|transition-duration|transition-property|transition-timing-function|transition|unicode-bidi|vertical-align|visibility|voice-balance|voice-duration|voice-family|voice-pitch-range|voice-pitch|voice-rate|voice-stress|voice-volume|volume|white-space-collapse|white-space|widows|width|word-break|word-spacing|word-wrap|z-index").split("|")
    );

    var functions = lang.arrayToMap(
        ("rgb|rgba|url|attr|counter|counters").split("|")
    );

    var constants = lang.arrayToMap(
        ("absolute|after-edge|after|all-scroll|all|alphabetic|always|antialiased|armenian|auto|avoid-column|avoid-page|avoid|balance|baseline|before-edge|before|below|bidi-override|block-line-height|block|bold|bolder|border-box|both|bottom|box|break-all|break-word|capitalize|caps-height|caption|center|central|char|circle|cjk-ideographic|clone|close-quote|col-resize|collapse|column|consider-shifts|contain|content-box|cover|crosshair|cubic-bezier|dashed|decimal-leading-zero|decimal|default|disabled|disc|disregard-shifts|distribute-all-lines|distribute-letter|distribute-space|distribute|dotted|double|e-resize|ease-in|ease-in-out|ease-out|ease|ellipsis|end|exclude-ruby|fill|fixed|font-size|font|georgian|glyphs|grid-height|groove|hand|hanging|hebrew|help|hidden|hiragana-iroha|hiragana|horizontal|icon|ideograph-alpha|ideograph-numeric|ideograph-parenthesis|ideograph-space|ideographic|inactive|include-ruby|inherit|initial|inline-block|inline-box|inline-line-height|inline-table|inline|inset|inside|inter-ideograph|inter-word|invert|italic|justify|katakana-iroha|katakana|keep-all|last|left|lighter|line-edge|line-through|line|linear|list-item|local|loose|lower-alpha|lower-greek|lower-latin|lower-roman|lowercase|lr-tb|ltr|mathematical|max-height|max-size|medium|menu|message-box|middle|move|n-resize|ne-resize|newspaper|no-change|no-close-quote|no-drop|no-open-quote|no-repeat|none|normal|not-allowed|nowrap|nw-resize|oblique|open-quote|outset|outside|overline|padding-box|page|pointer|pre-line|pre-wrap|pre|preserve-3d|progress|relative|repeat-x|repeat-y|repeat|replaced|reset-size|ridge|right|round|row-resize|rtl|s-resize|scroll|se-resize|separate|slice|small-caps|small-caption|solid|space|square|start|static|status-bar|step-end|step-start|steps|stretch|strict|sub|super|sw-resize|table-caption|table-cell|table-column-group|table-column|table-footer-group|table-header-group|table-row-group|table-row|table|tb-rl|text-after-edge|text-before-edge|text-bottom|text-size|text-top|text|thick|thin|top|transparent|underline|upper-alpha|upper-latin|upper-roman|uppercase|use-script|vertical-ideographic|vertical-text|visible|w-resize|wait|whitespace|z-index|zero").split("|")
    );

    var colors = lang.arrayToMap(
        ("aqua|black|blue|fuchsia|gray|green|lime|maroon|navy|olive|orange|" +
        "purple|red|silver|teal|white|yellow").split("|")
    );

    var fonts = lang.arrayToMap(
        ("arial|century|comic|courier|garamond|georgia|helvetica|impact|lucida|" +
        "symbol|system|tahoma|times|trebuchet|utopia|verdana|webdings|sans-serif|" +
        "serif|monospace").split("|")
    );
    
    // regexp must not have capturing parentheses. Use (?:) instead.
    // regexps are ordered -> the first match is used

    var numRe = "\\-?(?:(?:[0-9]+)|(?:[0-9]*\\.[0-9]+))";
<<<<<<< HEAD
=======
    var pseudoElements = "(\\:+)\\b(after|before|first-letter|first-line|moz-selection|selection)\\b";
    var pseudoClasses = "(:)\\b(active|checked|disabled|empty|enabled|first-child|first-of-type|focus|hover|indeterminate|invalid|last-child|last-of-type|link|not|nth-child|nth-last-child|nth-last-of-type|nth-of-type|only-child|only-of-type|required|root|target|valid|visited)\\b";
>>>>>>> ce891c2c
    
    var base_ruleset = [
        {
            token : "comment", // multi line comment
            merge : true,
            regex : "\\/\\*",
            next : "ruleset_comment"
        }, {
            token : "string", // single line
            regex : '["](?:(?:\\\\.)|(?:[^"\\\\]))*?["]'
        }, {
            token : "string", // single line
            regex : "['](?:(?:\\\\.)|(?:[^'\\\\]))*?[']"
        }, {
            token : ["constant.numeric", "keyword"],
<<<<<<< HEAD
            regex : "(" + numRe + ")(em|ex|px|ch|cm|mm|in|pt|pc|deg|rad|dpi|grad|ms|s|hz|khz|%)"
=======
            regex : "(" + numRe + ")(ch|cm|deg|em|ex|fr|gd|grad|Hz|in|kHz|mm|ms|pc|pt|px|rad|rem|s|turn|vh|vm|vw|%)"
>>>>>>> ce891c2c
        }, {
            token : ["constant.numeric"],
            regex : "([0-9]+)"
        }, {
            token : "constant.numeric",  // hex6 color
            regex : "#[a-f0-9]{6}"
        }, {
            token : "constant.numeric", // hex3 color
            regex : "#[a-f0-9]{3}"
        }, {
            token : ["punctuation", "entity.other.attribute-name.pseudo-element.css"], 
            regex : pseudoElements
        }, {
            token : ["punctuation", "entity.other.attribute-name.pseudo-class.css"], 
            regex : pseudoClasses
        }, {
            token : function(value) {
                if (properties.hasOwnProperty(value.toLowerCase())) {
                    return "support.type";
                }
                else if (functions.hasOwnProperty(value.toLowerCase())) {
                    return "support.function";
                }
                else if (constants.hasOwnProperty(value.toLowerCase())) {
                    return "support.constant";
                }
                else if (colors.hasOwnProperty(value.toLowerCase())) {
                    return "support.constant.color";
                }
                else if (fonts.hasOwnProperty(value.toLowerCase())) {
                    return "support.constant.fonts";
                }
                else {
                    return "text";
                }
            },
            regex : "\\-?[a-zA-Z_][a-zA-Z0-9_\\-]*"
        } 
      ];

    var ruleset = lang.copyArray(base_ruleset);
    ruleset.unshift({
        token : "paren.rparen",
        regex : "\\}",
        next:   "start"
    });

    var media_ruleset = lang.copyArray( base_ruleset );
    media_ruleset.unshift({
        token : "paren.rparen",
        regex : "\\}",
        next:   "media"
    });

    var base_comment = [{
          token : "comment", // comment spanning whole line
          merge : true,
          regex : ".+"
    }];

    var comment = lang.copyArray(base_comment);
    comment.unshift({
          token : "comment", // closing comment
          regex : ".*?\\*\\/",
          next : "start"
    });

    var media_comment = lang.copyArray(base_comment);
    media_comment.unshift({
          token : "comment", // closing comment
          regex : ".*?\\*\\/",
          next : "media"
    });

    var ruleset_comment = lang.copyArray(base_comment);
    ruleset_comment.unshift({
          token : "comment", // closing comment
          regex : ".*?\\*\\/",
          next : "ruleset"
    });

    this.$rules = {
        "start" : [{
            token : "comment", // multi line comment
            merge : true,
            regex : "\\/\\*",
            next : "comment"
        }, {
            token: "paren.lparen",
            regex: "\\{",
            next:  "ruleset"
        }, {
            token: "string",
            regex: "@.*?{",
            next:  "media"
        },{
            token: "keyword",
            regex: "#[a-z0-9-_]+"
        },{
            token: "variable",
            regex: "\\.[a-z0-9-_]+"
        },{
            token: "string",
            regex: ":[a-z0-9-_]+"
        },{
            token: "constant",
            regex: "[a-z0-9-_]+"
        }],

        "media" : [ {
            token : "comment", // multi line comment
            merge : true,
            regex : "\\/\\*",
            next : "media_comment"
        }, {
            token: "paren.lparen",
            regex: "\\{",
            next:  "media_ruleset"
        },{
            token: "string",
            regex: "\\}",
            next:  "start"
        },{
            token: "keyword",
            regex: "#[a-z0-9-_]+"
        },{
            token: "variable",
            regex: "\\.[a-z0-9-_]+"
        },{
            token: "string",
            regex: ":[a-z0-9-_]+"
        },{
            token: "constant",
            regex: "[a-z0-9-_]+"
        }],

        "comment" : comment,

        "ruleset" : ruleset,
        "ruleset_comment" : ruleset_comment,

        "media_ruleset" : media_ruleset,
        "media_comment" : media_comment
    };
};

oop.inherits(CssHighlightRules, TextHighlightRules);

exports.CssHighlightRules = CssHighlightRules;

});
/* ***** BEGIN LICENSE BLOCK *****
 * Version: MPL 1.1/GPL 2.0/LGPL 2.1
 *
 * The contents of this file are subject to the Mozilla Public License Version
 * 1.1 (the "License"); you may not use this file except in compliance with
 * the License. You may obtain a copy of the License at
 * http://www.mozilla.org/MPL/
 *
 * Software distributed under the License is distributed on an "AS IS" basis,
 * WITHOUT WARRANTY OF ANY KIND, either express or implied. See the License
 * for the specific language governing rights and limitations under the
 * License.
 *
 * The Original Code is Ajax.org Code Editor (ACE).
 *
 * The Initial Developer of the Original Code is
 * Ajax.org B.V.
 * Portions created by the Initial Developer are Copyright (C) 2010
 * the Initial Developer. All Rights Reserved.
 *
 * Contributor(s):
 *      Fabian Jakobs <fabian AT ajax DOT org>
 *
 * Alternatively, the contents of this file may be used under the terms of
 * either the GNU General Public License Version 2 or later (the "GPL"), or
 * the GNU Lesser General Public License Version 2.1 or later (the "LGPL"),
 * in which case the provisions of the GPL or the LGPL are applicable instead
 * of those above. If you wish to allow use of your version of this file only
 * under the terms of either the GPL or the LGPL, and not to allow others to
 * use your version of this file under the terms of the MPL, indicate your
 * decision by deleting the provisions above and replace them with the notice
 * and other provisions required by the GPL or the LGPL. If you do not delete
 * the provisions above, a recipient may use your version of this file under
 * the terms of any one of the MPL, the GPL or the LGPL.
 *
 * ***** END LICENSE BLOCK ***** */

define('ace/mode/html_highlight_rules', ['require', 'exports', 'module' , 'ace/lib/oop', 'ace/mode/css_highlight_rules', 'ace/mode/javascript_highlight_rules', 'ace/mode/xml_util', 'ace/mode/text_highlight_rules'], function(require, exports, module) {
"use strict";

var oop = require("../lib/oop");
var CssHighlightRules = require("./css_highlight_rules").CssHighlightRules;
var JavaScriptHighlightRules = require("./javascript_highlight_rules").JavaScriptHighlightRules;
var xmlUtil = require("./xml_util");
var TextHighlightRules = require("./text_highlight_rules").TextHighlightRules;

var HtmlHighlightRules = function() {

    // regexp must not have capturing parentheses
    // regexps are ordered -> the first match is used
    this.$rules = {
        start : [{
            token : "text",
            merge : true,
            regex : "<\\!\\[CDATA\\[",
            next : "cdata"
        }, {
            token : "xml_pe",
            regex : "<\\?.*?\\?>"
        }, {
            token : "comment",
            merge : true,
            regex : "<\\!--",
            next : "comment"
        }, {
            token : "xml_pe",
            regex : "<\\!.*?>"
        }, {
            token : "meta.tag",
            regex : "<(?=\s*script\\b)",
            next : "script"
        }, {
            token : "meta.tag",
            regex : "<(?=\s*style\\b)",
            next : "style"
        }, {
            token : "meta.tag", // opening tag
            regex : "<\\/?",
            next : "tag"
        }, {
            token : "text",
            regex : "\\s+"
        }, {
            token : "constant.character.entity",
            regex : "(?:&#[0-9]+;)|(?:&#x[0-9a-fA-F]+;)|(?:&[a-zA-Z0-9_:\\.-]+;)"
        }, {
            token : "text",
            regex : "[^<]+"
        } ],
    
        cdata : [ {
            token : "text",
            regex : "\\]\\]>",
            next : "start"
        }, {
            token : "text",
            merge : true,
            regex : "\\s+"
        }, {
            token : "text",
            merge : true,
            regex : ".+"
        } ],

        comment : [ {
            token : "comment",
            regex : ".*?-->",
            next : "start"
        }, {
            token : "comment",
            merge : true,
            regex : ".+"
        } ]
    };
    
    xmlUtil.tag(this.$rules, "tag", "start");
    xmlUtil.tag(this.$rules, "style", "css-start");
    xmlUtil.tag(this.$rules, "script", "js-start");
    
    this.embedRules(JavaScriptHighlightRules, "js-", [{
        token: "comment",
        regex: "\\/\\/.*(?=<\\/script>)",
        next: "tag"
    }, {
        token: "meta.tag",
        regex: "<\\/(?=script)",
        next: "tag"
    }]);
    
    this.embedRules(CssHighlightRules, "css-", [{
        token: "meta.tag",
        regex: "<\\/(?=style)",
        next: "tag"
    }]);
};

oop.inherits(HtmlHighlightRules, TextHighlightRules);

exports.HtmlHighlightRules = HtmlHighlightRules;
});
/* ***** BEGIN LICENSE BLOCK *****
 * Version: MPL 1.1/GPL 2.0/LGPL 2.1
 *
 * The contents of this file are subject to the Mozilla Public License Version
 * 1.1 (the "License"); you may not use this file except in compliance with
 * the License. You may obtain a copy of the License at
 * http://www.mozilla.org/MPL/
 *
 * Software distributed under the License is distributed on an "AS IS" basis,
 * WITHOUT WARRANTY OF ANY KIND, either express or implied. See the License
 * for the specific language governing rights and limitations under the
 * License.
 *
 * The Original Code is Ajax.org Code Editor (ACE).
 *
 * The Initial Developer of the Original Code is
 * Ajax.org B.V.
 * Portions created by the Initial Developer are Copyright (C) 2010
 * the Initial Developer. All Rights Reserved.
 *
 * Contributor(s):
 *      Fabian Jakobs <fabian AT ajax DOT org>
 *
 * Alternatively, the contents of this file may be used under the terms of
 * either the GNU General Public License Version 2 or later (the "GPL"), or
 * the GNU Lesser General Public License Version 2.1 or later (the "LGPL"),
 * in which case the provisions of the GPL or the LGPL are applicable instead
 * of those above. If you wish to allow use of your version of this file only
 * under the terms of either the GPL or the LGPL, and not to allow others to
 * use your version of this file under the terms of the MPL, indicate your
 * decision by deleting the provisions above and replace them with the notice
 * and other provisions required by the GPL or the LGPL. If you do not delete
 * the provisions above, a recipient may use your version of this file under
 * the terms of any one of the MPL, the GPL or the LGPL.
 *
 * ***** END LICENSE BLOCK ***** */

define('ace/mode/xml_util', ['require', 'exports', 'module' , 'ace/lib/lang'], function(require, exports, module) {
"use strict";

var lang = require("../lib/lang");

var formTags = lang.arrayToMap(
    ("button|form|input|label|select|textarea").split("|")
);

var tableTags = lang.arrayToMap(
    ("table|tbody|td|tfoot|th|tr").split("|")
);

function string(state) {
    return [{
        token : "string",
        regex : '".*?"'
    }, {
        token : "string", // multi line string start
        merge : true,
        regex : '["].*',
        next : state + "_qqstring"
    }, {
        token : "string",
        regex : "'.*?'"
    }, {
        token : "string", // multi line string start
        merge : true,
        regex : "['].*",
        next : state + "_qstring"
    }];
}

function multiLineString(quote, state) {
    return [{
        token : "string",
        merge : true,
        regex : ".*?" + quote,
        next : state
    }, {
        token : "string",
        merge : true,
        regex : '.+'
    }];
}

exports.tag = function(states, name, nextState) {
    states[name] = [{
        token : "text",
        regex : "\\s+"
    }, {
        //token : "meta.tag",
        
    token : function(value) {
            if ( value==='a' ) {
                return "meta.tag.anchor";
            }
            else if ( value==='img' ) {
                return "meta.tag.image";
            }
            else if ( value==='script' ) {
                return "meta.tag.script";
            }
            else if ( value==='style' ) {
                return "meta.tag.style";
            }
            else if (formTags.hasOwnProperty(value.toLowerCase())) {
                return "meta.tag.form";
            }
            else if (tableTags.hasOwnProperty(value.toLowerCase())) {
                return "meta.tag.table";
            }
            else {
                return "meta.tag";
            }
        },        
        merge : true,
        regex : "[-_a-zA-Z0-9:]+",
        next : name + "_embed_attribute_list" 
    }, {
        token: "empty",
        regex: "",
        next : name + "_embed_attribute_list"
    }];

    states[name + "_qstring"] = multiLineString("'", name + "_embed_attribute_list");
    states[name + "_qqstring"] = multiLineString("\"", name + "_embed_attribute_list");
    
    states[name + "_embed_attribute_list"] = [{
        token : "meta.tag",
        merge : true,
        regex : "\/?>",
        next : nextState
    }, {
        token : "keyword.operator",
        regex : "="
    }, {
        token : "entity.other.attribute-name",
        regex : "[-_a-zA-Z0-9:]+"
    }, {
        token : "constant.numeric", // float
        regex : "[+-]?\\d+(?:(?:\\.\\d*)?(?:[eE][+-]?\\d+)?)?\\b"
    }, {
        token : "text",
        regex : "\\s+"
    }].concat(string(name));
};

});
/* vim:ts=4:sts=4:sw=4:
 * ***** BEGIN LICENSE BLOCK *****
 * Version: MPL 1.1/GPL 2.0/LGPL 2.1
 *
 * The contents of this file are subject to the Mozilla Public License Version
 * 1.1 (the "License"); you may not use this file except in compliance with
 * the License. You may obtain a copy of the License at
 * http://www.mozilla.org/MPL/
 *
 * Software distributed under the License is distributed on an "AS IS" basis,
 * WITHOUT WARRANTY OF ANY KIND, either express or implied. See the License
 * for the specific language governing rights and limitations under the
 * License.
 *
 * The Original Code is Ajax.org Code Editor (ACE).
 *
 * The Initial Developer of the Original Code is
 * Ajax.org B.V.
 * Portions created by the Initial Developer are Copyright (C) 2010
 * the Initial Developer. All Rights Reserved.
 *
 * Contributor(s):
 *      Chris Spencer <chris.ag.spencer AT googlemail DOT com>
 *
 * Alternatively, the contents of this file may be used under the terms of
 * either the GNU General Public License Version 2 or later (the "GPL"), or
 * the GNU Lesser General Public License Version 2.1 or later (the "LGPL"),
 * in which case the provisions of the GPL or the LGPL are applicable instead
 * of those above. If you wish to allow use of your version of this file only
 * under the terms of either the GPL or the LGPL, and not to allow others to
 * use your version of this file under the terms of the MPL, indicate your
 * decision by deleting the provisions above and replace them with the notice
 * and other provisions required by the GPL or the LGPL. If you do not delete
 * the provisions above, a recipient may use your version of this file under
 * the terms of any one of the MPL, the GPL or the LGPL.
 *
 * ***** END LICENSE BLOCK ***** */

define('ace/mode/behaviour/xml', ['require', 'exports', 'module' , 'ace/lib/oop', 'ace/mode/behaviour', 'ace/mode/behaviour/cstyle'], function(require, exports, module) {
"use strict";

var oop = require("../../lib/oop");
var Behaviour = require("../behaviour").Behaviour;
var CstyleBehaviour = require("./cstyle").CstyleBehaviour;

var XmlBehaviour = function () {
    
    this.inherit(CstyleBehaviour, ["string_dquotes"]); // Get string behaviour
    
    this.add("brackets", "insertion", function (state, action, editor, session, text) {
        if (text == '<') {
            var selection = editor.getSelectionRange();
            var selected = session.doc.getTextRange(selection);
            if (selected !== "") {
                return false;
            } else {
                return {
                    text: '<>',
                    selection: [1, 1]
                }
            }
        } else if (text == '>') {
            var cursor = editor.getCursorPosition();
            var line = session.doc.getLine(cursor.row);
            var rightChar = line.substring(cursor.column, cursor.column + 1);
            if (rightChar == '>') { // need some kind of matching check here
                return {
                    text: '',
                    selection: [1, 1]
                }
            }
        } else if (text == "\n") {
            var cursor = editor.getCursorPosition();
            var line = session.doc.getLine(cursor.row);
            var rightChars = line.substring(cursor.column, cursor.column + 2);
            if (rightChars == '</') {
                var indent = this.$getIndent(session.doc.getLine(cursor.row)) + session.getTabString();
                var next_indent = this.$getIndent(session.doc.getLine(cursor.row));

                return {
                    text: '\n' + indent + '\n' + next_indent,
                    selection: [1, indent.length, 1, indent.length]
                }
            }
        }
    });
    
}
oop.inherits(XmlBehaviour, Behaviour);

exports.XmlBehaviour = XmlBehaviour;
});/* ***** BEGIN LICENSE BLOCK *****
 * Version: MPL 1.1/GPL 2.0/LGPL 2.1
 *
 * The contents of this file are subject to the Mozilla Public License Version
 * 1.1 (the "License"); you may not use this file except in compliance with
 * the License. You may obtain a copy of the License at
 * http://www.mozilla.org/MPL/
 *
 * Software distributed under the License is distributed on an "AS IS" basis,
 * WITHOUT WARRANTY OF ANY KIND, either express or implied. See the License
 * for the specific language governing rights and limitations under the
 * License.
 *
 * The Original Code is Ajax.org Code Editor (ACE).
 *
 * The Initial Developer of the Original Code is
 * Ajax.org B.V.
 * Portions created by the Initial Developer are Copyright (C) 2010
 * the Initial Developer. All Rights Reserved.
 *
 * Contributor(s):
 *      Fabian Jakobs <fabian AT ajax DOT org>
 *
 * Alternatively, the contents of this file may be used under the terms of
 * either the GNU General Public License Version 2 or later (the "GPL"), or
 * the GNU Lesser General Public License Version 2.1 or later (the "LGPL"),
 * in which case the provisions of the GPL or the LGPL are applicable instead
 * of those above. If you wish to allow use of your version of this file only
 * under the terms of either the GPL or the LGPL, and not to allow others to
 * use your version of this file under the terms of the MPL, indicate your
 * decision by deleting the provisions above and replace them with the notice
 * and other provisions required by the GPL or the LGPL. If you do not delete
 * the provisions above, a recipient may use your version of this file under
 * the terms of any one of the MPL, the GPL or the LGPL.
 *
 * ***** END LICENSE BLOCK ***** */

define('ace/mode/folding/html', ['require', 'exports', 'module' , 'ace/lib/oop', 'ace/mode/folding/mixed', 'ace/mode/folding/xml', 'ace/mode/folding/cstyle'], function(require, exports, module) {
"use strict";

var oop = require("../../lib/oop");
var MixedFoldMode = require("./mixed").FoldMode;
var XmlFoldMode = require("./xml").FoldMode;
var CStyleFoldMode = require("./cstyle").FoldMode;

var FoldMode = exports.FoldMode = function() {
    MixedFoldMode.call(this, new XmlFoldMode({
        // void elements
        "area": 1,
        "base": 1,
        "br": 1,
        "col": 1,
        "command": 1,
        "embed": 1,
        "hr": 1,
        "img": 1,
        "input": 1,
        "keygen": 1,
        "link": 1,
        "meta": 1,
        "param": 1,
        "source": 1,
        "track": 1,
        "wbr": 1,
        
        // optional tags 
        "li": 1,
        "dt": 1,
        "dd": 1,
        "p": 1,
        "rt": 1,
        "rp": 1,
        "optgroup": 1,
        "option": 1,
        "colgroup": 1,
        "td": 1,
        "th": 1
    }), {
        "js-": new CStyleFoldMode(),
        "css-": new CStyleFoldMode()
    });
};

oop.inherits(FoldMode, MixedFoldMode);

});/* ***** BEGIN LICENSE BLOCK *****
 * Version: MPL 1.1/GPL 2.0/LGPL 2.1
 *
 * The contents of this file are subject to the Mozilla Public License Version
 * 1.1 (the "License"); you may not use this file except in compliance with
 * the License. You may obtain a copy of the License at
 * http://www.mozilla.org/MPL/
 *
 * Software distributed under the License is distributed on an "AS IS" basis,
 * WITHOUT WARRANTY OF ANY KIND, either express or implied. See the License
 * for the specific language governing rights and limitations under the
 * License.
 *
 * The Original Code is Ajax.org Code Editor (ACE).
 *
 * The Initial Developer of the Original Code is
 * Ajax.org B.V.
 * Portions created by the Initial Developer are Copyright (C) 2010
 * the Initial Developer. All Rights Reserved.
 *
 * Contributor(s):
 *      Fabian Jakobs <fabian AT ajax DOT org>
 *
 * Alternatively, the contents of this file may be used under the terms of
 * either the GNU General Public License Version 2 or later (the "GPL"), or
 * the GNU Lesser General Public License Version 2.1 or later (the "LGPL"),
 * in which case the provisions of the GPL or the LGPL are applicable instead
 * of those above. If you wish to allow use of your version of this file only
 * under the terms of either the GPL or the LGPL, and not to allow others to
 * use your version of this file under the terms of the MPL, indicate your
 * decision by deleting the provisions above and replace them with the notice
 * and other provisions required by the GPL or the LGPL. If you do not delete
 * the provisions above, a recipient may use your version of this file under
 * the terms of any one of the MPL, the GPL or the LGPL.
 *
 * ***** END LICENSE BLOCK ***** */

define('ace/mode/folding/mixed', ['require', 'exports', 'module' , 'ace/lib/oop', 'ace/mode/folding/fold_mode'], function(require, exports, module) {
"use strict";

var oop = require("../../lib/oop");
var BaseFoldMode = require("./fold_mode").FoldMode;

var FoldMode = exports.FoldMode = function(defaultMode, subModes) {
    this.defaultMode = defaultMode;
    this.subModes = subModes;
};
oop.inherits(FoldMode, BaseFoldMode);

(function() {


    this.$getMode = function(state) {
        for (var key in this.subModes) {
            if (state.indexOf(key) === 0)
                return this.subModes[key];
        }
        return null;
    };
    
    this.$tryMode = function(state, session, foldStyle, row) {
        var mode = this.$getMode(state);
        return (mode ? mode.getFoldWidget(session, foldStyle, row) : "");
    };

    this.getFoldWidget = function(session, foldStyle, row) {
        return (
            this.$tryMode(session.getState(row-1), session, foldStyle, row) ||
            this.$tryMode(session.getState(row), session, foldStyle, row) ||
            this.defaultMode.getFoldWidget(session, foldStyle, row)
        );
    };

    this.getFoldWidgetRange = function(session, foldStyle, row) {
        var mode = this.$getMode(session.getState(row-1));
        
        if (!mode || !mode.getFoldWidget(session, foldStyle, row))
            mode = this.$getMode(session.getState(row));
        
        if (!mode || !mode.getFoldWidget(session, foldStyle, row))
            mode = this.defaultMode;
        
        return mode.getFoldWidgetRange(session, foldStyle, row);
    };

}).call(FoldMode.prototype);

});/* ***** BEGIN LICENSE BLOCK *****
 * Version: MPL 1.1/GPL 2.0/LGPL 2.1
 *
 * The contents of this file are subject to the Mozilla Public License Version
 * 1.1 (the "License"); you may not use this file except in compliance with
 * the License. You may obtain a copy of the License at
 * http://www.mozilla.org/MPL/
 *
 * Software distributed under the License is distributed on an "AS IS" basis,
 * WITHOUT WARRANTY OF ANY KIND, either express or implied. See the License
 * for the specific language governing rights and limitations under the
 * License.
 *
 * The Original Code is Ajax.org Code Editor (ACE).
 *
 * The Initial Developer of the Original Code is
 * Ajax.org B.V.
 * Portions created by the Initial Developer are Copyright (C) 2010
 * the Initial Developer. All Rights Reserved.
 *
 * Contributor(s):
 *      Fabian Jakobs <fabian AT ajax DOT org>
 *
 * Alternatively, the contents of this file may be used under the terms of
 * either the GNU General Public License Version 2 or later (the "GPL"), or
 * the GNU Lesser General Public License Version 2.1 or later (the "LGPL"),
 * in which case the provisions of the GPL or the LGPL are applicable instead
 * of those above. If you wish to allow use of your version of this file only
 * under the terms of either the GPL or the LGPL, and not to allow others to
 * use your version of this file under the terms of the MPL, indicate your
 * decision by deleting the provisions above and replace them with the notice
 * and other provisions required by the GPL or the LGPL. If you do not delete
 * the provisions above, a recipient may use your version of this file under
 * the terms of any one of the MPL, the GPL or the LGPL.
 *
 * ***** END LICENSE BLOCK ***** */

define('ace/mode/folding/xml', ['require', 'exports', 'module' , 'ace/lib/oop', 'ace/lib/lang', 'ace/range', 'ace/mode/folding/fold_mode', 'ace/token_iterator'], function(require, exports, module) {
"use strict";

var oop = require("../../lib/oop");
var lang = require("../../lib/lang");
var Range = require("../../range").Range;
var BaseFoldMode = require("./fold_mode").FoldMode;
var TokenIterator = require("../../token_iterator").TokenIterator;

var FoldMode = exports.FoldMode = function(voidElements) {
    BaseFoldMode.call(this);
    this.voidElements = voidElements || {};
};
oop.inherits(FoldMode, BaseFoldMode);

(function() {

    this.getFoldWidget = function(session, foldStyle, row) {
        var tag = this._getFirstTagInLine(session, row);

        if (tag.closing)
            return foldStyle == "markbeginend" ? "end" : "";

        if (!tag.tagName || this.voidElements[tag.tagName.toLowerCase()])
            return "";

        if (tag.selfClosing)
            return "";

        if (tag.value.indexOf("/" + tag.tagName) !== -1)
            return "";

        return "start";
    };
    
    this._getFirstTagInLine = function(session, row) {
        var tokens = session.getTokens(row, row)[0].tokens;
        var value = "";
        for (var i = 0; i < tokens.length; i++) {
            var token = tokens[i];
            if (token.type.indexOf("meta.tag") === 0)
                value += token.value;
            else
                value += lang.stringRepeat(" ", token.value.length);
        }
        
        return this._parseTag(value);
    };

    this.tagRe = /^(\s*)(<?(\/?)([-_a-zA-Z0-9:!]*)\s*(\/?)>?)/;
    this._parseTag = function(tag) {
        
        var match = this.tagRe.exec(tag);
        var column = this.tagRe.lastIndex || 0;
        this.tagRe.lastIndex = 0;

        return {
            value: tag,
            match: match ? match[2] : "",
            closing: match ? !!match[3] : false,
            selfClosing: match ? !!match[5] || match[2] == "/>" : false,
            tagName: match ? match[4] : "",
            column: match[1] ? column + match[1].length : column
        };
    };
    
    /**
     * reads a full tag and places the iterator after the tag
     */
    this._readTagForward = function(iterator) {
        var token = iterator.getCurrentToken();
        if (!token)
            return null;
            
        var value = "";
        var start;
        
        do {
            if (token.type.indexOf("meta.tag") === 0) {
                if (!start) {
                    var start = {
                        row: iterator.getCurrentTokenRow(),
                        column: iterator.getCurrentTokenColumn()
                    };
                }
                value += token.value;
                if (value.indexOf(">") !== -1) {
                    var tag = this._parseTag(value);
                    tag.start = start;
                    tag.end = {
                        row: iterator.getCurrentTokenRow(),
                        column: iterator.getCurrentTokenColumn() + token.value.length
                    };
                    iterator.stepForward();
                    return tag;
                }
            }
        } while(token = iterator.stepForward());
        
        return null;
    };
    
    this._readTagBackward = function(iterator) {
        var token = iterator.getCurrentToken();
        if (!token)
            return null;
            
        var value = "";
        var end;

        do {
            if (token.type.indexOf("meta.tag") === 0) {
                if (!end) {
                    end = {
                        row: iterator.getCurrentTokenRow(),
                        column: iterator.getCurrentTokenColumn() + token.value.length
                    };
                }
                value = token.value + value;
                if (value.indexOf("<") !== -1) {
                    var tag = this._parseTag(value);
                    tag.end = end;
                    tag.start = {
                        row: iterator.getCurrentTokenRow(),
                        column: iterator.getCurrentTokenColumn()
                    };
                    iterator.stepBackward();
                    return tag;
                }
            }
        } while(token = iterator.stepBackward());
        
        return null;
    };
    
    this._pop = function(stack, tag) {
        while (stack.length) {
            
            var top = stack[stack.length-1];
            if (!tag || top.tagName == tag.tagName) {
                return stack.pop();
            }
            else if (this.voidElements[tag.tagName]) {
                return;
            }
            else if (this.voidElements[top.tagName]) {
                stack.pop();
                continue;
            } else {
                return null;
            }
        }
    };
    
    this.getFoldWidgetRange = function(session, foldStyle, row) {
        var firstTag = this._getFirstTagInLine(session, row);
        
        if (!firstTag.match)
            return null;
        
        var isBackward = firstTag.closing || firstTag.selfClosing;
        var stack = [];
        var tag;
        
        if (!isBackward) {
            var iterator = new TokenIterator(session, row, firstTag.column);
            var start = {
                row: row,
                column: firstTag.column + firstTag.tagName.length + 2
            };
            while (tag = this._readTagForward(iterator)) {
                if (tag.selfClosing) {
                    if (!stack.length) {
                        tag.start.column += tag.tagName.length + 2;
                        tag.end.column -= 2;
                        return Range.fromPoints(tag.start, tag.end);
                    } else
                        continue;
                }
                
                if (tag.closing) {
                    this._pop(stack, tag);
                    if (stack.length == 0)
                        return Range.fromPoints(start, tag.start);
                }
                else {
                    stack.push(tag)
                }
            }
        }
        else {
            var iterator = new TokenIterator(session, row, firstTag.column + firstTag.match.length);
            var end = {
                row: row,
                column: firstTag.column
            };
            
            while (tag = this._readTagBackward(iterator)) {
                if (tag.selfClosing) {
                    if (!stack.length) {
                        tag.start.column += tag.tagName.length + 2;
                        tag.end.column -= 2;
                        return Range.fromPoints(tag.start, tag.end);
                    } else
                        continue;
                }
                
                if (!tag.closing) {
                    this._pop(stack, tag);
                    if (stack.length == 0) {
                        tag.start.column += tag.tagName.length + 2;
                        return Range.fromPoints(tag.start, end);
                    }
                }
                else {
                    stack.push(tag)
                }
            }
        }
        
    };

}).call(FoldMode.prototype);

});<|MERGE_RESOLUTION|>--- conflicted
+++ resolved
@@ -382,29 +382,6 @@
                 regex : /0[xX][0-9a-fA-F]+\b/
             }, {
                 token : "constant.numeric", // float
-<<<<<<< HEAD
-                regex : "[+-]?\\d+(?:(?:\\.\\d*)?(?:[eE][+-]?\\d+)?)?\\b"
-            }, { // match stuff like: Sound.prototype.play = function() { }
-                token : ["storage.type", "punctuation.operator", "support.function", "punctuation.operator", "entity.name.function", "text", "keyword.operator", "text", "storage.type", "text", "paren.lparen", "variable.parameter", "paren.rparen"],
-                regex : "(" + identifierRe + ")(\\.)(prototype)(\\.)(" + identifierRe +")(\\s*)(=)(\\s*)(function)?(\\s*)(\\()(.*?)(\\))"
-            }, { // match stuff like: Sound.prototype.play = myfunc
-                token : ["storage.type", "punctuation.operator", "support.function", "punctuation.operator", "entity.name.function", "text", "keyword.operator", "text"],
-                regex : "(" + identifierRe + ")(\\.)(prototype)(\\.)(" + identifierRe +")(\\s*)(=)(\\s*)"
-            }, { // match stuff like: Sound.play = function() {  }
-                token : ["storage.type", "punctuation.operator", "entity.name.function", "text", "keyword.operator", "text", "storage.type", "text", "paren.lparen", "variable.parameter", "paren.rparen"],
-                regex : "(" + identifierRe + ")(\\.)(" + identifierRe +")(\\s*)(=)(\\s*)(function)?(\\s*)(\\()(.*?)(\\))"
-            }, { // match stuff like: play = function() {  }
-                token : ["entity.name.function", "text", "keyword.operator", "text", "storage.type", "text", "paren.lparen", "variable.parameter", "paren.rparen"],
-                regex : "(" + identifierRe +")(\\s*)(=)(\\s*)(function)?(\\s*)(\\()(.*?)(\\))"
-            }, { // match regular function like: function myFunc(arg) { }
-                token : ["storage.type", "text", "entity.name.function", "text", "paren.lparen", "variable.parameter", "paren.rparen"],
-                regex : "(function)(\\s+)(" + identifierRe + ")(\\s*)(\\()(.*?)(\\))"
-            }, { // match stuff like: foobar: function() { }
-                token : ["entity.name.function", "text", "punctuation.operator", "text", "storage.type", "text", "paren.lparen", "variable.parameter", "paren.rparen"],
-                regex : "(" + identifierRe + ")(\\s*)(:)(\\s*)(function)?(\\s*)(\\()(.*?)(\\))"
-            }, { // Attempt to match : function() { } (this is for issues with 'foo': function() { })
-                token : ["text", "text", "storage.type", "text", "paren.lparen", "variable.parameter", "paren.rparen"],
-=======
                 regex : /[+-]?\d+(?:(?:\.\d*)?(?:[eE][+-]?\d+)?)?\b/
             }, { // match stuff like: Sound.prototype.play = function() { }
                 token : [
@@ -497,7 +474,6 @@
                     "variable.parameter",
                     "paren.rparen"
                 ],
->>>>>>> ce891c2c
                 regex : "(:)(\\s*)(function)?(\\s*)(\\()([^)]*)(\\))"
             }, {
                 token : "constant.language.boolean",
@@ -1491,11 +1467,8 @@
     // regexps are ordered -> the first match is used
 
     var numRe = "\\-?(?:(?:[0-9]+)|(?:[0-9]*\\.[0-9]+))";
-<<<<<<< HEAD
-=======
     var pseudoElements = "(\\:+)\\b(after|before|first-letter|first-line|moz-selection|selection)\\b";
     var pseudoClasses = "(:)\\b(active|checked|disabled|empty|enabled|first-child|first-of-type|focus|hover|indeterminate|invalid|last-child|last-of-type|link|not|nth-child|nth-last-child|nth-last-of-type|nth-of-type|only-child|only-of-type|required|root|target|valid|visited)\\b";
->>>>>>> ce891c2c
     
     var base_ruleset = [
         {
@@ -1511,11 +1484,7 @@
             regex : "['](?:(?:\\\\.)|(?:[^'\\\\]))*?[']"
         }, {
             token : ["constant.numeric", "keyword"],
-<<<<<<< HEAD
-            regex : "(" + numRe + ")(em|ex|px|ch|cm|mm|in|pt|pc|deg|rad|dpi|grad|ms|s|hz|khz|%)"
-=======
             regex : "(" + numRe + ")(ch|cm|deg|em|ex|fr|gd|grad|Hz|in|kHz|mm|ms|pc|pt|px|rad|rem|s|turn|vh|vm|vw|%)"
->>>>>>> ce891c2c
         }, {
             token : ["constant.numeric"],
             regex : "([0-9]+)"
