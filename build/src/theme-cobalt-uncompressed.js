--- conflicted
+++ resolved
@@ -106,8 +106,6 @@
 }\
 \
 .ace-cobalt .ace_constant, .ace-cobalt .ace_constant.ace_other {\
-<<<<<<< HEAD
-=======
   color:#FF628C;\
 }\
 \
@@ -116,7 +114,6 @@
 }\
 \
 .ace-cobalt .ace_constant.ace_character.ace_escape,  {\
->>>>>>> ce891c2c
   color:#FF628C;\
 }\
 \
