/* ***** BEGIN LICENSE BLOCK *****
 * Version: MPL 1.1/GPL 2.0/LGPL 2.1
 *
 * The contents of this file are subject to the Mozilla Public License Version
 * 1.1 (the "License"); you may not use this file except in compliance with
 * the License. You may obtain a copy of the License at
 * http://www.mozilla.org/MPL/
 *
 * Software distributed under the License is distributed on an "AS IS" basis,
 * WITHOUT WARRANTY OF ANY KIND, either express or implied. See the License
 * for the specific language governing rights and limitations under the
 * License.
 *
 * The Original Code is Ajax.org Code Editor (ACE).
 *
 * The Initial Developer of the Original Code is
 * Ajax.org B.V.
 * Portions created by the Initial Developer are Copyright (C) 2010
 * the Initial Developer. All Rights Reserved.
 *
 * Contributor(s):
 *      Fabian Jakobs <fabian AT ajax DOT org>
 *
 * Alternatively, the contents of this file may be used under the terms of
 * either the GNU General Public License Version 2 or later (the "GPL"), or
 * the GNU Lesser General Public License Version 2.1 or later (the "LGPL"),
 * in which case the provisions of the GPL or the LGPL are applicable instead
 * of those above. If you wish to allow use of your version of this file only
 * under the terms of either the GPL or the LGPL, and not to allow others to
 * use your version of this file under the terms of the MPL, indicate your
 * decision by deleting the provisions above and replace them with the notice
 * and other provisions required by the GPL or the LGPL. If you do not delete
 * the provisions above, a recipient may use your version of this file under
 * the terms of any one of the MPL, the GPL or the LGPL.
 *
 * ***** END LICENSE BLOCK ***** */

define('ace/mode/css', ['require', 'exports', 'module' , 'ace/lib/oop', 'ace/mode/text', 'ace/tokenizer', 'ace/mode/css_highlight_rules', 'ace/mode/matching_brace_outdent', 'ace/worker/worker_client', 'ace/mode/folding/cstyle'], function(require, exports, module) {
"use strict";

var oop = require("../lib/oop");
var TextMode = require("./text").Mode;
var Tokenizer = require("../tokenizer").Tokenizer;
var CssHighlightRules = require("./css_highlight_rules").CssHighlightRules;
var MatchingBraceOutdent = require("./matching_brace_outdent").MatchingBraceOutdent;
var WorkerClient = require("../worker/worker_client").WorkerClient;
var CStyleFoldMode = require("./folding/cstyle").FoldMode;

var Mode = function() {
    this.$tokenizer = new Tokenizer(new CssHighlightRules().getRules(), "i");
    this.$outdent = new MatchingBraceOutdent();
    this.foldingRules = new CStyleFoldMode();
};
oop.inherits(Mode, TextMode);

(function() {

    this.foldingRules = "cStyle";

    this.getNextLineIndent = function(state, line, tab) {
        var indent = this.$getIndent(line);

        // ignore braces in comments
        var tokens = this.$tokenizer.getLineTokens(line, state).tokens;
        if (tokens.length && tokens[tokens.length-1].type == "comment") {
            return indent;
        }

        var match = line.match(/^.*\{\s*$/);
        if (match) {
            indent += tab;
        }

        return indent;
    };

    this.checkOutdent = function(state, line, input) {
        return this.$outdent.checkOutdent(line, input);
    };

    this.autoOutdent = function(state, doc, row) {
        this.$outdent.autoOutdent(doc, row);
    };
    
    this.createWorker = function(session) {
        var worker = new WorkerClient(["ace"], "worker-css.js", "ace/mode/css_worker", "Worker");
        worker.attachToDocument(session.getDocument());
        
        worker.on("csslint", function(e) {
            var errors = [];
            e.data.forEach(function(message) {
                errors.push({
                    row: message.line - 1,
                    column: message.col - 1,
                    text: message.message,
                    type: message.type,
                    lint: message
                });
            });
            
            session.setAnnotations(errors);
        });
        return worker;
    };

}).call(Mode.prototype);

exports.Mode = Mode;

});
/* ***** BEGIN LICENSE BLOCK *****
 * Version: MPL 1.1/GPL 2.0/LGPL 2.1
 *
 * The contents of this file are subject to the Mozilla Public License Version
 * 1.1 (the "License"); you may not use this file except in compliance with
 * the License. You may obtain a copy of the License at
 * http://www.mozilla.org/MPL/
 *
 * Software distributed under the License is distributed on an "AS IS" basis,
 * WITHOUT WARRANTY OF ANY KIND, either express or implied. See the License
 * for the specific language governing rights and limitations under the
 * License.
 *
 * The Original Code is Ajax.org Code Editor (ACE).
 *
 * The Initial Developer of the Original Code is
 * Ajax.org B.V.
 * Portions created by the Initial Developer are Copyright (C) 2010
 * the Initial Developer. All Rights Reserved.
 *
 * Contributor(s):
 *      Fabian Jakobs <fabian AT ajax DOT org>
 *
 * Alternatively, the contents of this file may be used under the terms of
 * either the GNU General Public License Version 2 or later (the "GPL"), or
 * the GNU Lesser General Public License Version 2.1 or later (the "LGPL"),
 * in which case the provisions of the GPL or the LGPL are applicable instead
 * of those above. If you wish to allow use of your version of this file only
 * under the terms of either the GPL or the LGPL, and not to allow others to
 * use your version of this file under the terms of the MPL, indicate your
 * decision by deleting the provisions above and replace them with the notice
 * and other provisions required by the GPL or the LGPL. If you do not delete
 * the provisions above, a recipient may use your version of this file under
 * the terms of any one of the MPL, the GPL or the LGPL.
 *
 * ***** END LICENSE BLOCK ***** */

define('ace/mode/css_highlight_rules', ['require', 'exports', 'module' , 'ace/lib/oop', 'ace/lib/lang', 'ace/mode/text_highlight_rules'], function(require, exports, module) {
"use strict";

var oop = require("../lib/oop");
var lang = require("../lib/lang");
var TextHighlightRules = require("./text_highlight_rules").TextHighlightRules;

var CssHighlightRules = function() {

    var properties = lang.arrayToMap(
        ("animation-fill-mode|alignment-adjust|alignment-baseline|animation-delay|animation-direction|animation-duration|animation-iteration-count|animation-name|animation-play-state|animation-timing-function|animation|appearance|azimuth|backface-visibility|background-attachment|background-break|background-clip|background-color|background-image|background-origin|background-position|background-repeat|background-size|background|baseline-shift|binding|bleed|bookmark-label|bookmark-level|bookmark-state|bookmark-target|border-bottom|border-bottom-color|border-bottom-left-radius|border-bottom-right-radius|border-bottom-style|border-bottom-width|border-collapse|border-color|border-image|border-image-outset|border-image-repeat|border-image-slice|border-image-source|border-image-width|border-left|border-left-color|border-left-style|border-left-width|border-radius|border-right|border-right-color|border-right-style|border-right-width|border-spacing|border-style|border-top|border-top-color|border-top-left-radius|border-top-right-radius|border-top-style|border-top-width|border-width|border|bottom|box-align|box-decoration-break|box-direction|box-flex-group|box-flex|box-lines|box-ordinal-group|box-orient|box-pack|box-shadow|box-sizing|break-after|break-before|break-inside|caption-side|clear|clip|color-profile|color|column-count|column-fill|column-gap|column-rule|column-rule-color|column-rule-style|column-rule-width|column-span|column-width|columns|content|counter-increment|counter-reset|crop|cue-after|cue-before|cue|cursor|direction|display|dominant-baseline|drop-initial-after-adjust|drop-initial-after-align|drop-initial-before-adjust|drop-initial-before-align|drop-initial-size|drop-initial-value|elevation|empty-cells|fit|fit-position|float-offset|float|font-family|font-size|font-size-adjust|font-stretch|font-style|font-variant|font-weight|font|grid-columns|grid-rows|hanging-punctuation|height|hyphenate-after|hyphenate-before|hyphenate-character|hyphenate-lines|hyphenate-resource|hyphens|icon|image-orientation|image-rendering|image-resolution|inline-box-align|left|letter-spacing|line-height|line-stacking-ruby|line-stacking-shift|line-stacking-strategy|line-stacking|list-style-image|list-style-position|list-style-type|list-style|margin-bottom|margin-left|margin-right|margin-top|margin|mark-after|mark-before|mark|marks|marquee-direction|marquee-play-count|marquee-speed|marquee-style|max-height|max-width|min-height|min-width|move-to|nav-down|nav-index|nav-left|nav-right|nav-up|opacity|orphans|outline-color|outline-offset|outline-style|outline-width|outline|overflow-style|overflow-x|overflow-y|overflow|padding-bottom|padding-left|padding-right|padding-top|padding|page-break-after|page-break-before|page-break-inside|page-policy|page|pause-after|pause-before|pause|perspective-origin|perspective|phonemes|pitch-range|pitch|play-during|position|presentation-level|punctuation-trim|quotes|rendering-intent|resize|rest-after|rest-before|rest|richness|right|rotation-point|rotation|ruby-align|ruby-overhang|ruby-position|ruby-span|size|speak-header|speak-numeral|speak-punctuation|speak|speech-rate|stress|string-set|table-layout|target-name|target-new|target-position|target|text-align-last|text-align|text-decoration|text-emphasis|text-height|text-indent|text-justify|text-outline|text-shadow|text-transform|text-wrap|top|transform-origin|transform-style|transform|transition-delay|transition-duration|transition-property|transition-timing-function|transition|unicode-bidi|vertical-align|visibility|voice-balance|voice-duration|voice-family|voice-pitch-range|voice-pitch|voice-rate|voice-stress|voice-volume|volume|white-space-collapse|white-space|widows|width|word-break|word-spacing|word-wrap|z-index").split("|")
    );

    var functions = lang.arrayToMap(
        ("rgb|rgba|url|attr|counter|counters").split("|")
    );

    var constants = lang.arrayToMap(
        ("absolute|after-edge|after|all-scroll|all|alphabetic|always|antialiased|armenian|auto|avoid-column|avoid-page|avoid|balance|baseline|before-edge|before|below|bidi-override|block-line-height|block|bold|bolder|border-box|both|bottom|box|break-all|break-word|capitalize|caps-height|caption|center|central|char|circle|cjk-ideographic|clone|close-quote|col-resize|collapse|column|consider-shifts|contain|content-box|cover|crosshair|cubic-bezier|dashed|decimal-leading-zero|decimal|default|disabled|disc|disregard-shifts|distribute-all-lines|distribute-letter|distribute-space|distribute|dotted|double|e-resize|ease-in|ease-in-out|ease-out|ease|ellipsis|end|exclude-ruby|fill|fixed|font-size|font|georgian|glyphs|grid-height|groove|hand|hanging|hebrew|help|hidden|hiragana-iroha|hiragana|horizontal|icon|ideograph-alpha|ideograph-numeric|ideograph-parenthesis|ideograph-space|ideographic|inactive|include-ruby|inherit|initial|inline-block|inline-box|inline-line-height|inline-table|inline|inset|inside|inter-ideograph|inter-word|invert|italic|justify|katakana-iroha|katakana|keep-all|last|left|lighter|line-edge|line-through|line|linear|list-item|local|loose|lower-alpha|lower-greek|lower-latin|lower-roman|lowercase|lr-tb|ltr|mathematical|max-height|max-size|medium|menu|message-box|middle|move|n-resize|ne-resize|newspaper|no-change|no-close-quote|no-drop|no-open-quote|no-repeat|none|normal|not-allowed|nowrap|nw-resize|oblique|open-quote|outset|outside|overline|padding-box|page|pointer|pre-line|pre-wrap|pre|preserve-3d|progress|relative|repeat-x|repeat-y|repeat|replaced|reset-size|ridge|right|round|row-resize|rtl|s-resize|scroll|se-resize|separate|slice|small-caps|small-caption|solid|space|square|start|static|status-bar|step-end|step-start|steps|stretch|strict|sub|super|sw-resize|table-caption|table-cell|table-column-group|table-column|table-footer-group|table-header-group|table-row-group|table-row|table|tb-rl|text-after-edge|text-before-edge|text-bottom|text-size|text-top|text|thick|thin|top|transparent|underline|upper-alpha|upper-latin|upper-roman|uppercase|use-script|vertical-ideographic|vertical-text|visible|w-resize|wait|whitespace|z-index|zero").split("|")
    );

    var colors = lang.arrayToMap(
        ("aqua|black|blue|fuchsia|gray|green|lime|maroon|navy|olive|orange|" +
        "purple|red|silver|teal|white|yellow").split("|")
    );

    var fonts = lang.arrayToMap(
        ("arial|century|comic|courier|garamond|georgia|helvetica|impact|lucida|" +
        "symbol|system|tahoma|times|trebuchet|utopia|verdana|webdings|sans-serif|" +
        "serif|monospace").split("|")
    );
    
    // regexp must not have capturing parentheses. Use (?:) instead.
    // regexps are ordered -> the first match is used

    var numRe = "\\-?(?:(?:[0-9]+)|(?:[0-9]*\\.[0-9]+))";
<<<<<<< HEAD
=======
    var pseudoElements = "(\\:+)\\b(after|before|first-letter|first-line|moz-selection|selection)\\b";
    var pseudoClasses = "(:)\\b(active|checked|disabled|empty|enabled|first-child|first-of-type|focus|hover|indeterminate|invalid|last-child|last-of-type|link|not|nth-child|nth-last-child|nth-last-of-type|nth-of-type|only-child|only-of-type|required|root|target|valid|visited)\\b";
>>>>>>> ce891c2c
    
    var base_ruleset = [
        {
            token : "comment", // multi line comment
            merge : true,
            regex : "\\/\\*",
            next : "ruleset_comment"
        }, {
            token : "string", // single line
            regex : '["](?:(?:\\\\.)|(?:[^"\\\\]))*?["]'
        }, {
            token : "string", // single line
            regex : "['](?:(?:\\\\.)|(?:[^'\\\\]))*?[']"
        }, {
            token : ["constant.numeric", "keyword"],
<<<<<<< HEAD
            regex : "(" + numRe + ")(em|ex|px|ch|cm|mm|in|pt|pc|deg|rad|dpi|grad|ms|s|hz|khz|%)"
=======
            regex : "(" + numRe + ")(ch|cm|deg|em|ex|fr|gd|grad|Hz|in|kHz|mm|ms|pc|pt|px|rad|rem|s|turn|vh|vm|vw|%)"
>>>>>>> ce891c2c
        }, {
            token : ["constant.numeric"],
            regex : "([0-9]+)"
        }, {
            token : "constant.numeric",  // hex6 color
            regex : "#[a-f0-9]{6}"
        }, {
            token : "constant.numeric", // hex3 color
            regex : "#[a-f0-9]{3}"
        }, {
            token : ["punctuation", "entity.other.attribute-name.pseudo-element.css"], 
            regex : pseudoElements
        }, {
            token : ["punctuation", "entity.other.attribute-name.pseudo-class.css"], 
            regex : pseudoClasses
        }, {
            token : function(value) {
                if (properties.hasOwnProperty(value.toLowerCase())) {
                    return "support.type";
                }
                else if (functions.hasOwnProperty(value.toLowerCase())) {
                    return "support.function";
                }
                else if (constants.hasOwnProperty(value.toLowerCase())) {
                    return "support.constant";
                }
                else if (colors.hasOwnProperty(value.toLowerCase())) {
                    return "support.constant.color";
                }
                else if (fonts.hasOwnProperty(value.toLowerCase())) {
                    return "support.constant.fonts";
                }
                else {
                    return "text";
                }
            },
            regex : "\\-?[a-zA-Z_][a-zA-Z0-9_\\-]*"
        } 
      ];

    var ruleset = lang.copyArray(base_ruleset);
    ruleset.unshift({
        token : "paren.rparen",
        regex : "\\}",
        next:   "start"
    });

    var media_ruleset = lang.copyArray( base_ruleset );
    media_ruleset.unshift({
        token : "paren.rparen",
        regex : "\\}",
        next:   "media"
    });

    var base_comment = [{
          token : "comment", // comment spanning whole line
          merge : true,
          regex : ".+"
    }];

    var comment = lang.copyArray(base_comment);
    comment.unshift({
          token : "comment", // closing comment
          regex : ".*?\\*\\/",
          next : "start"
    });

    var media_comment = lang.copyArray(base_comment);
    media_comment.unshift({
          token : "comment", // closing comment
          regex : ".*?\\*\\/",
          next : "media"
    });

    var ruleset_comment = lang.copyArray(base_comment);
    ruleset_comment.unshift({
          token : "comment", // closing comment
          regex : ".*?\\*\\/",
          next : "ruleset"
    });

    this.$rules = {
        "start" : [{
            token : "comment", // multi line comment
            merge : true,
            regex : "\\/\\*",
            next : "comment"
        }, {
            token: "paren.lparen",
            regex: "\\{",
            next:  "ruleset"
        }, {
            token: "string",
            regex: "@.*?{",
            next:  "media"
        },{
            token: "keyword",
            regex: "#[a-z0-9-_]+"
        },{
            token: "variable",
            regex: "\\.[a-z0-9-_]+"
        },{
            token: "string",
            regex: ":[a-z0-9-_]+"
        },{
            token: "constant",
            regex: "[a-z0-9-_]+"
        }],

        "media" : [ {
            token : "comment", // multi line comment
            merge : true,
            regex : "\\/\\*",
            next : "media_comment"
        }, {
            token: "paren.lparen",
            regex: "\\{",
            next:  "media_ruleset"
        },{
            token: "string",
            regex: "\\}",
            next:  "start"
        },{
            token: "keyword",
            regex: "#[a-z0-9-_]+"
        },{
            token: "variable",
            regex: "\\.[a-z0-9-_]+"
        },{
            token: "string",
            regex: ":[a-z0-9-_]+"
        },{
            token: "constant",
            regex: "[a-z0-9-_]+"
        }],

        "comment" : comment,

        "ruleset" : ruleset,
        "ruleset_comment" : ruleset_comment,

        "media_ruleset" : media_ruleset,
        "media_comment" : media_comment
    };
};

oop.inherits(CssHighlightRules, TextHighlightRules);

exports.CssHighlightRules = CssHighlightRules;

});
/* ***** BEGIN LICENSE BLOCK *****
 * Version: MPL 1.1/GPL 2.0/LGPL 2.1
 *
 * The contents of this file are subject to the Mozilla Public License Version
 * 1.1 (the "License"); you may not use this file except in compliance with
 * the License. You may obtain a copy of the License at
 * http://www.mozilla.org/MPL/
 *
 * Software distributed under the License is distributed on an "AS IS" basis,
 * WITHOUT WARRANTY OF ANY KIND, either express or implied. See the License
 * for the specific language governing rights and limitations under the
 * License.
 *
 * The Original Code is Ajax.org Code Editor (ACE).
 *
 * The Initial Developer of the Original Code is
 * Ajax.org B.V.
 * Portions created by the Initial Developer are Copyright (C) 2010
 * the Initial Developer. All Rights Reserved.
 *
 * Contributor(s):
 *      Fabian Jakobs <fabian AT ajax DOT org>
 *
 * Alternatively, the contents of this file may be used under the terms of
 * either the GNU General Public License Version 2 or later (the "GPL"), or
 * the GNU Lesser General Public License Version 2.1 or later (the "LGPL"),
 * in which case the provisions of the GPL or the LGPL are applicable instead
 * of those above. If you wish to allow use of your version of this file only
 * under the terms of either the GPL or the LGPL, and not to allow others to
 * use your version of this file under the terms of the MPL, indicate your
 * decision by deleting the provisions above and replace them with the notice
 * and other provisions required by the GPL or the LGPL. If you do not delete
 * the provisions above, a recipient may use your version of this file under
 * the terms of any one of the MPL, the GPL or the LGPL.
 *
 * ***** END LICENSE BLOCK ***** */

define('ace/mode/matching_brace_outdent', ['require', 'exports', 'module' , 'ace/range'], function(require, exports, module) {
"use strict";

var Range = require("../range").Range;

var MatchingBraceOutdent = function() {};

(function() {

    this.checkOutdent = function(line, input) {
        if (! /^\s+$/.test(line))
            return false;

        return /^\s*\}/.test(input);
    };

    this.autoOutdent = function(doc, row) {
        var line = doc.getLine(row);
        var match = line.match(/^(\s*\})/);

        if (!match) return 0;

        var column = match[1].length;
        var openBracePos = doc.findMatchingBracket({row: row, column: column});

        if (!openBracePos || openBracePos.row == row) return 0;

        var indent = this.$getIndent(doc.getLine(openBracePos.row));
        doc.replace(new Range(row, 0, row, column-1), indent);
    };

    this.$getIndent = function(line) {
        var match = line.match(/^(\s+)/);
        if (match) {
            return match[1];
        }

        return "";
    };

}).call(MatchingBraceOutdent.prototype);

exports.MatchingBraceOutdent = MatchingBraceOutdent;
});
/* ***** BEGIN LICENSE BLOCK *****
 * Version: MPL 1.1/GPL 2.0/LGPL 2.1
 *
 * The contents of this file are subject to the Mozilla Public License Version
 * 1.1 (the "License"); you may not use this file except in compliance with
 * the License. You may obtain a copy of the License at
 * http://www.mozilla.org/MPL/
 *
 * Software distributed under the License is distributed on an "AS IS" basis,
 * WITHOUT WARRANTY OF ANY KIND, either express or implied. See the License
 * for the specific language governing rights and limitations under the
 * License.
 *
 * The Original Code is Ajax.org Code Editor (ACE).
 *
 * The Initial Developer of the Original Code is
 * Ajax.org B.V.
 * Portions created by the Initial Developer are Copyright (C) 2010
 * the Initial Developer. All Rights Reserved.
 *
 * Contributor(s):
 *      Fabian Jakobs <fabian AT ajax DOT org>
 *
 * Alternatively, the contents of this file may be used under the terms of
 * either the GNU General Public License Version 2 or later (the "GPL"), or
 * the GNU Lesser General Public License Version 2.1 or later (the "LGPL"),
 * in which case the provisions of the GPL or the LGPL are applicable instead
 * of those above. If you wish to allow use of your version of this file only
 * under the terms of either the GPL or the LGPL, and not to allow others to
 * use your version of this file under the terms of the MPL, indicate your
 * decision by deleting the provisions above and replace them with the notice
 * and other provisions required by the GPL or the LGPL. If you do not delete
 * the provisions above, a recipient may use your version of this file under
 * the terms of any one of the MPL, the GPL or the LGPL.
 *
 * ***** END LICENSE BLOCK ***** */

define('ace/mode/folding/cstyle', ['require', 'exports', 'module' , 'ace/lib/oop', 'ace/range', 'ace/mode/folding/fold_mode'], function(require, exports, module) {
"use strict";

var oop = require("../../lib/oop");
var Range = require("../../range").Range;
var BaseFoldMode = require("./fold_mode").FoldMode;

var FoldMode = exports.FoldMode = function() {};
oop.inherits(FoldMode, BaseFoldMode);

(function() {

    this.foldingStartMarker = /(\{|\[)[^\}\]]*$|^\s*(\/\*)/;
    this.foldingStopMarker = /^[^\[\{]*(\}|\])|^[\s\*]*(\*\/)/;
    
    this.getFoldWidgetRange = function(session, foldStyle, row) {
        var line = session.getLine(row);
        var match = line.match(this.foldingStartMarker);
        if (match) {
            var i = match.index;

            if (match[1])
                return this.openingBracketBlock(session, match[1], row, i);

            var range = session.getCommentFoldRange(row, i + match[0].length);
            range.end.column -= 2;
            return range;
        }

        if (foldStyle !== "markbeginend")
            return;
            
        var match = line.match(this.foldingStopMarker);
        if (match) {
            var i = match.index + match[0].length;

            if (match[2]) {
                var range = session.getCommentFoldRange(row, i);
                range.end.column -= 2;
                return range;
            }

            var end = {row: row, column: i};
            var start = session.$findOpeningBracket(match[1], end);
            
            if (!start)
                return;

            start.column++;
            end.column--;

            return  Range.fromPoints(start, end);
        }
    };
    
}).call(FoldMode.prototype);

});/* ***** BEGIN LICENSE BLOCK *****
 * Version: MPL 1.1/GPL 2.0/LGPL 2.1
 *
 * The contents of this file are subject to the Mozilla Public License Version
 * 1.1 (the "License"); you may not use this file except in compliance with
 * the License. You may obtain a copy of the License at
 * http://www.mozilla.org/MPL/
 *
 * Software distributed under the License is distributed on an "AS IS" basis,
 * WITHOUT WARRANTY OF ANY KIND, either express or implied. See the License
 * for the specific language governing rights and limitations under the
 * License.
 *
 * The Original Code is Ajax.org Code Editor (ACE).
 *
 * The Initial Developer of the Original Code is
 * Ajax.org B.V.
 * Portions created by the Initial Developer are Copyright (C) 2010
 * the Initial Developer. All Rights Reserved.
 *
 * Contributor(s):
 *      Fabian Jakobs <fabian AT ajax DOT org>
 *
 * Alternatively, the contents of this file may be used under the terms of
 * either the GNU General Public License Version 2 or later (the "GPL"), or
 * the GNU Lesser General Public License Version 2.1 or later (the "LGPL"),
 * in which case the provisions of the GPL or the LGPL are applicable instead
 * of those above. If you wish to allow use of your version of this file only
 * under the terms of either the GPL or the LGPL, and not to allow others to
 * use your version of this file under the terms of the MPL, indicate your
 * decision by deleting the provisions above and replace them with the notice
 * and other provisions required by the GPL or the LGPL. If you do not delete
 * the provisions above, a recipient may use your version of this file under
 * the terms of any one of the MPL, the GPL or the LGPL.
 *
 * ***** END LICENSE BLOCK ***** */

define('ace/mode/folding/fold_mode', ['require', 'exports', 'module' , 'ace/range'], function(require, exports, module) {
"use strict";

var Range = require("../../range").Range;

var FoldMode = exports.FoldMode = function() {};

(function() {

    this.foldingStartMarker = null;
    this.foldingStopMarker = null;

    // must return "" if there's no fold, to enable caching
    this.getFoldWidget = function(session, foldStyle, row) {
        var line = session.getLine(row);
        if (this.foldingStartMarker.test(line))
            return "start";
        if (foldStyle == "markbeginend"
                && this.foldingStopMarker
                && this.foldingStopMarker.test(line))
            return "end";
        return "";
    };
    
    this.getFoldWidgetRange = function(session, foldStyle, row) {
        return null;
    };

    this.indentationBlock = function(session, row, column) {
        var re = /^\s*/;
        var startRow = row;
        var endRow = row;
        var line = session.getLine(row);
        var startColumn = column || line.length;
        var startLevel = line.match(re)[0].length;
        var maxRow = session.getLength()
        
        while (++row < maxRow) {
            line = session.getLine(row);
            var level = line.match(re)[0].length;

            if (level == line.length)
                continue;

            if (level <= startLevel)
                break;

            endRow = row;
        }

        if (endRow > startRow) {
            var endColumn = session.getLine(endRow).length;
            return new Range(startRow, startColumn, endRow, endColumn);
        }
    };

    this.openingBracketBlock = function(session, bracket, row, column) {
        var start = {row: row, column: column + 1};
        var end = session.$findClosingBracket(bracket, start);
        if (!end)
            return;

        var fw = session.foldWidgets[end.row];
        if (fw == null)
            fw = this.getFoldWidget(session, end.row);

        if (fw == "start") {
            end.row --;
            end.column = session.getLine(end.row).length;
        }
        return Range.fromPoints(start, end);
    };

}).call(FoldMode.prototype);

});<|MERGE_RESOLUTION|>--- conflicted
+++ resolved
@@ -181,11 +181,8 @@
     // regexps are ordered -> the first match is used
 
     var numRe = "\\-?(?:(?:[0-9]+)|(?:[0-9]*\\.[0-9]+))";
-<<<<<<< HEAD
-=======
     var pseudoElements = "(\\:+)\\b(after|before|first-letter|first-line|moz-selection|selection)\\b";
     var pseudoClasses = "(:)\\b(active|checked|disabled|empty|enabled|first-child|first-of-type|focus|hover|indeterminate|invalid|last-child|last-of-type|link|not|nth-child|nth-last-child|nth-last-of-type|nth-of-type|only-child|only-of-type|required|root|target|valid|visited)\\b";
->>>>>>> ce891c2c
     
     var base_ruleset = [
         {
@@ -201,11 +198,7 @@
             regex : "['](?:(?:\\\\.)|(?:[^'\\\\]))*?[']"
         }, {
             token : ["constant.numeric", "keyword"],
-<<<<<<< HEAD
-            regex : "(" + numRe + ")(em|ex|px|ch|cm|mm|in|pt|pc|deg|rad|dpi|grad|ms|s|hz|khz|%)"
-=======
             regex : "(" + numRe + ")(ch|cm|deg|em|ex|fr|gd|grad|Hz|in|kHz|mm|ms|pc|pt|px|rad|rem|s|turn|vh|vm|vw|%)"
->>>>>>> ce891c2c
         }, {
             token : ["constant.numeric"],
             regex : "([0-9]+)"
