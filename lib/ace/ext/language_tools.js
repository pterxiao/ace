--- conflicted
+++ resolved
@@ -38,24 +38,9 @@
 var textCompleter = require("../autocomplete/text_completer");
 var keyWordCompleter = {
     getCompletions: function(editor, session, pos, prefix, callback) {
-<<<<<<< HEAD
-        var keywords = session.$mode.$keywordList || [];
-        keywords = keywords.filter(function(w) {
-            return w.lastIndexOf(prefix, 0) == 0;
-        });
-        callback(null, keywords.map(function(word) {
-            return {
-                name: word,
-                value: word,
-                score: 0,
-                meta: "keyword"
-            };
-        }));
-=======
         var state = editor.session.getState(pos.row);
         var completions = session.$mode.getCompletions(state, session, pos, prefix);
         callback(null, completions);
->>>>>>> 98d6fac8
     }
 };
 
