--- conflicted
+++ resolved
@@ -1,13 +1,9 @@
 [[
    "start",
-<<<<<<< HEAD
-  ["text","tokenize Curly template{{test}}"]
-=======
   ["text","tokenize Curly template"],
   ["variable","{{"],
   ["text","test"],
   ["variable","}}"]
->>>>>>> a6d85a63
 ],[
    "start",
   ["text","tokenize embedded script"]
