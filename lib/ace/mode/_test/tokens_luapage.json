[[
   "doctype",
  ["text","﻿"],
  ["punctuation.doctype.begin","<!"],
  ["keyword.doctype","DOCTYPE"],
  ["text"," html PUBLIC "],
  ["string","\"-//W3C//DTD XHTML 1.0 Strict//EN\""]
],[
   "doctype"
],[
   "start",
  ["text","   "],
  ["string","\"http://www.w3.org/TR/xhtml1/DTD/xhtml1-strict.dtd\""],
  ["punctuation.doctype.end",">"]
],[
   "start"
],[
   "start",
  ["punctuation.meta.tag.begin","<"],
  ["meta.tag.name","html"],
  ["punctuation.meta.tag.end",">"]
],[
   "start"
],[
   ["lua-bracketedComment",2,"lua-start"],
  ["keyword","<%"],
  ["text"," "],
  ["comment","--[[--"]
],[
<<<<<<< HEAD
   ["lua-bracketedComment",2,"lua-start"],
  ["comment","    index.lp from the Kepler Project's LuaDoc HTML doclet."]
],[
   ["lua-bracketedComment",2,"lua-start"],
=======
   ["lua-bracketedComment",4,"lua-start"]
],[
   ["lua-bracketedComment",4,"lua-start"],
  ["comment","    index.lp from the Kepler Project's LuaDoc HTML doclet."]
],[
   ["lua-bracketedComment",4,"lua-start"]
],[
   ["lua-bracketedComment",4,"lua-start"],
>>>>>>> 3c046d2a
  ["comment","    http://keplerproject.github.com/luadoc/"]
],[
   ["lua-bracketedComment",4,"lua-start"]
],[
   "start",
  ["comment","--]]"],
  ["text"," "],
  ["keyword","%>"]
],[
   "start"
],[
   "start",
  ["punctuation.meta.tag.begin","<"],
  ["meta.tag.name","head"],
  ["punctuation.meta.tag.end",">"]
],[
   "start"
],[
   "start",
  ["text","    "],
  ["punctuation.meta.tag.begin","<"],
  ["meta.tag.name","title"],
  ["punctuation.meta.tag.end",">"],
  ["text","Reference"],
  ["punctuation.meta.tag.begin","</"],
  ["meta.tag.name","title"],
  ["punctuation.meta.tag.end",">"]
],[
   "start"
],[
   "start",
  ["text","    "],
  ["punctuation.meta.tag.begin","<"],
  ["meta.tag.name","link"],
  ["text"," "],
  ["entity.other.attribute-name","rel"],
  ["keyword.operator.separator","="],
  ["string","\"stylesheet\""],
  ["text"," "],
  ["entity.other.attribute-name","href"],
  ["keyword.operator.separator","="],
  ["string","\""],
  ["keyword","<%="],
  ["identifier","luadoc"],
  ["text","."],
  ["identifier","doclet"],
  ["text","."],
  ["identifier","html"],
  ["text","."],
  ["identifier","link"],
  ["paren.lparen","("],
  ["string","\"luadoc.css\""],
  ["paren.rparen",")"],
  ["keyword","%>"],
  ["string","\""],
  ["text"," "],
  ["entity.other.attribute-name","type"],
  ["keyword.operator.separator","="],
  ["string","\"text/css\""],
  ["text"," "],
  ["punctuation.meta.tag.end","/>"]
],[
   "start"
],[
   "start",
  ["text","\t"],
  ["comment","<!--meta http-equiv=\"Content-Type\" content=\"text/html; charset=UTF-8\"/-->"]
],[
   "start"
],[
   "start",
  ["punctuation.meta.tag.begin","</"],
  ["meta.tag.name","head"],
  ["punctuation.meta.tag.end",">"]
],[
   "start"
],[
   "start"
],[
   "start"
],[
   "start",
  ["punctuation.meta.tag.begin","<"],
  ["meta.tag.name","body"],
  ["punctuation.meta.tag.end",">"]
],[
   "start"
],[
   "start",
  ["punctuation.meta.tag.begin","<"],
  ["meta.tag.name","div"],
  ["text"," "],
  ["entity.other.attribute-name","id"],
  ["keyword.operator.separator","="],
  ["string","\"container\""],
  ["punctuation.meta.tag.end",">"]
],[
   "start"
],[
   "start"
],[
   "start"
],[
   "start",
  ["punctuation.meta.tag.begin","<"],
  ["meta.tag.name","div"],
  ["text"," "],
  ["entity.other.attribute-name","id"],
  ["keyword.operator.separator","="],
  ["string","\"product\""],
  ["punctuation.meta.tag.end",">"]
],[
   "start"
],[
   "start",
  ["text","\t"],
  ["punctuation.meta.tag.begin","<"],
  ["meta.tag.name","div"],
  ["text"," "],
  ["entity.other.attribute-name","id"],
  ["keyword.operator.separator","="],
  ["string","\"product_logo\""],
  ["punctuation.meta.tag.end",">"],
  ["punctuation.meta.tag.begin","</"],
  ["meta.tag.name","div"],
  ["punctuation.meta.tag.end",">"]
],[
   "start"
],[
   "start",
  ["text","\t"],
  ["punctuation.meta.tag.begin","<"],
  ["meta.tag.name","div"],
  ["text"," "],
  ["entity.other.attribute-name","id"],
  ["keyword.operator.separator","="],
  ["string","\"product_name\""],
  ["punctuation.meta.tag.end",">"],
  ["punctuation.meta.tag.begin","<"],
  ["meta.tag.name","big"],
  ["punctuation.meta.tag.end",">"],
  ["punctuation.meta.tag.begin","<"],
  ["meta.tag.name","b"],
  ["punctuation.meta.tag.end",">"],
  ["punctuation.meta.tag.begin","</"],
  ["meta.tag.name","b"],
  ["punctuation.meta.tag.end",">"],
  ["punctuation.meta.tag.begin","</"],
  ["meta.tag.name","big"],
  ["punctuation.meta.tag.end",">"],
  ["punctuation.meta.tag.begin","</"],
  ["meta.tag.name","div"],
  ["punctuation.meta.tag.end",">"]
],[
   "start"
],[
   "start",
  ["text","\t"],
  ["punctuation.meta.tag.begin","<"],
  ["meta.tag.name","div"],
  ["text"," "],
  ["entity.other.attribute-name","id"],
  ["keyword.operator.separator","="],
  ["string","\"product_description\""],
  ["punctuation.meta.tag.end",">"],
  ["punctuation.meta.tag.begin","</"],
  ["meta.tag.name","div"],
  ["punctuation.meta.tag.end",">"]
],[
   "start"
],[
   "start",
  ["punctuation.meta.tag.begin","</"],
  ["meta.tag.name","div"],
  ["punctuation.meta.tag.end",">"],
  ["text"," "],
  ["comment","<!-- id=\"product\" -->"]
],[
   "start"
],[
   "start"
],[
   "start"
],[
   "start",
  ["punctuation.meta.tag.begin","<"],
  ["meta.tag.name","div"],
  ["text"," "],
  ["entity.other.attribute-name","id"],
  ["keyword.operator.separator","="],
  ["string","\"main\""],
  ["punctuation.meta.tag.end",">"]
],[
   "start"
],[
   "start"
],[
   "start"
],[
   "start",
  ["punctuation.meta.tag.begin","<"],
  ["meta.tag.name","div"],
  ["text"," "],
  ["entity.other.attribute-name","id"],
  ["keyword.operator.separator","="],
  ["string","\"navigation\""],
  ["punctuation.meta.tag.end",">"]
],[
   "start"
],[
   "start",
  ["keyword","<%="],
  ["identifier","luadoc"],
  ["text","."],
  ["identifier","doclet"],
  ["text","."],
  ["identifier","html"],
  ["text","."],
  ["identifier","include"],
  ["paren.lparen","("],
  ["string","\"menu.lp\""],
  ["text",", "],
  ["paren.lparen","{"],
  ["text"," "],
  ["identifier","doc"],
  ["keyword.operator","="],
  ["identifier","doc"],
  ["text"," "],
  ["paren.rparen","})"],
  ["keyword","%>"]
],[
   "start"
],[
   "start"
],[
   "start"
],[
   "start",
  ["punctuation.meta.tag.begin","</"],
  ["meta.tag.name","div"],
  ["punctuation.meta.tag.end",">"],
  ["text"," "],
  ["comment","<!-- id=\"navigation\" -->"]
],[
   "start"
],[
   "start"
],[
   "start"
],[
   "start",
  ["punctuation.meta.tag.begin","<"],
  ["meta.tag.name","div"],
  ["text"," "],
  ["entity.other.attribute-name","id"],
  ["keyword.operator.separator","="],
  ["string","\"content\""],
  ["punctuation.meta.tag.end",">"]
],[
   "start"
],[
   "start"
],[
   "start"
],[
   "start"
],[
   "start"
],[
   "start",
  ["keyword","<%if"],
  ["text"," "],
  ["keyword","not"],
  ["text"," "],
  ["identifier","options"],
  ["text","."],
  ["identifier","nomodules"],
  ["text"," "],
  ["keyword","and"],
  ["text"," "],
  ["keyword.operator","#"],
  ["identifier","doc"],
  ["text","."],
  ["identifier","modules"],
  ["text"," "],
  ["keyword.operator",">"],
  ["text"," "],
  ["constant.numeric","0"],
  ["text"," "],
  ["keyword","then%>"]
],[
   "start"
],[
   "start",
  ["punctuation.meta.tag.begin","<"],
  ["meta.tag.name","h2"],
  ["punctuation.meta.tag.end",">"],
  ["text","Modules"],
  ["punctuation.meta.tag.begin","</"],
  ["meta.tag.name","h2"],
  ["punctuation.meta.tag.end",">"]
],[
   "start"
],[
   "start",
  ["punctuation.meta.tag.begin","<"],
  ["meta.tag.name.table","table"],
  ["text"," "],
  ["entity.other.attribute-name","class"],
  ["keyword.operator.separator","="],
  ["string","\"module_list\""],
  ["punctuation.meta.tag.end",">"]
],[
   "start"
],[
   "start",
  ["comment","<!--<tr><td colspan=\"2\">Modules</td></tr>-->"]
],[
   "start"
],[
   "start",
  ["keyword","<%for"],
  ["text"," "],
  ["identifier","_"],
  ["text",", "],
  ["identifier","modulename"],
  ["text"," "],
  ["keyword","in"],
  ["text"," "],
  ["support.function","ipairs"],
  ["paren.lparen","("],
  ["identifier","doc"],
  ["text","."],
  ["identifier","modules"],
  ["paren.rparen",")"],
  ["text"," "],
  ["keyword","do%>"]
],[
   "start"
],[
   "start",
  ["text","\t"],
  ["punctuation.meta.tag.begin","<"],
  ["meta.tag.name.table","tr"],
  ["punctuation.meta.tag.end",">"]
],[
   "start"
],[
   "start",
  ["text","\t\t"],
  ["punctuation.meta.tag.begin","<"],
  ["meta.tag.name.table","td"],
  ["text"," "],
  ["entity.other.attribute-name","class"],
  ["keyword.operator.separator","="],
  ["string","\"name\""],
  ["punctuation.meta.tag.end",">"],
  ["punctuation.meta.tag.begin","<"],
  ["meta.tag.name.anchor","a"],
  ["text"," "],
  ["entity.other.attribute-name","href"],
  ["keyword.operator.separator","="],
  ["string","\""],
  ["keyword","<%="],
  ["identifier","luadoc"],
  ["text","."],
  ["identifier","doclet"],
  ["text","."],
  ["identifier","html"],
  ["text","."],
  ["identifier","module_link"],
  ["paren.lparen","("],
  ["identifier","modulename"],
  ["text",", "],
  ["identifier","doc"],
  ["paren.rparen",")"],
  ["keyword","%>"],
  ["string","\""],
  ["punctuation.meta.tag.end",">"],
  ["keyword","<%="],
  ["identifier","modulename"],
  ["keyword","%>"],
  ["punctuation.meta.tag.begin","</"],
  ["meta.tag.name.anchor","a"],
  ["punctuation.meta.tag.end",">"],
  ["punctuation.meta.tag.begin","</"],
  ["meta.tag.name.table","td"],
  ["punctuation.meta.tag.end",">"]
],[
   "start"
],[
   "start",
  ["text","\t\t"],
  ["punctuation.meta.tag.begin","<"],
  ["meta.tag.name.table","td"],
  ["text"," "],
  ["entity.other.attribute-name","class"],
  ["keyword.operator.separator","="],
  ["string","\"summary\""],
  ["punctuation.meta.tag.end",">"],
  ["keyword","<%="],
  ["identifier","doc"],
  ["text","."],
  ["identifier","modules"],
  ["paren.lparen","["],
  ["identifier","modulename"],
  ["paren.rparen","]"],
  ["text","."],
  ["identifier","summary"],
  ["keyword","%>"],
  ["punctuation.meta.tag.begin","</"],
  ["meta.tag.name.table","td"],
  ["punctuation.meta.tag.end",">"]
],[
   "start"
],[
   "start",
  ["text","\t"],
  ["punctuation.meta.tag.begin","</"],
  ["meta.tag.name.table","tr"],
  ["punctuation.meta.tag.end",">"]
],[
   "start"
],[
   "start",
  ["keyword","<%end%>"]
],[
   "start"
],[
   "start",
  ["punctuation.meta.tag.begin","</"],
  ["meta.tag.name.table","table"],
  ["punctuation.meta.tag.end",">"]
],[
   "start"
],[
   "start",
  ["keyword","<%end%>"]
],[
   "start"
],[
   "start"
],[
   "start"
],[
   "start"
],[
   "start"
],[
   "start"
],[
   "start"
],[
   "start",
  ["keyword","<%if"],
  ["text"," "],
  ["keyword","not"],
  ["text"," "],
  ["identifier","options"],
  ["text","."],
  ["identifier","nofiles"],
  ["text"," "],
  ["keyword","and"],
  ["text"," "],
  ["keyword.operator","#"],
  ["identifier","doc"],
  ["text","."],
  ["identifier","files"],
  ["text"," "],
  ["keyword.operator",">"],
  ["text"," "],
  ["constant.numeric","0"],
  ["text"," "],
  ["keyword","then%>"]
],[
   "start"
],[
   "start",
  ["punctuation.meta.tag.begin","<"],
  ["meta.tag.name","h2"],
  ["punctuation.meta.tag.end",">"],
  ["text","Files"],
  ["punctuation.meta.tag.begin","</"],
  ["meta.tag.name","h2"],
  ["punctuation.meta.tag.end",">"]
],[
   "start"
],[
   "start",
  ["punctuation.meta.tag.begin","<"],
  ["meta.tag.name.table","table"],
  ["text"," "],
  ["entity.other.attribute-name","class"],
  ["keyword.operator.separator","="],
  ["string","\"file_list\""],
  ["punctuation.meta.tag.end",">"]
],[
   "start"
],[
   "start",
  ["comment","<!--<tr><td colspan=\"2\">Files</td></tr>-->"]
],[
   "start"
],[
   "start",
  ["keyword","<%for"],
  ["text"," "],
  ["identifier","_"],
  ["text",", "],
  ["identifier","filepath"],
  ["text"," "],
  ["keyword","in"],
  ["text"," "],
  ["support.function","ipairs"],
  ["paren.lparen","("],
  ["identifier","doc"],
  ["text","."],
  ["identifier","files"],
  ["paren.rparen",")"],
  ["text"," "],
  ["keyword","do%>"]
],[
   "start"
],[
   "start",
  ["text","\t"],
  ["punctuation.meta.tag.begin","<"],
  ["meta.tag.name.table","tr"],
  ["punctuation.meta.tag.end",">"]
],[
   "start"
],[
   "start",
  ["text","\t\t"],
  ["punctuation.meta.tag.begin","<"],
  ["meta.tag.name.table","td"],
  ["text"," "],
  ["entity.other.attribute-name","class"],
  ["keyword.operator.separator","="],
  ["string","\"name\""],
  ["punctuation.meta.tag.end",">"],
  ["punctuation.meta.tag.begin","<"],
  ["meta.tag.name.anchor","a"],
  ["text"," "],
  ["entity.other.attribute-name","href"],
  ["keyword.operator.separator","="],
  ["string","\""],
  ["keyword","<%="],
  ["identifier","luadoc"],
  ["text","."],
  ["identifier","doclet"],
  ["text","."],
  ["identifier","html"],
  ["text","."],
  ["identifier","file_link"],
  ["paren.lparen","("],
  ["identifier","filepath"],
  ["paren.rparen",")"],
  ["keyword","%>"],
  ["string","\""],
  ["punctuation.meta.tag.end",">"],
  ["keyword","<%="],
  ["identifier","filepath"],
  ["keyword","%>"],
  ["punctuation.meta.tag.begin","</"],
  ["meta.tag.name.anchor","a"],
  ["punctuation.meta.tag.end",">"],
  ["punctuation.meta.tag.begin","</"],
  ["meta.tag.name.table","td"],
  ["punctuation.meta.tag.end",">"]
],[
   "start"
],[
   "start",
  ["text","\t\t"],
  ["punctuation.meta.tag.begin","<"],
  ["meta.tag.name.table","td"],
  ["text"," "],
  ["entity.other.attribute-name","class"],
  ["keyword.operator.separator","="],
  ["string","\"summary\""],
  ["punctuation.meta.tag.end",">"],
  ["punctuation.meta.tag.begin","</"],
  ["meta.tag.name.table","td"],
  ["punctuation.meta.tag.end",">"]
],[
   "start"
],[
   "start",
  ["text","\t"],
  ["punctuation.meta.tag.begin","</"],
  ["meta.tag.name.table","tr"],
  ["punctuation.meta.tag.end",">"]
],[
   "start"
],[
   "start",
  ["keyword","<%end%>"]
],[
   "start"
],[
   "start",
  ["punctuation.meta.tag.begin","</"],
  ["meta.tag.name.table","table"],
  ["punctuation.meta.tag.end",">"]
],[
   "start"
],[
   "start",
  ["keyword","<%end%>"]
],[
   "start"
],[
   "start"
],[
   "start"
],[
   "start",
  ["punctuation.meta.tag.begin","</"],
  ["meta.tag.name","div"],
  ["punctuation.meta.tag.end",">"],
  ["text"," "],
  ["comment","<!-- id=\"content\" -->"]
],[
   "start"
],[
   "start"
],[
   "start"
],[
   "start",
  ["punctuation.meta.tag.begin","</"],
  ["meta.tag.name","div"],
  ["punctuation.meta.tag.end",">"],
  ["text"," "],
  ["comment","<!-- id=\"main\" -->"]
],[
   "start"
],[
   "start"
],[
   "start"
],[
   "start",
  ["punctuation.meta.tag.begin","<"],
  ["meta.tag.name","div"],
  ["text"," "],
  ["entity.other.attribute-name","id"],
  ["keyword.operator.separator","="],
  ["string","\"about\""],
  ["punctuation.meta.tag.end",">"]
],[
   "start"
],[
   "start",
  ["text","\t"],
  ["punctuation.meta.tag.begin","<"],
  ["meta.tag.name","p"],
  ["punctuation.meta.tag.end",">"],
  ["punctuation.meta.tag.begin","<"],
  ["meta.tag.name.anchor","a"],
  ["text"," "],
  ["entity.other.attribute-name","href"],
  ["keyword.operator.separator","="],
  ["string","\"http://validator.w3.org/check?uri=referer\""],
  ["punctuation.meta.tag.end",">"],
  ["punctuation.meta.tag.begin","<"],
  ["meta.tag.name.image","img"],
  ["text"," "],
  ["entity.other.attribute-name","src"],
  ["keyword.operator.separator","="],
  ["string","\"http://www.w3.org/Icons/valid-xhtml10\""],
  ["text"," "],
  ["entity.other.attribute-name","alt"],
  ["keyword.operator.separator","="],
  ["string","\"Valid XHTML 1.0!\""],
  ["text"," "],
  ["entity.other.attribute-name","height"],
  ["keyword.operator.separator","="],
  ["string","\"31\""],
  ["text"," "],
  ["entity.other.attribute-name","width"],
  ["keyword.operator.separator","="],
  ["string","\"88\""],
  ["text"," "],
  ["punctuation.meta.tag.end","/>"],
  ["punctuation.meta.tag.begin","</"],
  ["meta.tag.name.anchor","a"],
  ["punctuation.meta.tag.end",">"],
  ["punctuation.meta.tag.begin","</"],
  ["meta.tag.name","p"],
  ["punctuation.meta.tag.end",">"]
],[
   "start"
],[
   "start",
  ["punctuation.meta.tag.begin","</"],
  ["meta.tag.name","div"],
  ["punctuation.meta.tag.end",">"],
  ["text"," "],
  ["comment","<!-- id=\"about\" -->"]
],[
   "start"
],[
   "start"
],[
   "start"
],[
   "start",
  ["punctuation.meta.tag.begin","</"],
  ["meta.tag.name","div"],
  ["punctuation.meta.tag.end",">"],
  ["text"," "],
  ["comment","<!-- id=\"container\" -->"],
  ["text","\t"]
],[
   "start"
],[
   "start",
  ["punctuation.meta.tag.begin","</"],
  ["meta.tag.name","body"],
  ["punctuation.meta.tag.end",">"]
],[
   "start"
],[
   "start",
  ["punctuation.meta.tag.begin","</"],
  ["meta.tag.name","html"],
  ["punctuation.meta.tag.end",">"]
],[
   "start"
],[
   "start"
]]<|MERGE_RESOLUTION|>--- conflicted
+++ resolved
@@ -6,60 +6,37 @@
   ["text"," html PUBLIC "],
   ["string","\"-//W3C//DTD XHTML 1.0 Strict//EN\""]
 ],[
-   "doctype"
-],[
    "start",
   ["text","   "],
   ["string","\"http://www.w3.org/TR/xhtml1/DTD/xhtml1-strict.dtd\""],
   ["punctuation.doctype.end",">"]
 ],[
-   "start"
-],[
    "start",
   ["punctuation.meta.tag.begin","<"],
   ["meta.tag.name","html"],
   ["punctuation.meta.tag.end",">"]
-],[
-   "start"
 ],[
    ["lua-bracketedComment",2,"lua-start"],
   ["keyword","<%"],
   ["text"," "],
   ["comment","--[[--"]
 ],[
-<<<<<<< HEAD
    ["lua-bracketedComment",2,"lua-start"],
   ["comment","    index.lp from the Kepler Project's LuaDoc HTML doclet."]
 ],[
    ["lua-bracketedComment",2,"lua-start"],
-=======
-   ["lua-bracketedComment",4,"lua-start"]
-],[
-   ["lua-bracketedComment",4,"lua-start"],
-  ["comment","    index.lp from the Kepler Project's LuaDoc HTML doclet."]
-],[
-   ["lua-bracketedComment",4,"lua-start"]
-],[
-   ["lua-bracketedComment",4,"lua-start"],
->>>>>>> 3c046d2a
   ["comment","    http://keplerproject.github.com/luadoc/"]
 ],[
-   ["lua-bracketedComment",4,"lua-start"]
-],[
    "start",
   ["comment","--]]"],
   ["text"," "],
   ["keyword","%>"]
 ],[
-   "start"
-],[
    "start",
   ["punctuation.meta.tag.begin","<"],
   ["meta.tag.name","head"],
   ["punctuation.meta.tag.end",">"]
 ],[
-   "start"
-],[
    "start",
   ["text","    "],
   ["punctuation.meta.tag.begin","<"],
@@ -69,8 +46,6 @@
   ["punctuation.meta.tag.begin","</"],
   ["meta.tag.name","title"],
   ["punctuation.meta.tag.end",">"]
-],[
-   "start"
 ],[
    "start",
   ["text","    "],
@@ -104,14 +79,10 @@
   ["text"," "],
   ["punctuation.meta.tag.end","/>"]
 ],[
-   "start"
-],[
    "start",
   ["text","\t"],
   ["comment","<!--meta http-equiv=\"Content-Type\" content=\"text/html; charset=UTF-8\"/-->"]
 ],[
-   "start"
-],[
    "start",
   ["punctuation.meta.tag.begin","</"],
   ["meta.tag.name","head"],
@@ -119,17 +90,11 @@
 ],[
    "start"
 ],[
-   "start"
-],[
-   "start"
-],[
    "start",
   ["punctuation.meta.tag.begin","<"],
   ["meta.tag.name","body"],
   ["punctuation.meta.tag.end",">"]
 ],[
-   "start"
-],[
    "start",
   ["punctuation.meta.tag.begin","<"],
   ["meta.tag.name","div"],
@@ -141,10 +106,6 @@
 ],[
    "start"
 ],[
-   "start"
-],[
-   "start"
-],[
    "start",
   ["punctuation.meta.tag.begin","<"],
   ["meta.tag.name","div"],
@@ -154,8 +115,6 @@
   ["string","\"product\""],
   ["punctuation.meta.tag.end",">"]
 ],[
-   "start"
-],[
    "start",
   ["text","\t"],
   ["punctuation.meta.tag.begin","<"],
@@ -169,8 +128,6 @@
   ["meta.tag.name","div"],
   ["punctuation.meta.tag.end",">"]
 ],[
-   "start"
-],[
    "start",
   ["text","\t"],
   ["punctuation.meta.tag.begin","<"],
@@ -196,8 +153,6 @@
   ["meta.tag.name","div"],
   ["punctuation.meta.tag.end",">"]
 ],[
-   "start"
-],[
    "start",
   ["text","\t"],
   ["punctuation.meta.tag.begin","<"],
@@ -211,8 +166,6 @@
   ["meta.tag.name","div"],
   ["punctuation.meta.tag.end",">"]
 ],[
-   "start"
-],[
    "start",
   ["punctuation.meta.tag.begin","</"],
   ["meta.tag.name","div"],
@@ -222,10 +175,6 @@
 ],[
    "start"
 ],[
-   "start"
-],[
-   "start"
-],[
    "start",
   ["punctuation.meta.tag.begin","<"],
   ["meta.tag.name","div"],
@@ -237,10 +186,6 @@
 ],[
    "start"
 ],[
-   "start"
-],[
-   "start"
-],[
    "start",
   ["punctuation.meta.tag.begin","<"],
   ["meta.tag.name","div"],
@@ -249,8 +194,6 @@
   ["keyword.operator.separator","="],
   ["string","\"navigation\""],
   ["punctuation.meta.tag.end",">"]
-],[
-   "start"
 ],[
    "start",
   ["keyword","<%="],
@@ -275,10 +218,6 @@
 ],[
    "start"
 ],[
-   "start"
-],[
-   "start"
-],[
    "start",
   ["punctuation.meta.tag.begin","</"],
   ["meta.tag.name","div"],
@@ -288,10 +227,6 @@
 ],[
    "start"
 ],[
-   "start"
-],[
-   "start"
-],[
    "start",
   ["punctuation.meta.tag.begin","<"],
   ["meta.tag.name","div"],
@@ -305,12 +240,6 @@
 ],[
    "start"
 ],[
-   "start"
-],[
-   "start"
-],[
-   "start"
-],[
    "start",
   ["keyword","<%if"],
   ["text"," "],
@@ -333,8 +262,6 @@
   ["text"," "],
   ["keyword","then%>"]
 ],[
-   "start"
-],[
    "start",
   ["punctuation.meta.tag.begin","<"],
   ["meta.tag.name","h2"],
@@ -344,8 +271,6 @@
   ["meta.tag.name","h2"],
   ["punctuation.meta.tag.end",">"]
 ],[
-   "start"
-],[
    "start",
   ["punctuation.meta.tag.begin","<"],
   ["meta.tag.name.table","table"],
@@ -355,12 +280,8 @@
   ["string","\"module_list\""],
   ["punctuation.meta.tag.end",">"]
 ],[
-   "start"
-],[
    "start",
   ["comment","<!--<tr><td colspan=\"2\">Modules</td></tr>-->"]
-],[
-   "start"
 ],[
    "start",
   ["keyword","<%for"],
@@ -380,15 +301,11 @@
   ["text"," "],
   ["keyword","do%>"]
 ],[
-   "start"
-],[
    "start",
   ["text","\t"],
   ["punctuation.meta.tag.begin","<"],
   ["meta.tag.name.table","tr"],
   ["punctuation.meta.tag.end",">"]
-],[
-   "start"
 ],[
    "start",
   ["text","\t\t"],
@@ -431,8 +348,6 @@
   ["meta.tag.name.table","td"],
   ["punctuation.meta.tag.end",">"]
 ],[
-   "start"
-],[
    "start",
   ["text","\t\t"],
   ["punctuation.meta.tag.begin","<"],
@@ -456,28 +371,20 @@
   ["meta.tag.name.table","td"],
   ["punctuation.meta.tag.end",">"]
 ],[
-   "start"
-],[
    "start",
   ["text","\t"],
   ["punctuation.meta.tag.begin","</"],
   ["meta.tag.name.table","tr"],
   ["punctuation.meta.tag.end",">"]
 ],[
-   "start"
-],[
    "start",
   ["keyword","<%end%>"]
 ],[
-   "start"
-],[
    "start",
   ["punctuation.meta.tag.begin","</"],
   ["meta.tag.name.table","table"],
   ["punctuation.meta.tag.end",">"]
 ],[
-   "start"
-],[
    "start",
   ["keyword","<%end%>"]
 ],[
@@ -487,14 +394,6 @@
 ],[
    "start"
 ],[
-   "start"
-],[
-   "start"
-],[
-   "start"
-],[
-   "start"
-],[
    "start",
   ["keyword","<%if"],
   ["text"," "],
@@ -517,8 +416,6 @@
   ["text"," "],
   ["keyword","then%>"]
 ],[
-   "start"
-],[
    "start",
   ["punctuation.meta.tag.begin","<"],
   ["meta.tag.name","h2"],
@@ -528,8 +425,6 @@
   ["meta.tag.name","h2"],
   ["punctuation.meta.tag.end",">"]
 ],[
-   "start"
-],[
    "start",
   ["punctuation.meta.tag.begin","<"],
   ["meta.tag.name.table","table"],
@@ -539,12 +434,8 @@
   ["string","\"file_list\""],
   ["punctuation.meta.tag.end",">"]
 ],[
-   "start"
-],[
    "start",
   ["comment","<!--<tr><td colspan=\"2\">Files</td></tr>-->"]
-],[
-   "start"
 ],[
    "start",
   ["keyword","<%for"],
@@ -564,15 +455,11 @@
   ["text"," "],
   ["keyword","do%>"]
 ],[
-   "start"
-],[
    "start",
   ["text","\t"],
   ["punctuation.meta.tag.begin","<"],
   ["meta.tag.name.table","tr"],
   ["punctuation.meta.tag.end",">"]
-],[
-   "start"
 ],[
    "start",
   ["text","\t\t"],
@@ -613,8 +500,6 @@
   ["meta.tag.name.table","td"],
   ["punctuation.meta.tag.end",">"]
 ],[
-   "start"
-],[
    "start",
   ["text","\t\t"],
   ["punctuation.meta.tag.begin","<"],
@@ -628,37 +513,25 @@
   ["meta.tag.name.table","td"],
   ["punctuation.meta.tag.end",">"]
 ],[
-   "start"
-],[
    "start",
   ["text","\t"],
   ["punctuation.meta.tag.begin","</"],
   ["meta.tag.name.table","tr"],
   ["punctuation.meta.tag.end",">"]
 ],[
-   "start"
-],[
    "start",
   ["keyword","<%end%>"]
 ],[
-   "start"
-],[
    "start",
   ["punctuation.meta.tag.begin","</"],
   ["meta.tag.name.table","table"],
   ["punctuation.meta.tag.end",">"]
 ],[
-   "start"
-],[
    "start",
   ["keyword","<%end%>"]
 ],[
    "start"
 ],[
-   "start"
-],[
-   "start"
-],[
    "start",
   ["punctuation.meta.tag.begin","</"],
   ["meta.tag.name","div"],
@@ -668,10 +541,6 @@
 ],[
    "start"
 ],[
-   "start"
-],[
-   "start"
-],[
    "start",
   ["punctuation.meta.tag.begin","</"],
   ["meta.tag.name","div"],
@@ -681,10 +550,6 @@
 ],[
    "start"
 ],[
-   "start"
-],[
-   "start"
-],[
    "start",
   ["punctuation.meta.tag.begin","<"],
   ["meta.tag.name","div"],
@@ -694,8 +559,6 @@
   ["string","\"about\""],
   ["punctuation.meta.tag.end",">"]
 ],[
-   "start"
-],[
    "start",
   ["text","\t"],
   ["punctuation.meta.tag.begin","<"],
@@ -735,18 +598,12 @@
   ["meta.tag.name","p"],
   ["punctuation.meta.tag.end",">"]
 ],[
-   "start"
-],[
    "start",
   ["punctuation.meta.tag.begin","</"],
   ["meta.tag.name","div"],
   ["punctuation.meta.tag.end",">"],
   ["text"," "],
   ["comment","<!-- id=\"about\" -->"]
-],[
-   "start"
-],[
-   "start"
 ],[
    "start"
 ],[
@@ -758,21 +615,15 @@
   ["comment","<!-- id=\"container\" -->"],
   ["text","\t"]
 ],[
-   "start"
-],[
    "start",
   ["punctuation.meta.tag.begin","</"],
   ["meta.tag.name","body"],
   ["punctuation.meta.tag.end",">"]
 ],[
-   "start"
-],[
    "start",
   ["punctuation.meta.tag.begin","</"],
   ["meta.tag.name","html"],
   ["punctuation.meta.tag.end",">"]
 ],[
    "start"
-],[
-   "start"
 ]]