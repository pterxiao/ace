/* ***** BEGIN LICENSE BLOCK *****
 * Version: MPL 1.1/GPL 2.0/LGPL 2.1
 *
 * The contents of this file are subject to the Mozilla Public License Version
 * 1.1 (the "License"); you may not use this file except in compliance with
 * the License. You may obtain a copy of the License at
 * http://www.mozilla.org/MPL/
 *
 * Software distributed under the License is distributed on an "AS IS" basis,
 * WITHOUT WARRANTY OF ANY KIND, either express or implied. See the License
 * for the specific language governing rights and limitations under the
 * License.
 *
 * The Original Code is Ajax.org Code Editor (ACE).
 *
 * The Initial Developer of the Original Code is
 * Ajax.org B.V.
 * Portions created by the Initial Developer are Copyright (C) 2010
 * the Initial Developer. All Rights Reserved.
 *
 * Contributor(s):
 *      Fabian Jakobs <fabian AT ajax DOT org>
 *
 * Alternatively, the contents of this file may be used under the terms of
 * either the GNU General Public License Version 2 or later (the "GPL"), or
 * the GNU Lesser General Public License Version 2.1 or later (the "LGPL"),
 * in which case the provisions of the GPL or the LGPL are applicable instead
 * of those above. If you wish to allow use of your version of this file only
 * under the terms of either the GPL or the LGPL, and not to allow others to
 * use your version of this file under the terms of the MPL, indicate your
 * decision by deleting the provisions above and replace them with the notice
 * and other provisions required by the GPL or the LGPL. If you do not delete
 * the provisions above, a recipient may use your version of this file under
 * the terms of any one of the MPL, the GPL or the LGPL.
 *
 * ***** END LICENSE BLOCK ***** */

define(function(require, exports, module) {

var oop = require("../../lib/oop");
var Range = require("../../range").Range;
var BaseFoldMode = require("./fold_mode").FoldMode;

var FoldMode = exports.FoldMode = function() {};
oop.inherits(FoldMode, BaseFoldMode);

(function() {

    this.foldingStartMarker = /(\{|\[)[^\}\]]*$|^\s*(\/\*)/;
    this.foldingStopMarker = /^[^\[\{]*(\}|\])|^[\s\*]*(\*\/)/;
    
    this.getFoldWidgetRange = function(session, foldStyle, row) {
        var line = session.getLine(row);
        var match = line.match(this.foldingStartMarker);
        if (match) {
            var i = match.index;

            if (match[2])
                return session.getCommentFoldRange(row, i + match[0].length);

            var start = {row: row, column: i+1};
            var end = session.$findClosingBracket(match[1], start);
            if (!end)
                return;

<<<<<<< HEAD
                if (fw == "start"){
                    end.row--;
                    end.column = session.getLine(end.row).length;
                }
            }
=======
            var fw = session.foldWidgets[end.row];
            if (fw == null)
                fw = this.getFoldWidget(session, end.row);
>>>>>>> f1c4eab5

            if (fw == "start") {
                end.row --;
                end.column = session.getLine(end.row).length;
            }
            return Range.fromPoints(start, end);
        }

        var match = line.match(this.foldingStopMarker);
        if (match) {
            var i = match.index + match[0].length;

            if (match[2])
                return session.getCommentFoldRange(row, i);

            var end = {row: row, column: i};
            var start = session.$findOpeningBracket(match[1], end);
            
            if (!start)
                return;

            start.column++;
            end.column--;

            return  Range.fromPoints(start, end);
        }
    };
    
}).call(FoldMode.prototype);

});<|MERGE_RESOLUTION|>--- conflicted
+++ resolved
@@ -63,17 +63,9 @@
             if (!end)
                 return;
 
-<<<<<<< HEAD
-                if (fw == "start"){
-                    end.row--;
-                    end.column = session.getLine(end.row).length;
-                }
-            }
-=======
             var fw = session.foldWidgets[end.row];
             if (fw == null)
                 fw = this.getFoldWidget(session, end.row);
->>>>>>> f1c4eab5
 
             if (fw == "start") {
                 end.row --;
@@ -82,6 +74,9 @@
             return Range.fromPoints(start, end);
         }
 
+        if (foldStyle !== "markbeginend")
+            return;
+            
         var match = line.match(this.foldingStopMarker);
         if (match) {
             var i = match.index + match[0].length;
