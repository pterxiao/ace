--- conflicted
+++ resolved
@@ -54,109 +54,107 @@
         assert.equal(tokens.length, 1);
         assert.equal(tokens[0].type, "keyword");
     },
-
-    "test: tokenize function: 'foo = ({args}) ->'": function() {
-        var tokens = this.tokenizer.getLineTokens("foo = ({args}) ->", "start").tokens;
-        var correct = [
-            "entity.name.function", "text", "keyword.operator", "text",
-            "paren.lparen", "paren.lparen", "variable.parameter", "paren.rparen", "paren.rparen", "text", "storage.type"
-        ];
-        this.testTokens(tokens, correct);
-
-        tokens = this.tokenizer.getLineTokens("foo = ({a1, a2}) ->", "start").tokens;
-        this.testTokens(tokens, correct);
-
-        tokens = this.tokenizer.getLineTokens("foo = ({@a1, a2}) ->", "start").tokens;
-        this.testTokens(tokens, correct);
-    },
-
-    "test: tokenize function: 'foo : ({args}) ->'": function() {
-        var tokens = this.tokenizer.getLineTokens("foo : ({args}) ->", "start").tokens;
-        var correct = [
-            "entity.name.function", "text", "punctuation.operator", "text",
-            "paren.lparen", "paren.lparen", "variable.parameter", "paren.rparen", "paren.rparen", "text", "storage.type"
-        ];
-        this.testTokens(tokens, correct);
-    },
-
-    "test: tokenize function: invalid case: 'foo = ({args}) ->'": function() {
-        var tokens = this.tokenizer.getLineTokens("foo = ({0abc}) ->", "start").tokens;
-        assert.notEqual(tokens[0].type, "entity.name.function");
-
-        tokens = this.tokenizer.getLineTokens("foo = ({/abc}) ->", "start").tokens;
-        assert.notEqual(tokens[0].type, "entity.name.function");
-
-        tokens = this.tokenizer.getLineTokens("foo = ({abc/}) ->", "start").tokens;
-        assert.notEqual(tokens[0].type, "entity.name.function");
-
-        tokens = this.tokenizer.getLineTokens("foo = ({#abc}) ->", "start").tokens;
-        assert.notEqual(tokens[0].type, "entity.name.function");
-
-        tokens = this.tokenizer.getLineTokens("foo = ({abc#}) ->", "start").tokens;
-        assert.notEqual(tokens[0].type, "entity.name.function");
-
-        tokens = this.tokenizer.getLineTokens("foo = ({)abc}) ->", "start").tokens;
-        assert.notEqual(tokens[0].type, "entity.name.function");
-
-        tokens = this.tokenizer.getLineTokens("foo = ({abc)}) ->", "start").tokens;
-        assert.notEqual(tokens[0].type, "entity.name.function");
-
-        tokens = this.tokenizer.getLineTokens("foo = ({a{bc}) ->", "start").tokens;
-        assert.notEqual(tokens[0].type, "entity.name.function");
-    },
-
-    "test: tokenize function: 'foo = ({}) ->'": function() {
-        var tokens = this.tokenizer.getLineTokens("foo = ({}) ->", "start").tokens;
-        var correct = [
-            "entity.name.function", "text", "keyword.operator", "text",
-            "paren.lparen", "paren.lparen", "paren.rparen", "paren.rparen", "text", "storage.type"
-        ];
-        this.testTokens(tokens, correct);
-
-        tokens = this.tokenizer.getLineTokens("foo = ({ }) ->", "start").tokens;
-        correct = [
-            "entity.name.function", "text", "keyword.operator", "text",
-            "paren.lparen", "paren.lparen", "text", "paren.rparen", "paren.rparen", "text", "storage.type"
-        ];
-        assert.equal(tokens.length, 11);
-        this.testTokens(tokens, correct);
-    },
-
-    "test: tokenize function: 'foo : ({}) ->'": function() {
-        var tokens = this.tokenizer.getLineTokens("foo : ({}) ->", "start").tokens;
-        var correct = [
-            "entity.name.function", "text", "punctuation.operator", "text",
-            "paren.lparen", "paren.lparen", "paren.rparen", "paren.rparen", "text", "storage.type"
-        ];
-        this.testTokens(tokens, correct);
-    },
-
-    "test: tokenize function: 'foo = (args) ->'": function() {
-        var tokens = this.tokenizer.getLineTokens("foo = (args) ->", "start").tokens;
-        var correct = [
-            "entity.name.function", "text", "keyword.operator", "text",
-            "paren.lparen", "variable.parameter", "paren.rparen", "text", "storage.type"
-        ];
-        this.testTokens(tokens, correct);
-
-        tokens = this.tokenizer.getLineTokens("foo = (arg1, arg2) ->", "start").tokens;
-        this.testTokens(tokens, correct);
-
-        tokens = this.tokenizer.getLineTokens("foo = (arg1 = 1, arg2 = 'name') ->", "start").tokens;
-        this.testTokens(tokens, correct);
-
-        tokens = this.tokenizer.getLineTokens("foo = (@arg1 = /abc/, arg2 = 'name') ->", "start").tokens;
-        this.testTokens(tokens, correct);
-    },
     
-<<<<<<< HEAD
     "test: tokenize regexp": function() {
         var tokens = this.tokenizer.getLineTokens('/"[a]/', "start").tokens;
         assert.equal(tokens.length, 1);
         assert.equal(tokens[0].type, "string.regex");
     },
     
-=======
+    "test: tokenize function: 'foo = ({args}) ->'": function() {
+        var tokens = this.tokenizer.getLineTokens("foo = ({args}) ->", "start").tokens;
+        var correct = [
+            "entity.name.function", "text", "keyword.operator", "text",
+            "paren.lparen", "paren.lparen", "variable.parameter", "paren.rparen", "paren.rparen", "text", "storage.type"
+        ];
+        this.testTokens(tokens, correct);
+
+        tokens = this.tokenizer.getLineTokens("foo = ({a1, a2}) ->", "start").tokens;
+        this.testTokens(tokens, correct);
+
+        tokens = this.tokenizer.getLineTokens("foo = ({@a1, a2}) ->", "start").tokens;
+        this.testTokens(tokens, correct);
+    },
+
+    "test: tokenize function: 'foo : ({args}) ->'": function() {
+        var tokens = this.tokenizer.getLineTokens("foo : ({args}) ->", "start").tokens;
+        var correct = [
+            "entity.name.function", "text", "punctuation.operator", "text",
+            "paren.lparen", "paren.lparen", "variable.parameter", "paren.rparen", "paren.rparen", "text", "storage.type"
+        ];
+        this.testTokens(tokens, correct);
+    },
+
+    "test: tokenize function: invalid case: 'foo = ({args}) ->'": function() {
+        var tokens = this.tokenizer.getLineTokens("foo = ({0abc}) ->", "start").tokens;
+        assert.notEqual(tokens[0].type, "entity.name.function");
+
+        tokens = this.tokenizer.getLineTokens("foo = ({/abc}) ->", "start").tokens;
+        assert.notEqual(tokens[0].type, "entity.name.function");
+
+        tokens = this.tokenizer.getLineTokens("foo = ({abc/}) ->", "start").tokens;
+        assert.notEqual(tokens[0].type, "entity.name.function");
+
+        tokens = this.tokenizer.getLineTokens("foo = ({#abc}) ->", "start").tokens;
+        assert.notEqual(tokens[0].type, "entity.name.function");
+
+        tokens = this.tokenizer.getLineTokens("foo = ({abc#}) ->", "start").tokens;
+        assert.notEqual(tokens[0].type, "entity.name.function");
+
+        tokens = this.tokenizer.getLineTokens("foo = ({)abc}) ->", "start").tokens;
+        assert.notEqual(tokens[0].type, "entity.name.function");
+
+        tokens = this.tokenizer.getLineTokens("foo = ({abc)}) ->", "start").tokens;
+        assert.notEqual(tokens[0].type, "entity.name.function");
+
+        tokens = this.tokenizer.getLineTokens("foo = ({a{bc}) ->", "start").tokens;
+        assert.notEqual(tokens[0].type, "entity.name.function");
+    },
+
+    "test: tokenize function: 'foo = ({}) ->'": function() {
+        var tokens = this.tokenizer.getLineTokens("foo = ({}) ->", "start").tokens;
+        var correct = [
+            "entity.name.function", "text", "keyword.operator", "text",
+            "paren.lparen", "paren.lparen", "paren.rparen", "paren.rparen", "text", "storage.type"
+        ];
+        this.testTokens(tokens, correct);
+
+        tokens = this.tokenizer.getLineTokens("foo = ({ }) ->", "start").tokens;
+        correct = [
+            "entity.name.function", "text", "keyword.operator", "text",
+            "paren.lparen", "paren.lparen", "text", "paren.rparen", "paren.rparen", "text", "storage.type"
+        ];
+        assert.equal(tokens.length, 11);
+        this.testTokens(tokens, correct);
+    },
+
+    "test: tokenize function: 'foo : ({}) ->'": function() {
+        var tokens = this.tokenizer.getLineTokens("foo : ({}) ->", "start").tokens;
+        var correct = [
+            "entity.name.function", "text", "punctuation.operator", "text",
+            "paren.lparen", "paren.lparen", "paren.rparen", "paren.rparen", "text", "storage.type"
+        ];
+        this.testTokens(tokens, correct);
+    },
+
+    "test: tokenize function: 'foo = (args) ->'": function() {
+        var tokens = this.tokenizer.getLineTokens("foo = (args) ->", "start").tokens;
+        var correct = [
+            "entity.name.function", "text", "keyword.operator", "text",
+            "paren.lparen", "variable.parameter", "paren.rparen", "text", "storage.type"
+        ];
+        this.testTokens(tokens, correct);
+
+        tokens = this.tokenizer.getLineTokens("foo = (arg1, arg2) ->", "start").tokens;
+        this.testTokens(tokens, correct);
+
+        tokens = this.tokenizer.getLineTokens("foo = (arg1 = 1, arg2 = 'name') ->", "start").tokens;
+        this.testTokens(tokens, correct);
+
+        tokens = this.tokenizer.getLineTokens("foo = (@arg1 = /abc/, arg2 = 'name') ->", "start").tokens;
+        this.testTokens(tokens, correct);
+    },
+    
     "test: tokenize function: invalid case: 'foo=(args) ->'": function() {
         var tokens = this.tokenizer.getLineTokens("foo=(/args) ->", "start").tokens;
         assert.notEqual(tokens[0].type, "entity.name.function");
@@ -252,7 +250,6 @@
         this.testTokens(tokens, correct);
     },    
 
->>>>>>> 30c8082b
     // TODO: disable. not yet implemented
     "!test tokenize string with interpolation": function() {
         var tokens = this.tokenizer.getLineTokens('"#{ 22 / 7 } is a decent approximation of π"', "start").tokens;
