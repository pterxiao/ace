define(function(require, exports, module) {
"use strict";

require("ace/lib/fixoldbrowsers");
var AsyncTest = require("asyncjs").test;
var async = require("asyncjs");

var passed = 0
var failed = 0
var log = document.getElementById("log")

<<<<<<< HEAD
var tests = [
     require("ace/anchor_test"),
     require("ace/commands/command_manager_test"),
     require("ace/document_test"),
     require("ace/edit_session_test"),
     require("ace/editor_change_document_test"),
     require("ace/editor_highlight_selected_word_test"),
     require("ace/editor_navigation_test"),
     require("ace/editor_text_edit_test"),
     require("ace/ext/static_highlight_test"),
     require("ace/layer/text_test"),
     require("ace/lib/event_emitter_test"),
     require("ace/mode/coffee/parser_test"),
     require("ace/mode/coffee_highlight_rules_test"),
     require("ace/mode/coldfusion_test"),
     require("ace/mode/css_test"),
     require("ace/mode/css_highlight_rules_test"),
     require("ace/mode/css_worker"),
     require("ace/mode/html_test"),
     require("ace/mode/html_highlight_rules_test"),
     require("ace/mode/javascript_test"),
     require("ace/mode/javascript_highlight_rules_test"),
     require("ace/mode/javascript_worker_test"),
     require("ace/mode/python_test"),
     require("ace/mode/ruby_highlight_rules_test"),
     require("ace/mode/text_test"),
     require("ace/mode/xml_test"),
     require("ace/mode/xml_highlight_rules_test"),
     require("ace/mode/folding/cstyle_test"),
     require("ace/mode/folding/html_test"),
     require("ace/mode/folding/pythonic_test"),
     require("ace/mode/folding/xml_test"),
     require("ace/range_test"),
     require("ace/search_test"),
     require("ace/selection_test"),
     require("ace/token_iterator_test"),
     require("ace/virtual_renderer_test")
]
=======
var testNames = [
    "ace/anchor_test",
    "ace/commands/command_manager_test",
    "ace/document_test",
    "ace/edit_session_test",
    "ace/editor_change_document_test",
    "ace/editor_highlight_selected_word_test",
    "ace/editor_navigation_test",
    "ace/editor_text_edit_test",
    "ace/ext/static_highlight_test",
    "ace/layer/text_test",
    "ace/lib/event_emitter_test",
    "ace/mode/coffee/parser_test",
    "ace/mode/coffee_highlight_rules_test",
    "ace/mode/coldfusion_test",
    "ace/mode/css_test",
    "ace/mode/css_highlight_rules_test",
    "ace/mode/css_worker",
    "ace/mode/html_test",
    "ace/mode/html_highlight_rules_test",
    "ace/mode/javascript_test",
    "ace/mode/javascript_highlight_rules_test",
    "ace/mode/javascript_worker_test",
    "ace/mode/python_test",
    "ace/mode/ruby_highlight_rules_test",
    "ace/mode/text_test",
    "ace/mode/xml_test",
    "ace/mode/xml_highlight_rules_test",
    "ace/mode/folding/cstyle_test",
    "ace/mode/folding/html_test",
    "ace/mode/folding/pythonic_test",
    "ace/mode/folding/xml_test",
    "ace/multi_select_test",
    "ace/range_test",
    "ace/range_list_test",
    "ace/search_test",
    "ace/selection_test",
    "ace/token_iterator_test",
    "ace/virtual_renderer_test"
];
>>>>>>> b34d25f8

var html = ["<a href='?'>all tests</a><br>"];
for (var i in testNames) {
    var href = testNames[i];
    html.push("<a href='?", href, "'>", href.replace(/^ace\//, "") ,"</a><br>");
}

var nav = document.createElement("div");
nav.innerHTML = html.join("");
nav.style.cssText = "position:absolute;right:0;top:0"; 
document.body.appendChild(nav);

if (location.search)
    testNames = location.search.substr(1).split(",")

require(testNames, function() {
    var tests = testNames.map(require);
    
    async.list(tests)
        .expand(function(test) {
            return AsyncTest.testcase(test)
        }, AsyncTest.TestGenerator)
        .run()
        .each(function(test, next) {
            var node = document.createElement("div");
            node.className = test.passed ? "passed" : "failed";

            var name = test.name
            if (test.suiteName)
                name = test.suiteName + ": " + test.name

            var msg = "[" + test.count + "/" + test.index + "] " + name + " " + (test.passed ? "OK" : "FAIL")
            if (!test.passed) {
                if (test.err.stack)
                    var err = test.err.stack
                else
                    var err = test.err

                console.error(msg);
                console.error(err);
                msg += "<pre class='error'>" + err + "</pre>";
            } else {
                console.log(msg);
            }

            node.innerHTML = msg;
            log.appendChild(node);

            next()
        })
        .each(function(test) {
            if (test.passed)
                passed += 1
            else
                failed += 1
        })
        .end(function() {
            log.innerHTML += [
                "<div class='summary'>",
                "<br>",
                "Summary: <br>",
                "<br>",
                "Total number of tests: " + (passed + failed) + "<br>",
                (passed ? "Passed tests: " + passed + "<br>" : ""),
                (failed ? "Failed tests: " + failed + "<br>" : "")
            ].join("")
            console.log("Total number of tests: " + (passed + failed));
            console.log("Passed tests: " + passed);
            console.log("Failed tests: " + failed);
        })
});

});<|MERGE_RESOLUTION|>--- conflicted
+++ resolved
@@ -9,46 +9,6 @@
 var failed = 0
 var log = document.getElementById("log")
 
-<<<<<<< HEAD
-var tests = [
-     require("ace/anchor_test"),
-     require("ace/commands/command_manager_test"),
-     require("ace/document_test"),
-     require("ace/edit_session_test"),
-     require("ace/editor_change_document_test"),
-     require("ace/editor_highlight_selected_word_test"),
-     require("ace/editor_navigation_test"),
-     require("ace/editor_text_edit_test"),
-     require("ace/ext/static_highlight_test"),
-     require("ace/layer/text_test"),
-     require("ace/lib/event_emitter_test"),
-     require("ace/mode/coffee/parser_test"),
-     require("ace/mode/coffee_highlight_rules_test"),
-     require("ace/mode/coldfusion_test"),
-     require("ace/mode/css_test"),
-     require("ace/mode/css_highlight_rules_test"),
-     require("ace/mode/css_worker"),
-     require("ace/mode/html_test"),
-     require("ace/mode/html_highlight_rules_test"),
-     require("ace/mode/javascript_test"),
-     require("ace/mode/javascript_highlight_rules_test"),
-     require("ace/mode/javascript_worker_test"),
-     require("ace/mode/python_test"),
-     require("ace/mode/ruby_highlight_rules_test"),
-     require("ace/mode/text_test"),
-     require("ace/mode/xml_test"),
-     require("ace/mode/xml_highlight_rules_test"),
-     require("ace/mode/folding/cstyle_test"),
-     require("ace/mode/folding/html_test"),
-     require("ace/mode/folding/pythonic_test"),
-     require("ace/mode/folding/xml_test"),
-     require("ace/range_test"),
-     require("ace/search_test"),
-     require("ace/selection_test"),
-     require("ace/token_iterator_test"),
-     require("ace/virtual_renderer_test")
-]
-=======
 var testNames = [
     "ace/anchor_test",
     "ace/commands/command_manager_test",
@@ -89,7 +49,6 @@
     "ace/token_iterator_test",
     "ace/virtual_renderer_test"
 ];
->>>>>>> b34d25f8
 
 var html = ["<a href='?'>all tests</a><br>"];
 for (var i in testNames) {
