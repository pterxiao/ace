--- conflicted
+++ resolved
@@ -35,25 +35,6 @@
  *
  * ***** END LICENSE BLOCK ***** */
 
-<<<<<<< HEAD
-require.def([
-     "ace/Document",
-     "ace/Editor",
-     "ace/mode/Text",
-     "ace/mode/JavaScript",
-     "ace/test/MockRenderer"
- ], function(
-     Document,
-     Editor,
-     textMod,
-     jsMod,
-     MockRenderer
- ) {
-
-var TextMode = textMod.Text;
-var JavaScriptMode = jsMod.JavaScript;
-var ChangeDocumentTest = new TestCase("ChangeDocumentTest", {
-=======
 require("../../../support/paths");
 
 var dom     = require('jsdom/level2/html').dom.level2.html;
@@ -73,7 +54,6 @@
     assert          = require("./assertions");
 
 var Test = {
->>>>>>> 8d3e6e74
     setUp : function() {
         this.doc1 = new Document(["abc", "def"].join("\n"));
         this.doc2 = new Document(["ghi", "jkl"].join("\n"));
