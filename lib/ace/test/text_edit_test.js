/* ***** BEGIN LICENSE BLOCK *****
 * Version: MPL 1.1/GPL 2.0/LGPL 2.1
 *
 * The contents of this file are subject to the Mozilla Public License Version
 * 1.1 (the "License"); you may not use this file except in compliance with
 * the License. You may obtain a copy of the License at
 * http://www.mozilla.org/MPL/
 *
 * Software distributed under the License is distributed on an "AS IS" basis,
 * WITHOUT WARRANTY OF ANY KIND, either express or implied. See the License
 * for the specific language governing rights and limitations under the
 * License.
 *
 * The Original Code is Ajax.org Code Editor (ACE).
 *
 * The Initial Developer of the Original Code is
 * Ajax.org Services B.V.
 * Portions created by the Initial Developer are Copyright (C) 2010
 * the Initial Developer. All Rights Reserved.
 *
 * Contributor(s):
 *      Fabian Jakobs <fabian AT ajax DOT org>
 *
 * Alternatively, the contents of this file may be used under the terms of
 * either the GNU General Public License Version 2 or later (the "GPL"), or
 * the GNU Lesser General Public License Version 2.1 or later (the "LGPL"),
 * in which case the provisions of the GPL or the LGPL are applicable instead
 * of those above. If you wish to allow use of your version of this file only
 * under the terms of either the GPL or the LGPL, and not to allow others to
 * use your version of this file under the terms of the MPL, indicate your
 * decision by deleting the provisions above and replace them with the notice
 * and other provisions required by the GPL or the LGPL. If you do not delete
 * the provisions above, a recipient may use your version of this file under
 * the terms of any one of the MPL, the GPL or the LGPL.
 *
 * ***** END LICENSE BLOCK ***** */

<<<<<<< HEAD
require.def([
     "ace/Document",
     "ace/Editor",
     "ace/mode/JavaScript",
     "ace/test/MockRenderer"
 ], function(
     Document,
     Editor,
     jsMod,
     MockRenderer
 ) {

var JavaScriptMode = jsMod.JavaScript;
var TextEditTest = TestCase("TextEditTest",
{
=======
require("../../../support/paths");

var dom     = require('jsdom/level2/html').dom.level2.html;
var browser = require('jsdom/browser/index').windowAugmentation(dom);

global.document     = browser.document;
global.window       = browser.window;
global.self         = browser.self;
global.navigator    = browser.navigator;
global.location     = browser.location;

var Document        = require("../document"),
    Editor          = require("../editor"), 
    JavaScriptMode  = require("../mode/javascript"),
    MockRenderer    = require("./mockrenderer"),
    assert          = require("./assertions");
    
var Test = {
>>>>>>> 8d3e6e74
    "test: delete line from the middle" : function() {
        var doc = new Document(["a", "b", "c", "d"].join("\n"));
        var editor = new Editor(new MockRenderer(), doc);

        editor.moveCursorTo(1, 1);
        editor.removeLines();

        assert.equal(doc.toString(), "a\nc\nd");
        assert.position(editor.getCursorPosition(), 1, 0);

        editor.removeLines();

        assert.equal(doc.toString(), "a\nd");
        assert.position(editor.getCursorPosition(), 1, 0);

        editor.removeLines();

        assert.equal(doc.toString(), "a\n");
        assert.position(editor.getCursorPosition(), 1, 0);

        editor.removeLines();

        assert.equal(doc.toString(), "a\n");
        assert.position(editor.getCursorPosition(), 1, 0);
    },

    "test: delete multiple selected lines" : function() {
        var doc = new Document(["a", "b", "c", "d"].join("\n"));
        var editor = new Editor(new MockRenderer(), doc);

        editor.moveCursorTo(1, 1);
        editor.getSelection().selectDown();

        editor.removeLines();
        assert.equal(doc.toString(), "a\nd");
        assert.position(editor.getCursorPosition(), 1, 0);
    },

    "test: delete first line" : function() {
        var doc = new Document(["a", "b", "c"].join("\n"));
        var editor = new Editor(new MockRenderer(), doc);

        editor.removeLines();

        assert.equal(doc.toString(), "b\nc");
        assert.position(editor.getCursorPosition(), 0, 0);
    },

    "test: delete last" : function() {
        var doc = new Document(["a", "b", "c"].join("\n"));
        var editor = new Editor(new MockRenderer(), doc);

        editor.moveCursorTo(2, 1);
        editor.removeLines();

        assert.equal(doc.toString(), "a\nb\n");
        assert.position(editor.getCursorPosition(), 2, 0);
    },

    "__test: indent block" : function() {
        var doc = new Document(["a12345", "b12345", "c12345"].join("\n"));
        var editor = new Editor(new MockRenderer(), doc);

        editor.moveCursorTo(1, 3);
        editor.getSelection().selectDown();

        editor.blockIndent("    ");

        assert.equal(["a12345", "    b12345", "    c12345"].join("\n"),
                     doc.toString());

        assert.position(editor.getCursorPosition(), 2, 7);

        var range = editor.getSelectionRange();
        assert.position(range.start, 1, 7);
        assert.position(range.end, 2, 7);
    },

    "__test: outdent block" : function() {
        var doc = new Document(["        a12345", "    b12345", "        c12345"].join("\n"));
        var editor = new Editor(new MockRenderer(), doc);

        editor.moveCursorTo(0, 3);
        editor.getSelection().selectDown();
        editor.getSelection().selectDown();

        editor.blockOutdent("  ");
        assert.equal(doc.toString(), ["    a12345", "b12345", "    c12345"].join("\n"));

        assert.position(editor.getCursorPosition(), 2, 0);

        var range = editor.getSelectionRange();
        assert.position(range.start, 0, 1);
        assert.position(range.end, 2, 1);


        editor.blockOutdent("  ");
        assert.equal(doc.toString(), ["a12345", "b12345", "c12345"].join("\n"));

        var range = editor.getSelectionRange();
        assert.position(range.start, 0, 1);
        assert.position(range.end, 2, 1);
    },

    "test: outent without a selection should update cursor" : function() {
        var doc = new Document("        12");
        var editor = new Editor(new MockRenderer(), doc);

        editor.moveCursorTo(0, 3);
        editor.blockOutdent("  ");

        assert.equal(doc.toString(), "    12");
        assert.position(editor.getCursorPosition(), 0, 0);
    },

    "test: comment lines should perserve selection" : function() {
        var doc = new Document(["  abc", "cde"].join("\n"), new JavaScriptMode());
        var editor = new Editor(new MockRenderer(), doc);

        editor.moveCursorTo(0, 2);
        editor.getSelection().selectDown();

        editor.toggleCommentLines();

        assert.equal(["//  abc", "//cde"].join("\n"), doc.toString());

        var selection = editor.getSelectionRange();
        assert.position(selection.start, 0, 4);
        assert.position(selection.end, 1, 4);
    },

    "test: uncomment lines should perserve selection" : function() {
        var doc = new Document(["//  abc", "//cde"].join("\n"), new JavaScriptMode());
        var editor = new Editor(new MockRenderer(), doc);

        editor.moveCursorTo(0, 1);
        editor.getSelection().selectDown();
        editor.getSelection().selectRight();
        editor.getSelection().selectRight();

        editor.toggleCommentLines();

        assert.equal(["  abc", "cde"].join("\n"), doc.toString());
        assert.range(editor.getSelectionRange(), 0, 0, 1, 1);
    },

    "test: comment lines - if the selection end is at the line start it should stay there": function() {
        //select down
        var doc = new Document(["abc", "cde"].join("\n"), new JavaScriptMode());
        var editor = new Editor(new MockRenderer(), doc);

        editor.moveCursorTo(0, 0);
        editor.getSelection().selectDown();

        editor.toggleCommentLines();
        assert.range(editor.getSelectionRange(), 0, 2, 1, 0);

        // select up
        var doc = new Document(["abc", "cde"].join("\n"), new JavaScriptMode());
        var editor = new Editor(new MockRenderer(), doc);

        editor.moveCursorTo(1, 0);
        editor.getSelection().selectUp();

        editor.toggleCommentLines();
        assert.range(editor.getSelectionRange(), 0, 2, 1, 0);
    },

    "test: move lines down should select moved lines" : function() {
        var doc = new Document(["11", "22", "33", "44"].join("\n"));
        var editor = new Editor(new MockRenderer(), doc);

        editor.moveCursorTo(0, 1);
        editor.getSelection().selectDown();

        editor.moveLinesDown();
        assert.equal(["33", "11", "22", "44"].join("\n"), doc.toString());
        assert.position(editor.getCursorPosition(), 1, 0);
        assert.position(editor.getSelection().getSelectionAnchor(), 3, 0);
        assert.position(editor.getSelection().getSelectionLead(), 1, 0);

        editor.moveLinesDown();
        assert.equal(["33", "44", "11", "22"].join("\n"), doc.toString());
        assert.position(editor.getCursorPosition(), 2, 0);
        assert.position(editor.getSelection().getSelectionAnchor(), 3, 2);
        assert.position(editor.getSelection().getSelectionLead(), 2, 0);

        // moving again should have no effect
        editor.moveLinesDown();
        assert.equal(["33", "44", "11", "22"].join("\n"), doc.toString());
        assert.position(editor.getCursorPosition(), 2, 0);
        assert.position(editor.getSelection().getSelectionAnchor(), 3, 2);
        assert.position(editor.getSelection().getSelectionLead(), 2, 0);
    },

    "__test: move lines up should select moved lines" : function() {
        var doc = new Document(["11", "22", "33", "44"].join("\n"));
        var editor = new Editor(new MockRenderer(), doc);

        editor.moveCursorTo(2, 1);
        editor.getSelection().selectDown();

        editor.moveLinesUp();
        assert.equal(doc.toString(), ["11", "33", "44", "22"].join("\n"));
        assert.position(editor.getCursorPosition(), 1, 0);
        assert.position(editor.getSelection().getSelectionAnchor(), 3, 0);
        assert.position(editor.getSelection().getSelectionLead(), 1, 0);

        editor.moveLinesUp();
        assert.equal(doc.toString(), ["33", "44", "11", "22"].join("\n"));
        assert.position(editor.getCursorPosition(), 0, 0);
        assert.position(editor.getSelection().getSelectionAnchor(), 2, 0);
        assert.position(editor.getSelection().getSelectionLead(), 0, 0);
    },

    "test: move line without active selection should move cursor to start of the moved line" : function()
    {
        var doc = new Document(["11", "22", "33", "44"].join("\n"));
        var editor = new Editor(new MockRenderer(), doc);

        editor.moveCursorTo(1, 1);
        editor.clearSelection();

        editor.moveLinesDown();
        assert.equal(["11", "33", "22", "44"].join("\n"), doc.toString());
        assert.position(editor.getCursorPosition(), 2, 0);

        editor.clearSelection();

        editor.moveLinesUp();
        assert.equal(["11", "22", "33", "44"].join("\n"), doc.toString());
        assert.position(editor.getCursorPosition(), 1, 0);
    },

    "test: copy lines down should select lines and place cursor at the selection start" : function() {
        var doc = new Document(["11", "22", "33", "44"].join("\n"));
        var editor = new Editor(new MockRenderer(), doc);

        editor.moveCursorTo(1, 1);
        editor.getSelection().selectDown();

        editor.copyLinesDown();
        assert.equal(["11", "22", "33", "22", "33", "44"].join("\n"), doc.toString());

        assert.position(editor.getCursorPosition(), 3, 0);
        assert.position(editor.getSelection().getSelectionAnchor(), 5, 0);
        assert.position(editor.getSelection().getSelectionLead(), 3, 0);
    },

    "test: copy lines up should select lines and place cursor at the selection start" : function() {
        var doc = new Document(["11", "22", "33", "44"].join("\n"));
        var editor = new Editor(new MockRenderer(), doc);

        editor.moveCursorTo(1, 1);
        editor.getSelection().selectDown();

        editor.copyLinesUp();
        assert.equal(["11", "22", "33", "22", "33", "44"].join("\n"), doc.toString());

        assert.position(editor.getCursorPosition(), 1, 0);
        assert.position(editor.getSelection().getSelectionAnchor(), 3, 0);
        assert.position(editor.getSelection().getSelectionLead(), 1, 0);
    },

    "test: input a tab with soft tab should convert it to spaces" : function() {
        var doc = new Document("");
        var editor = new Editor(new MockRenderer(), doc);

        doc.setTabSize(2);
        doc.setUseSoftTabs(true);

        editor.onTextInput("\t");
        assert.equal(doc.toString(), "  ");

        doc.setTabSize(5);
        editor.onTextInput("\t");
        assert.equal(doc.toString(), "       ");
    },

    "test: input tab without soft tabs should keep the tab character" : function() {
        var doc = new Document("");
        var editor = new Editor(new MockRenderer(), doc);

        doc.setUseSoftTabs(false);

        editor.onTextInput("\t");
        assert.equal(doc.toString(), "\t");
    }
};

module.exports = require("async/test").testcase(Test);

if (module === require.main)
    module.exports.exec()<|MERGE_RESOLUTION|>--- conflicted
+++ resolved
@@ -35,23 +35,6 @@
  *
  * ***** END LICENSE BLOCK ***** */
 
-<<<<<<< HEAD
-require.def([
-     "ace/Document",
-     "ace/Editor",
-     "ace/mode/JavaScript",
-     "ace/test/MockRenderer"
- ], function(
-     Document,
-     Editor,
-     jsMod,
-     MockRenderer
- ) {
-
-var JavaScriptMode = jsMod.JavaScript;
-var TextEditTest = TestCase("TextEditTest",
-{
-=======
 require("../../../support/paths");
 
 var dom     = require('jsdom/level2/html').dom.level2.html;
@@ -65,12 +48,11 @@
 
 var Document        = require("../document"),
     Editor          = require("../editor"), 
-    JavaScriptMode  = require("../mode/javascript"),
+    JavaScriptMode  = require("../mode/javascript").JavaScript,
     MockRenderer    = require("./mockrenderer"),
     assert          = require("./assertions");
     
 var Test = {
->>>>>>> 8d3e6e74
     "test: delete line from the middle" : function() {
         var doc = new Document(["a", "b", "c", "d"].join("\n"));
         var editor = new Editor(new MockRenderer(), doc);
