/* ***** BEGIN LICENSE BLOCK *****
 * Version: MPL 1.1/GPL 2.0/LGPL 2.1
 *
 * The contents of this file are subject to the Mozilla Public License Version
 * 1.1 (the "License"); you may not use this file except in compliance with
 * the License. You may obtain a copy of the License at
 * http://www.mozilla.org/MPL/
 *
 * Software distributed under the License is distributed on an "AS IS" basis,
 * WITHOUT WARRANTY OF ANY KIND, either express or implied. See the License
 * for the specific language governing rights and limitations under the
 * License.
 *
 * The Original Code is Ajax.org Code Editor (ACE).
 *
 * The Initial Developer of the Original Code is
 * Ajax.org Services B.V.
 * Portions created by the Initial Developer are Copyright (C) 2010
 * the Initial Developer. All Rights Reserved.
 *
 * Contributor(s):
 *      Fabian Jakobs <fabian AT ajax DOT org>
 *
 * Alternatively, the contents of this file may be used under the terms of
 * either the GNU General Public License Version 2 or later (the "GPL"), or
 * the GNU Lesser General Public License Version 2.1 or later (the "LGPL"),
 * in which case the provisions of the GPL or the LGPL are applicable instead
 * of those above. If you wish to allow use of your version of this file only
 * under the terms of either the GPL or the LGPL, and not to allow others to
 * use your version of this file under the terms of the MPL, indicate your
 * decision by deleting the provisions above and replace them with the notice
 * and other provisions required by the GPL or the LGPL. If you do not delete
 * the provisions above, a recipient may use your version of this file under
 * the terms of any one of the MPL, the GPL or the LGPL.
 *
 * ***** END LICENSE BLOCK ***** */
 
require("../../../support/paths");
     
var Document        = "../document",
    VirtualRenderer = "../virtual_renderer",
    assert          = "../assertions";

<<<<<<< HEAD

require("../../../support/paths");

var Document        = "../document",
    VirtualRenderer = "../virtual_renderer",
    assert          = "../assertions";

=======
>>>>>>> 8f0d0a55
var Test = {
    "test: screen2text the column should be rounded to the next character edge" : function() {
        var el = document.createElement("div");
        el.style.left = "0px";
        el.style.top = "0px";
        el.style.width = "100px";
        el.style.height = "100px";
        document.body.style.margin = "0px";
        document.body.style.padding = "0px";
        document.body.appendChild(el);

        var renderer = new VirtualRenderer(el);
        renderer.setDocument(new Document("1234"));

        renderer.characterWidth = 10;
        renderer.lineHeight = 15;

        assert.position(renderer.screenToTextCoordinates(0, 0), 0, 0);
        assert.position(renderer.screenToTextCoordinates(4, 0), 0, 0);
        assert.position(renderer.screenToTextCoordinates(5, 0), 0, 1);
        assert.position(renderer.screenToTextCoordinates(9, 0), 0, 1);
        assert.position(renderer.screenToTextCoordinates(10, 0), 0, 1);
        assert.position(renderer.screenToTextCoordinates(14, 0), 0, 1);
        assert.position(renderer.screenToTextCoordinates(15, 0), 0, 2);
        document.body.removeChild(el);
    }

    // change tab size after setDocument (for text layer)
};

module.exports = require("async/test").testcase(Test);

if (module === require.main)
    module.exports.exec()<|MERGE_RESOLUTION|>--- conflicted
+++ resolved
@@ -34,14 +34,6 @@
  * the terms of any one of the MPL, the GPL or the LGPL.
  *
  * ***** END LICENSE BLOCK ***** */
- 
-require("../../../support/paths");
-     
-var Document        = "../document",
-    VirtualRenderer = "../virtual_renderer",
-    assert          = "../assertions";
-
-<<<<<<< HEAD
 
 require("../../../support/paths");
 
@@ -49,8 +41,6 @@
     VirtualRenderer = "../virtual_renderer",
     assert          = "../assertions";
 
-=======
->>>>>>> 8f0d0a55
 var Test = {
     "test: screen2text the column should be rounded to the next character edge" : function() {
         var el = document.createElement("div");
