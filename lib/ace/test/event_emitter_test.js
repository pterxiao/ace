/* ***** BEGIN LICENSE BLOCK *****
 * Version: MPL 1.1/GPL 2.0/LGPL 2.1
 *
<<<<<<< HEAD
 * The contents of this file are subject to the Mozilla Public License Version
 * 1.1 (the "License"); you may not use this file except in compliance with
 * the License. You may obtain a copy of the License at
 * http://www.mozilla.org/MPL/
 *
 * Software distributed under the License is distributed on an "AS IS" basis,
 * WITHOUT WARRANTY OF ANY KIND, either express or implied. See the License
 * for the specific language governing rights and limitations under the
 * License.
 *
 * The Original Code is Ajax.org Code Editor (ACE).
 *
 * The Initial Developer of the Original Code is
 * Ajax.org Services B.V.
 * Portions created by the Initial Developer are Copyright (C) 2010
 * the Initial Developer. All Rights Reserved.
 *
 * Contributor(s):
 *      Fabian Jakobs <fabian AT ajax DOT org>
 *
 * Alternatively, the contents of this file may be used under the terms of
 * either the GNU General Public License Version 2 or later (the "GPL"), or
 * the GNU Lesser General Public License Version 2.1 or later (the "LGPL"),
 * in which case the provisions of the GPL or the LGPL are applicable instead
 * of those above. If you wish to allow use of your version of this file only
 * under the terms of either the GPL or the LGPL, and not to allow others to
 * use your version of this file under the terms of the MPL, indicate your
 * decision by deleting the provisions above and replace them with the notice
 * and other provisions required by the GPL or the LGPL. If you do not delete
 * the provisions above, a recipient may use your version of this file under
 * the terms of any one of the MPL, the GPL or the LGPL.
 *
 * ***** END LICENSE BLOCK ***** */

define(function(require, exports, module) {

var EventEmitter = require("pilot/event_emitter").EventEmitter;
var oop = require("pilot/oop").oop;
=======
 * @copyright 2010, Ajax.org Services B.V.
 * @license LGPLv3 <http://www.gnu.org/licenses/lgpl-3.0.txt>
 * @author Fabian Jakobs <fabian AT ajax DOT org>
 */

require("../../../support/paths");
>>>>>>> 8d3e6e74

var oop             = require("../lib/oop");
    MEventEmitter   = require("../event_emitter"),
    assert          = require("./assertions");
        
    
var EventEmitter = function() {};

oop.implement(EventEmitter.prototype, EventEmitter);

var Test = {
    "test: dispatch event with no data" : function() {
        var emitter = new EventEmitter();

        var called = false;
        emitter.addEventListener("juhu", function(e) {
           called = true;
           assert.equal(e.type, "juhu");
        });

<<<<<<< HEAD
        emitter._dispatchEvent("juhu");
        assertTrue(called);
=======
        emitter.$dispatchEvent("juhu");
        assert.true(called);
>>>>>>> 8d3e6e74
    }
};

module.exports = require("async/test").testcase(Test)

if (module === require.main)
    module.exports.exec()<|MERGE_RESOLUTION|>--- conflicted
+++ resolved
@@ -1,7 +1,6 @@
 /* ***** BEGIN LICENSE BLOCK *****
  * Version: MPL 1.1/GPL 2.0/LGPL 2.1
  *
-<<<<<<< HEAD
  * The contents of this file are subject to the Mozilla Public License Version
  * 1.1 (the "License"); you may not use this file except in compliance with
  * the License. You may obtain a copy of the License at
@@ -38,22 +37,11 @@
 
 define(function(require, exports, module) {
 
+
 var EventEmitter = require("pilot/event_emitter").EventEmitter;
 var oop = require("pilot/oop").oop;
-=======
- * @copyright 2010, Ajax.org Services B.V.
- * @license LGPLv3 <http://www.gnu.org/licenses/lgpl-3.0.txt>
- * @author Fabian Jakobs <fabian AT ajax DOT org>
- */
+var assert = require("./assertions");
 
-require("../../../support/paths");
->>>>>>> 8d3e6e74
-
-var oop             = require("../lib/oop");
-    MEventEmitter   = require("../event_emitter"),
-    assert          = require("./assertions");
-        
-    
 var EventEmitter = function() {};
 
 oop.implement(EventEmitter.prototype, EventEmitter);
@@ -68,13 +56,8 @@
            assert.equal(e.type, "juhu");
         });
 
-<<<<<<< HEAD
         emitter._dispatchEvent("juhu");
-        assertTrue(called);
-=======
-        emitter.$dispatchEvent("juhu");
         assert.true(called);
->>>>>>> 8d3e6e74
     }
 };
 
