--- conflicted
+++ resolved
@@ -39,13 +39,8 @@
 var Document        = require("../document").Document,
     Range           = require("../range").Range,
     assert          = require("./assertions"),
-<<<<<<< HEAD
     async           = require("asyncjs");
-        
-=======
-    async           = require("async");
-
->>>>>>> e584900d
+
 var Test = {
 
     "test: insert text in line" : function() {
@@ -53,240 +48,201 @@
 
         var deltas = [];
         doc.on("change", function(e) { deltas.push(e.data); });
-        
+
         doc.insert({row: 0, column: 1}, "juhu");
         assert.equal(doc.getValue(), ["1juhu2", "34"].join("\n"));
-        
-        var d = deltas.concat();        
-        doc.revertDeltas(d);
-        assert.equal(doc.getValue(), ["12", "34"].join("\n"));
-        
+
+        var d = deltas.concat();
+        doc.revertDeltas(d);
+        assert.equal(doc.getValue(), ["12", "34"].join("\n"));
+
         doc.applyDeltas(d);
         assert.equal(doc.getValue(), ["1juhu2", "34"].join("\n"));
     },
-    
+
     "test: insert new line" : function() {
         var doc = new Document(["12", "34"]);
-        
+
         var deltas = [];
         doc.on("change", function(e) { deltas.push(e.data); });
 
         doc.insertNewLine({row: 0, column: 1});
         assert.equal(doc.getValue(), ["1", "2", "34"].join("\n"));
-        
-        var d = deltas.concat();        
-        doc.revertDeltas(d);
-        assert.equal(doc.getValue(), ["12", "34"].join("\n"));
-        
+
+        var d = deltas.concat();
+        doc.revertDeltas(d);
+        assert.equal(doc.getValue(), ["12", "34"].join("\n"));
+
         doc.applyDeltas(d);
         assert.equal(doc.getValue(), ["1", "2", "34"].join("\n"));
     },
-    
+
     "test: insert lines at the beginning" : function() {
         var doc = new Document(["12", "34"]);
-        
-        var deltas = [];
-        doc.on("change", function(e) { deltas.push(e.data); });
-        
+
+        var deltas = [];
+        doc.on("change", function(e) { deltas.push(e.data); });
+
         doc.insertLines(0, ["aa", "bb"]);
         assert.equal(doc.getValue(), ["aa", "bb", "12", "34"].join("\n"));
-        
-        var d = deltas.concat();        
-        doc.revertDeltas(d);
-        assert.equal(doc.getValue(), ["12", "34"].join("\n"));
-        
+
+        var d = deltas.concat();
+        doc.revertDeltas(d);
+        assert.equal(doc.getValue(), ["12", "34"].join("\n"));
+
         doc.applyDeltas(d);
         assert.equal(doc.getValue(), ["aa", "bb", "12", "34"].join("\n"));
     },
-<<<<<<< HEAD
-    
+
     "test: insert lines at the end" : function() {
         var doc = new Document(["12", "34"]);
-        
-        var deltas = [];
-        doc.on("change", function(e) { deltas.push(e.data); });
-        
+
+        var deltas = [];
+        doc.on("change", function(e) { deltas.push(e.data); });
+
         doc.insertLines(2, ["aa", "bb"]);
         assert.equal(doc.getValue(), ["12", "34", "aa", "bb"].join("\n"));
     },
-    
+
     "test: insert lines in the middle" : function() {
         var doc = new Document(["12", "34"]);
-        
-        var deltas = [];
-        doc.on("change", function(e) { deltas.push(e.data); });
-        
+
+        var deltas = [];
+        doc.on("change", function(e) { deltas.push(e.data); });
+
         doc.insertLines(1, ["aa", "bb"]);
         assert.equal(doc.getValue(), ["12", "aa", "bb", "34"].join("\n"));
-        
-        var d = deltas.concat();        
-        doc.revertDeltas(d);
-        assert.equal(doc.getValue(), ["12", "34"].join("\n"));
-        
+
+        var d = deltas.concat();
+        doc.revertDeltas(d);
+        assert.equal(doc.getValue(), ["12", "34"].join("\n"));
+
         doc.applyDeltas(d);
         assert.equal(doc.getValue(), ["12", "aa", "bb", "34"].join("\n"));
     },
-    
+
     "test: insert multi line string at the start" : function() {
         var doc = new Document(["12", "34"]);
-        
-        var deltas = [];
-        doc.on("change", function(e) { deltas.push(e.data); });
-        
+
+        var deltas = [];
+        doc.on("change", function(e) { deltas.push(e.data); });
+
         doc.insert({row: 0, column: 0}, "aa\nbb\ncc");
         assert.equal(doc.getValue(), ["aa", "bb", "cc12", "34"].join("\n"));
-        
-        var d = deltas.concat();        
-        doc.revertDeltas(d);
-        assert.equal(doc.getValue(), ["12", "34"].join("\n"));
-        
+
+        var d = deltas.concat();
+        doc.revertDeltas(d);
+        assert.equal(doc.getValue(), ["12", "34"].join("\n"));
+
         doc.applyDeltas(d);
         assert.equal(doc.getValue(), ["aa", "bb", "cc12", "34"].join("\n"));
-=======
-
-    "test: move lines down" : function() {
-        var doc = new Document(["a1", "a2", "a3", "a4"]);
-
-        doc.moveLinesDown(0, 1);
-        assert.equal(doc.toString(), ["a3", "a1", "a2", "a4"].join("\n"));
-
-        doc.moveLinesDown(1, 2);
-        assert.equal(doc.toString(), ["a3", "a4", "a1", "a2"].join("\n"));
-
-        doc.moveLinesDown(2, 3);
-        assert.equal(doc.toString(), ["a3", "a4", "a1", "a2"].join("\n"));
-
-        doc.moveLinesDown(2, 2);
-        assert.equal(doc.toString(), ["a3", "a4", "a2", "a1"].join("\n"));
-    },
-
-    "test: move lines up" : function() {
-        var doc = new Document(["a1", "a2", "a3", "a4"]);
-
-        doc.moveLinesUp(2, 3);
-        assert.equal(doc.toString(), ["a1", "a3", "a4", "a2"].join("\n"));
-
-        doc.moveLinesUp(1, 2);
-        assert.equal(doc.toString(), ["a3", "a4", "a1", "a2"].join("\n"));
-
-        doc.moveLinesUp(0, 1);
-        assert.equal(doc.toString(), ["a3", "a4", "a1", "a2"].join("\n"));
-
-        doc.moveLinesUp(2, 2);
-        assert.equal(doc.toString(), ["a3", "a1", "a4", "a2"].join("\n"));
->>>>>>> e584900d
-    },
-    
+    },
+
     "test: insert multi line string at the end" : function() {
         var doc = new Document(["12", "34"]);
-        
-        var deltas = [];
-        doc.on("change", function(e) { deltas.push(e.data); });
-        
+
+        var deltas = [];
+        doc.on("change", function(e) { deltas.push(e.data); });
+
         doc.insert({row: 2, column: 0}, "aa\nbb\ncc");
         assert.equal(doc.getValue(), ["12", "34aa", "bb", "cc"].join("\n"));
-        
-        var d = deltas.concat();        
-        doc.revertDeltas(d);
-        assert.equal(doc.getValue(), ["12", "34"].join("\n"));
-        
+
+        var d = deltas.concat();
+        doc.revertDeltas(d);
+        assert.equal(doc.getValue(), ["12", "34"].join("\n"));
+
         doc.applyDeltas(d);
         assert.equal(doc.getValue(), ["12", "34aa", "bb", "cc"].join("\n"));
     },
-    
+
     "test: insert multi line string in the middle" : function() {
         var doc = new Document(["12", "34"]);
-        
-        var deltas = [];
-        doc.on("change", function(e) { deltas.push(e.data); });
-        
+
+        var deltas = [];
+        doc.on("change", function(e) { deltas.push(e.data); });
+
         doc.insert({row: 0, column: 1}, "aa\nbb\ncc");
         assert.equal(doc.getValue(), ["1aa", "bb", "cc2", "34"].join("\n"));
-        
-        var d = deltas.concat();        
-        doc.revertDeltas(d);
-        assert.equal(doc.getValue(), ["12", "34"].join("\n"));
-        
+
+        var d = deltas.concat();
+        doc.revertDeltas(d);
+        assert.equal(doc.getValue(), ["12", "34"].join("\n"));
+
         doc.applyDeltas(d);
         assert.equal(doc.getValue(), ["1aa", "bb", "cc2", "34"].join("\n"));
     },
-    
+
     "test: delete in line" : function() {
         var doc = new Document(["1234", "5678"]);
-        
-        var deltas = [];
-        doc.on("change", function(e) { deltas.push(e.data); });
-        
+
+        var deltas = [];
+        doc.on("change", function(e) { deltas.push(e.data); });
+
         doc.remove(new Range(0, 1, 0, 3));
         assert.equal(doc.getValue(), ["14", "5678"].join("\n"));
-        
-        var d = deltas.concat();        
+
+        var d = deltas.concat();
         doc.revertDeltas(d);
         assert.equal(doc.getValue(), ["1234", "5678"].join("\n"));
-        
+
         doc.applyDeltas(d);
         assert.equal(doc.getValue(), ["14", "5678"].join("\n"));
     },
 
     "test: delete new line" : function() {
         var doc = new Document(["1234", "5678"]);
-        
-        var deltas = [];
-        doc.on("change", function(e) { deltas.push(e.data); });
-        
+
+        var deltas = [];
+        doc.on("change", function(e) { deltas.push(e.data); });
+
         doc.remove(new Range(0, 4, 1, 0));
         assert.equal(doc.getValue(), ["12345678"].join("\n"));
-        
-        var d = deltas.concat();        
+
+        var d = deltas.concat();
         doc.revertDeltas(d);
         assert.equal(doc.getValue(), ["1234", "5678"].join("\n"));
-        
+
         doc.applyDeltas(d);
         assert.equal(doc.getValue(), ["12345678"].join("\n"));
     },
-    
+
     "test: delete multi line range line" : function() {
         var doc = new Document(["1234", "5678", "abcd"]);
-        
-        var deltas = [];
-        doc.on("change", function(e) { deltas.push(e.data); });
-        
+
+        var deltas = [];
+        doc.on("change", function(e) { deltas.push(e.data); });
+
         doc.remove(new Range(0, 2, 2, 2));
         assert.equal(doc.getValue(), ["12cd"].join("\n"));
-        
-        var d = deltas.concat();        
+
+        var d = deltas.concat();
         doc.revertDeltas(d);
         assert.equal(doc.getValue(), ["1234", "5678", "abcd"].join("\n"));
-        
+
         doc.applyDeltas(d);
         assert.equal(doc.getValue(), ["12cd"].join("\n"));
     },
-    
+
     "test: delete full lines" : function() {
         var doc = new Document(["1234", "5678", "abcd"]);
-        
-        var deltas = [];
-        doc.on("change", function(e) { deltas.push(e.data); });
-        
+
+        var deltas = [];
+        doc.on("change", function(e) { deltas.push(e.data); });
+
         doc.remove(new Range(1, 0, 3, 0));
         assert.equal(doc.getValue(), ["1234", ""].join("\n"));
     },
-    
+
     "test: remove lines should return the removed lines" : function() {
         var doc = new Document(["1234", "5678", "abcd"]);
-        
+
         var removed = doc.removeLines(1, 2);
         assert.equal(removed.join("\n"), ["5678", "abcd"].join("\n"));
     },
 
     "test: should handle unix style new lines" : function() {
         var doc = new Document(["1", "2", "3"]);
-<<<<<<< HEAD
         assert.equal(doc.getValue(), ["1", "2", "3"].join("\n"));
-=======
-
-        assert.equal(doc.toString(), ["1", "2", "3"].join("\n"));
->>>>>>> e584900d
     },
 
     "test: should handle windows style new lines" : function() {
@@ -321,122 +277,7 @@
         assert.equal(doc.getValue(), ["1", "2", "3"].join("\r\n"));
 
         doc.replace(new Range(0, 0, 2, 1), ["4", "5", "6"].join("\n"));
-<<<<<<< HEAD
         assert.equal(["4", "5", "6"].join("\n"), doc.getValue());
-=======
-        assert.equal(["4", "5", "6"].join("\n"), doc.toString());
-    },
-
-    "test: convert document to screen coordinates" : function() {
-        var doc = new Document("01234\t567890\t1234");
-        doc.setTabSize(4);
-
-        assert.equal(doc.documentToScreenColumn(0, 0), 0);
-        assert.equal(doc.documentToScreenColumn(0, 4), 4);
-        assert.equal(doc.documentToScreenColumn(0, 5), 5);
-        assert.equal(doc.documentToScreenColumn(0, 6), 9);
-        assert.equal(doc.documentToScreenColumn(0, 12), 15);
-        assert.equal(doc.documentToScreenColumn(0, 13), 19);
-
-        doc.setTabSize(2);
-
-        assert.equal(doc.documentToScreenColumn(0, 0), 0);
-        assert.equal(doc.documentToScreenColumn(0, 4), 4);
-        assert.equal(doc.documentToScreenColumn(0, 5), 5);
-        assert.equal(doc.documentToScreenColumn(0, 6), 7);
-        assert.equal(doc.documentToScreenColumn(0, 12), 13);
-        assert.equal(doc.documentToScreenColumn(0, 13), 15);
-    },
-
-    "test: convert document to scrren coordinates with leading tabs": function() {
-        var doc = new Document("\t\t123");
-        doc.setTabSize(4);
-
-        assert.equal(doc.documentToScreenColumn(0, 0), 0);
-        assert.equal(doc.documentToScreenColumn(0, 1), 4);
-        assert.equal(doc.documentToScreenColumn(0, 2), 8);
-        assert.equal(doc.documentToScreenColumn(0, 3), 9);
-    },
-
-    "test: convert screen to document coordinates" : function() {
-        var doc = new Document("01234\t567890\t1234");
-        doc.setTabSize(4);
-
-        assert.equal(doc.screenToDocumentColumn(0, 0), 0);
-        assert.equal(doc.screenToDocumentColumn(0, 4), 4);
-        assert.equal(doc.screenToDocumentColumn(0, 5), 5);
-        assert.equal(doc.screenToDocumentColumn(0, 6), 5);
-        assert.equal(doc.screenToDocumentColumn(0, 7), 5);
-        assert.equal(doc.screenToDocumentColumn(0, 8), 5);
-        assert.equal(doc.screenToDocumentColumn(0, 9), 6);
-        assert.equal(doc.screenToDocumentColumn(0, 15), 12);
-        assert.equal(doc.screenToDocumentColumn(0, 19), 13);
-    },
-
-    "test: insert text in multiple rows": function() {
-        var doc = new Document(["12", "", "abcd"]);
-
-        var inserted = doc.multiRowInsert([0, 1, 2], 2, "juhu 1");
-        assert.equal(inserted.rows, 0);
-        assert.equal(inserted.columns, 6);
-
-        assert.equal(doc.toString(), ["12juhu 1", "  juhu 1", "abjuhu 1cd"].join("\n"));
-    },
-
-    "test: undo insert text in multiple rows": function() {
-        var doc = new Document(["12", "", "abcd"]);
-
-        var undoManager = new UndoManager();
-        doc.setUndoManager(undoManager);
-
-        doc.multiRowInsert([0, 1, 2], 2, "juhu 1");
-        doc.$informUndoManager.call();
-        assert.equal(doc.toString(), ["12juhu 1", "  juhu 1", "abjuhu 1cd"].join("\n"));
-
-        undoManager.undo();
-        assert.equal(doc.toString(), ["12", "", "abcd"].join("\n"));
-
-        undoManager.redo();
-        assert.equal(doc.toString(), ["12juhu 1", "  juhu 1", "abjuhu 1cd"].join("\n"));
-    },
-
-    "test: insert new line in multiple rows": function() {
-        var doc = new Document(["12", "", "abcd"]);
-
-        var inserted = doc.multiRowInsert([0, 1, 2], 2, "\n");
-        assert.equal(inserted.rows, 1);
-        assert.equal(doc.toString(), ["12\n", "  \n", "ab\ncd"].join("\n"));
-    },
-
-    "test: insert multi line text in multiple rows": function() {
-        var doc = new Document(["12", "", "abcd"]);
-
-        var inserted = doc.multiRowInsert([0, 1, 2], 2, "juhu\n12");
-        assert.equal(inserted.rows, 1);
-        assert.equal(doc.toString(), ["12juhu\n12", "  juhu\n12", "abjuhu\n12cd"].join("\n"));
-    },
-
-    "test: remove right in multiple rows" : function() {
-        var doc = new Document(["12", "", "abcd"]);
-
-        doc.multiRowRemove([0, 1, 2], new Range(0, 2, 0, 3));
-        assert.equal(doc.toString(), ["12", "", "abd"].join("\n"));
-    },
-
-    "test: undo remove right in multiple rows" : function() {
-        var doc = new Document(["12", "", "abcd"]);
-        var undoManager = new UndoManager();
-        doc.setUndoManager(undoManager);
-
-        doc.multiRowRemove([0, 1, 2], new Range(0, 1, 0, 3));
-        doc.$informUndoManager.call();
-        assert.equal(doc.toString(), ["1", "", "ad"].join("\n"));
-
-        undoManager.undo();
-        assert.equal(doc.toString(), ["12", "", "abcd"].join("\n"));
-
-        undoManager.redo();
-        assert.equal(doc.toString(), ["1", "", "ad"].join("\n"));
     },
 
     "test: wrapLine split function" : function() {
@@ -499,7 +340,6 @@
         // Check if the position is clamped the right way.
         assert.position(doc.screenToDocumentPosition(0, 12), 0, 11);
         assert.position(doc.screenToDocumentPosition(0, 20), 0, 11);
->>>>>>> e584900d
     }
 };
 
