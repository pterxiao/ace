--- conflicted
+++ resolved
@@ -68,18 +68,14 @@
 };
 
 (function() {
-<<<<<<< HEAD
-    /**
-     * Range.isEequal(range) -> Boolean
+    /**
+     * Range.isEqual(range) -> Boolean
      * - range (Range): A range to check against
      *
      * Returns `true` if and only if the starting row and column, and ending tow and column, are equivalent to those given by `range`.
      *
      **/ 
-    this.isEequal = function(range) {
-=======
     this.isEqual = function(range) {
->>>>>>> 08b934ec
         return this.start.row == range.start.row &&
             this.end.row == range.end.row &&
             this.start.column == range.start.column &&
@@ -199,22 +195,26 @@
         return this.comparePoint(range.start) == 0 && this.comparePoint(range.end) == 0;
     }
 
-<<<<<<< HEAD
-    /**
-     * Range.isEnd(row, column) -> Boolean
-     * - row (Number): A row point to compare with
-     * - column (Number): A column point to compare with
-     *
-     * Returns `true` if the caller's ending row point is the same as `row`, and if the caller's ending column is the same as `column`.
-     *
-     **/ 
-=======
+    /**
+     * Range.intersects(range) -> Boolean
+     * - range (Range): A range to compare with
+     *
+     * Returns `true` if passed in `range` intersects with the one calling this method.
+     *
+     **/
     this.intersects = function(range) {
         var cmp = this.compareRange(range);
         return (cmp == -1 || cmp == 0 || cmp == 1);
     }
 
->>>>>>> 08b934ec
+    /**
+     * Range.isEnd(row, column) -> Boolean
+     * - row (Number): A row point to compare with
+     * - column (Number): A column point to compare with
+     *
+     * Returns `true` if the caller's ending row point is the same as `row`, and if the caller's ending column is the same as `column`.
+     *
+     **/
     this.isEnd = function(row, column) {
         return this.end.row == row && this.end.column == column;
     }
@@ -368,7 +368,7 @@
         return 0;
     };
 
-    /** 
+    /**
      * Range.compareStart(row, column) -> Number
      * - row (Number): A row point to compare with
      * - column (Number): A column point to compare with
@@ -398,7 +398,7 @@
         }
     }
 
-   /** 
+    /**
      * Range.compareEnd(row, column) -> Number
      * - row (Number): A row point to compare with
      * - column (Number): A column point to compare with
@@ -513,30 +513,6 @@
         return Range.fromPoints(start || this.start, end || this.end);
     };
 
-<<<<<<< HEAD
-   /** 
-     * Range.isEmpty() -> Boolean
-     *
-     * Checks if the range is empty; that is, the starting and ending points for row and column are equivalent. Returns `true` if the range is indeed empty.
-     *
-    **/
-=======
-    this.fixOrientation = function() {
-        if (
-            this.start.row < this.end.row 
-            || (this.start.row == this.end.row && this.start.column < this.end.column)
-        ) {
-            return false;
-        }
-        
-        var temp = this.start;
-        this.end = this.start;
-        this.start = temp;
-        return true;
-    };
-
-
->>>>>>> 08b934ec
     this.isEmpty = function() {
         return (this.start.row == this.end.row && this.start.column == this.end.column);
     };
