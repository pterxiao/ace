--- conflicted
+++ resolved
@@ -485,24 +485,15 @@
             } else {
                 range = new Range(cursor.row, 0, cursor.row+1, 0);
             }
-<<<<<<< HEAD
             session.$highlightLineMarker = session.addMarker(range, "ace_active_line", "background");
         }
-
-            this.renderer.addGutterDecoration(this.$lastrow = cursor.row, "ace_gutter_active_line");
-        }
-    };
-
-    /**
-     * Editor@onSelectionChange(e) 
-     * - e (Object): Contains a single property, `data`, which has the delta of changes
-     * 
-     * Emitted when a selection has changed.
-     **/
-=======
-        }
-    };
-
+    };
+
+    /** internal, hide
+     * Editor.$updateHighlightGutterLine()
+     * 
+     * 
+     **/
     this.$updateHighlightGutterLine = function(){
         if (typeof this.$lastrow == "number")
             this.renderer.removeGutterDecoration(this.$lastrow, "ace_gutter_active_line");
@@ -514,7 +505,12 @@
                 this.$lastrow = this.getCursorPosition().row, "ace_gutter_active_line");
     }
 
->>>>>>> 0c6b19a5
+    /**
+     * Editor@onSelectionChange(e) 
+     * - e (Object): Contains a single property, `data`, which has the delta of changes
+     * 
+     * Emitted when a selection has changed.
+     **/
     this.onSelectionChange = function(e) {
         var session = this.getSession();
 
@@ -627,36 +623,40 @@
         return text;
     };
 
-<<<<<<< HEAD
-    /**
-     * Editor.onCut() 
-     * 
-     * Emitted whenever a text "cut" happens.
-     **/
-=======
+    /**
+     * Editor.onCopy() 
+     * 
+     * Called whenever a text "copy" happens.
+     **/
     this.onCopy = function() {
         this.commands.exec("copy", this);
     };
 
->>>>>>> 0c6b19a5
+    /**
+     * Editor.onCut() 
+     * 
+     * called whenever a text "cut" happens.
+     **/
     this.onCut = function() {
         this.commands.exec("cut", this);
     };
 
-<<<<<<< HEAD
-    /**
-     * Editor.insert(text) 
-     * - text (String): The new text to add
-     * 
-     * Inserts `text` into wherever the cursor is pointing.
-     **/
-=======
+    /**
+     * Editor.onPaste() 
+     * 
+     * called whenever a text "paste" happens.
+     **/
     this.onPaste = function(text) {
         this._emit("paste", text);
         this.insert(text);
     };
 
->>>>>>> 0c6b19a5
+    /**
+     * Editor.insert(text) 
+     * - text (String): The new text to add
+     * 
+     * Inserts `text` into wherever the cursor is pointing.
+     **/
     this.insert = function(text) {
         var session = this.session;
         var mode = session.getMode();
@@ -749,7 +749,6 @@
             mode.autoOutdent(lineState, session, cursor.row);
     };
 
-<<<<<<< HEAD
     /**
      * Editor@onTextInput(text, pasted) 
      * - text (String): The text entered
@@ -757,15 +756,8 @@
      *
      * Emitted when text is entered.
      **/
-    this.onTextInput = function(text, pasted) {
-        if (pasted)
-            this._emit("paste", text);
-
-        this.keyBinding.onTextInput(text, pasted);
-=======
     this.onTextInput = function(text) {
         this.keyBinding.onTextInput(text);
->>>>>>> 0c6b19a5
     };
 
     /**
@@ -1064,7 +1056,14 @@
         return this.renderer.$gutterLayer.getShowFoldWidgets();
     };
 
-<<<<<<< HEAD
+    this.setFadeFoldWidgets = function(show) {
+        this.renderer.setFadeFoldWidgets(show);
+    };
+
+    this.getFadeFoldWidgets = function() {
+        return this.renderer.getFadeFoldWidgets();
+    };
+
     /**
      * Editor.remove(dir) 
      * - dir (String): The direction of the deletion to occur, either "left" or "right"
@@ -1072,16 +1071,6 @@
      * Removes words of text from the editor. A "word" is defined as a string of characters bookended by whitespace.
      *
      **/
-=======
-    this.setFadeFoldWidgets = function(show) {
-        this.renderer.setFadeFoldWidgets(show);
-    };
-
-    this.getFadeFoldWidgets = function() {
-        return this.renderer.getFadeFoldWidgets();
-    };
-
->>>>>>> 0c6b19a5
     this.remove = function(dir) {
         if (this.selection.isEmpty()){
             if (dir == "left")
@@ -1527,23 +1516,18 @@
 
         var scrollTop = renderer.scrollTop;
 
-<<<<<<< HEAD
-    /**
-     * Editor.selectPageDown() 
-     * 
-     * Selects the text from the current position of the document until where a "page down" finishes.
-     **/
-    this.selectPageDown = function() {
-        var row = this.$getPageDownRow() + Math.floor(this.$getVisibleRowCount() / 2);
-=======
         renderer.scrollBy(0, rows * config.lineHeight);
         if (select != null)
             renderer.scrollCursorIntoView(null, 0.5);
->>>>>>> 0c6b19a5
 
         renderer.animateScrolling(scrollTop);
     };
 
+    /**
+     * Editor.selectPageDown() 
+     * 
+     * Selects the text from the current position of the document until where a "page down" finishes.
+     **/
     this.selectPageDown = function() {
         this.$moveByPage(1, true);
     };
@@ -1604,20 +1588,17 @@
         this.renderer.scrollToRow(row);
     };
 
-<<<<<<< HEAD
     /** related to: VirtualRenderer.scrollToLine
      * Editor.scrollToLine(line, center) 
      * - line (Number): The line to scroll to
      * - center (Boolean): If `true` 
-     *
-     * TODO scrollsa to line, if center == true, puts line in middle of screen or attempts to)
-     **/
-    this.scrollToLine = function(line, center) {
-        this.renderer.scrollToLine(line, center);
-=======
+     * - animate (Boolean): If `true` animates scrolling
+     * - callback (Function): Function to be called when the animation has finished
+     *
+     * TODO scrolls a to line, if center == true, puts line in middle of screen or attempts to)
+     **/
     this.scrollToLine = function(line, center, animate, callback) {
         this.renderer.scrollToLine(line, center, animate, callback);
->>>>>>> 0c6b19a5
     };
 
     /**
@@ -1731,19 +1712,16 @@
         }
     };
 
-<<<<<<< HEAD
     /**
      * Editor.gotoLine(lineNumber, column) 
      * - lineNumber (Number): The line number to go to
      * - column (Number): A column number to go to
+     * - animate (Boolean): If `true` animates scolling
      *
      * Moves the cursor to the specified line number, and also into the indiciated column.
      * 
      **/
-    this.gotoLine = function(lineNumber, column) {
-=======
     this.gotoLine = function(lineNumber, column, animate) {
->>>>>>> 0c6b19a5
         this.selection.clearSelection();
         this.session.unfold({row: lineNumber - 1, column: column || 0});
 
@@ -1978,18 +1956,15 @@
         return this.$search.getOptions();
     };
 
-<<<<<<< HEAD
     /** related to: Search.find
      * Editor.find(needle, options) 
      * - needle (String): The text to search for
      * - options (Object): An object defining various search properties
+     * - animate (Boolean): If `true` animate scrolling
      *
      * Attempts to find `needle` within the document. For more information on `options`, see [[Search `Search`]].
      **/
-    this.find = function(needle, options) {
-=======
     this.find = function(needle, options, animate) {
->>>>>>> 0c6b19a5
         this.clearSelection();
         options = options || {};
         options.needle = needle;
@@ -1997,31 +1972,27 @@
         this.$find(false, animate);
     };
 
-<<<<<<< HEAD
     /** related to: Editor.find
      * Editor.findNext(options) 
+     * - options (Object): search options
+     * - animate (Boolean): If `true` animate scrolling
      * 
      * Performs another search for `needle` in the document. For more information on `options`, see [[Search `Search`]].
      **/
-    this.findNext = function(options) {
-=======
     this.findNext = function(options, animate) {
->>>>>>> 0c6b19a5
         options = options || {};
         this.$search.set(options);
         this.$find(false, animate);
     };
 
-<<<<<<< HEAD
     /** related to: Editor.find
      * Editor.findPrevious(options) 
+     * - options (Object): search options
+     * - animate (Boolean): If `true` animate scrolling
      * 
      * Performs a search for `needle` backwards. For more information on `options`, see [[Search `Search`]].
      **/
-    this.findPrevious = function(options) {
-=======
     this.findPrevious = function(options, animate) {
->>>>>>> 0c6b19a5
         options = options || {};
         this.$search.set(options);
         this.$find(true, animate);
@@ -2041,24 +2012,9 @@
             this.selection.setSelectionRange(range);
             this.$blockScrolling -= 1;
 
-<<<<<<< HEAD
-            if (this.getAnimatedScroll()) {
-                var cursor = this.getCursorPosition();
-                if (!this.isRowFullyVisible(cursor.row))
-                    this.scrollToLine(cursor.row, true);
-
-                //@todo scroll X
-                //if (!this.isColumnFullyVisible(cursor.column))
-                    //this.scrollToRow(cursor.column);
-            }
-            else {
-                this.renderer.scrollSelectionIntoView(range.start, range.end);
-            }
-=======
             var scrollTop = this.renderer.scrollTop;
             this.renderer.scrollSelectionIntoView(range.start, range.end, 0.5);
             this.renderer.animateScrolling(scrollTop);
->>>>>>> 0c6b19a5
         }
     };
 
