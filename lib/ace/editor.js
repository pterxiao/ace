--- conflicted
+++ resolved
@@ -48,7 +48,7 @@
 var defaultCommands = require("./commands/default_commands").commands;
 
 /**
- * 
+ *
  *
  * The main entry point into the Ace functionality. 
  *
@@ -64,7 +64,7 @@
  * @param {VirtualRenderer} renderer Associated `VirtualRenderer` that draws everything
  * @param {EditSession} session The `EditSession` to refer to
  *
- * 
+ *
  * @constructor
  **/
 var Editor = function(renderer, session) {
@@ -119,13 +119,13 @@
      * @event changeSession
      * @param {Object} e An object with two properties, `oldSession` and `session`, that represent the old and new [[EditSession]]s.
      *
-     * 
+     *
      **/
     /**
      * Sets a new editsession to use. This method also emits the `'changeSession'` event.
      * @param {EditSession} session The new session to use
      *
-     * 
+     *
      **/
     this.setSession = function(session) {
         if (this.session == session)
@@ -291,7 +291,7 @@
      * {:VirtualRenderer.setTheme}
      * @param {String} theme The path to a theme
      *
-     * 
+     *
      **/
     this.setTheme = function(theme) {
         this.renderer.setTheme(theme);
@@ -299,7 +299,7 @@
 
     /**  
      * {:VirtualRenderer.getTheme}
-     *
+     * 
      * @returns {String} The set theme
      * @related VirtualRenderer.getTheme
      **/
@@ -431,7 +431,7 @@
      * @event change
      * @param {Object} e Contains a single property, `data`, which has the delta of changes
      *
-     * 
+     *
      * 
      **/
     this.onDocumentChange = function(e) {
@@ -492,7 +492,7 @@
 
         if (session.$highlightLineMarker && !highlight) {
             session.removeMarker(session.$highlightLineMarker.id);
-            session.$highlightLineMarker = null;
+        session.$highlightLineMarker = null;
         } else if (!session.$highlightLineMarker && highlight) {
             session.$highlightLineMarker = session.highlightLines(highlight.row, highlight.row, "ace_active-line");
         } else if (highlight) {
@@ -605,7 +605,7 @@
      * 
      **/
     /**
-     * 
+     *
      * Returns the string of text currently highlighted.
      * @returns {String}
      **/
@@ -638,13 +638,13 @@
      * @event paste
      * @param {String} text The pasted text
      *
-     * 
+     *
      **/
     /**
      * Called whenever a text "paste" happens.
      * @param {String} text The pasted text
      *
-     * 
+     *
      **/
     this.onPaste = function(text) {
         // todo this should change when paste becomes a command
@@ -767,7 +767,7 @@
      * Pass in `true` to enable overwrites in your session, or `false` to disable. If overwrites is enabled, any text you enter will type over any text after it. If the value of `overwrite` changes, this function also emites the `changeOverwrite` event.
      * @param {Boolean} overwrite Defines wheter or not to set overwrites
      * 
-     * 
+     *
      * @related EditSession.setOverwrite
      **/
     this.setOverwrite = function(overwrite) {
@@ -836,7 +836,7 @@
      * @event changeSelectionStyle
      * @param {Object} data Contains one property, `data`, which indicates the new selection style
      *
-     * 
+     *
      * 
      **/
     /**
@@ -870,7 +870,7 @@
      * Determines whether or not the current line should be highlighted.
      * @param {Boolean} shouldHighlight Set to `true` to highlight the current line
      *
-     * 
+     *
      *
      **/
     this.setHighlightActiveLine = function(shouldHighlight) {
@@ -907,7 +907,7 @@
      * Determines if the currently selected word should be highlighted.
      * @param {Boolean} shouldHighlight Set to `true` to highlight the currently selected word
      *
-     * 
+     *
      **/
     this.setHighlightSelectedWord = function(shouldHighlight) {
         if (this.$highlightSelectedWord == shouldHighlight)
@@ -981,7 +981,7 @@
      * Sets the column defining where the print margin should be.
      * @param {Number} showPrintMargin Specifies the new print margin
      *
-     * 
+     *
      * 
      **/
     this.setPrintMarginColumn = function(showPrintMargin) {
@@ -1018,19 +1018,11 @@
     this.$modeBehaviours = true;
 
     /**
-<<<<<<< HEAD
      * Specifies whether to use behaviors or not. ["Behaviors" in this case is the auto-pairing of special characters, like quotation marks, parenthesis, or brackets.]{: #BehaviorsDef}
      * @param {Boolean} enabled Enables or disables behaviors
      * 
      * 
-=======
-     * Editor.setBehavioursEnabled(enabled) 
-     * - enabled (Boolean): Enables or disables behaviors
-     * 
-     * Specifies whether to use behaviors or not.
-     * See [[Editor.setWrapBehavioursEnabled]].
-     * ["Behaviors" in this case is the auto-pairing of special characters, like quotation marks, parenthesis, or brackets.]{: #BehaviorsDef}
->>>>>>> cc2a2c9e
+     * Specifies whether to use behaviors or not. ["Behaviors" in this case is the auto-pairing of special characters, like quotation marks, parenthesis, or brackets.]{: #BehaviorsDef}
      **/
     this.setBehavioursEnabled = function (enabled) {
         this.$modeBehaviours = enabled;
@@ -1038,7 +1030,7 @@
 
     /**
      * Returns `true` if the behaviors are currently enabled. {:BehaviorsDef}
-     *
+     * 
      * @returns {Boolean}
      **/
     this.getBehavioursEnabled = function () {
@@ -1249,7 +1241,7 @@
 
     /** 
      * Indents the current line.
-     *
+     * 
      * @related EditSession.indentRows
      **/
     this.indent = function() {
@@ -1310,13 +1302,8 @@
     };
 
     /**
-<<<<<<< HEAD
-     * Given the currently selected range, this function either comments all lines or uncomments all lines (depending on whether it's commented or not).
-=======
-     * Editor.toggleCommentLines() 
      * 
      * Given the currently selected range, this function either comments all the lines, or uncomments all of them.
->>>>>>> cc2a2c9e
      **/
     this.toggleCommentLines = function() {
         var state = this.session.getState(this.getCursorPosition().row);
@@ -1324,13 +1311,9 @@
         this.session.getMode().toggleCommentLines(state, this.session, rows.first, rows.last);
     };
 
-<<<<<<< HEAD
-    /** 
-=======
-    /**
-     * Editor.getNumberAt() -> Number
-     * 
+    /**
      * Works like [[Editor.getTokenAt]], except it returns a number.
+     * @returns Number
      **/
     this.getNumberAt = function( row, column ) {
         var _numberRx = /[\-]?[0-9]+(?:\.[0-9]+)?/g
@@ -1351,9 +1334,10 @@
         }
         return null;
     };
+    
     /**
      * Editor.modifyNumber(amount) 
-     * - amount (Number): The value to change the numeral by (can be negative to decrease value)
+     * @param [Number] amount The value to change the numeral by (can be negative to decrease value)
      *
      * If the character before the cursor is a number, this functions changes its value by `amount`.
      **/
@@ -1398,11 +1382,8 @@
             }
         }
     };
-
-    /** related to: EditSession.remove
-     * Editor.removeLines() 
-     * 
->>>>>>> cc2a2c9e
+    
+    /** 
      * Removes all the lines in the current selection
      * @related EditSession.remove
      **/
@@ -1715,7 +1696,7 @@
      * ```json
      * { row: currRow, column: currCol }
      * ```
-     *    
+     *
      * @related Selection.getCursor
      **/
     this.getCursorPosition = function() {
@@ -1764,7 +1745,7 @@
      * @param {Number} row The new row number
      * @param {Number} column The new column number
      *
-     * 
+     *
      * @related Selection.moveCursorTo
      **/
     this.moveCursorTo = function(row, column) {
@@ -1775,7 +1756,7 @@
      * Moves the cursor to the position indicated by `pos.row` and `pos.column`.
      * @param {Object} pos An object with two properties, row and column
      * 
-     * 
+     *
      * @related Selection.moveCursorToPosition
      **/
     this.moveCursorToPosition = function(pos) {
@@ -1822,7 +1803,7 @@
      * @param {Number} lineNumber The line number to go to
      * @param {Number} column A column number to go to
      * @param {Boolean} animate If `true` animates scolling
-     *
+     * 
      **/
     this.gotoLine = function(lineNumber, column, animate) {
         this.selection.clearSelection();
@@ -1841,7 +1822,7 @@
      * @param {Number} row The new row number
      * @param {Number} column The new column number
      *
-     * 
+     *
      * @related Editor.moveCursorTo
      **/
     this.navigateTo = function(row, column) {
@@ -1976,7 +1957,7 @@
      * @param {String} replacement The text to replace with
      * @param {Object} options The [[Search `Search`]] options to use
      *
-     * 
+     *
      **/
     this.replace = function(replacement, options) {
         if (options)
@@ -2003,7 +1984,7 @@
      * @param {String} replacement The text to replace with
      * @param {Object} options The [[Search `Search`]] options to use
      *
-     * 
+     *
      **/
     this.replaceAll = function(replacement, options) {
         if (options) {
@@ -2059,7 +2040,7 @@
      * @param {Object} options An object defining various search properties
      * @param {Boolean} animate If `true` animate scrolling
      *
-     * 
+     *
      * @related Search.find
      **/
     this.find = function(needle, options, animate) {
@@ -2106,7 +2087,7 @@
      * @param {Object} options search options
      * @param {Boolean} animate If `true` animate scrolling
      *
-     * 
+     *
      * @related Editor.find
      **/
     this.findNext = function(options, animate) {
@@ -2118,7 +2099,7 @@
      * @param {Object} options search options
      * @param {Boolean} animate If `true` animate scrolling
      *
-     * 
+     *
      * @related Editor.find
      **/
     this.findPrevious = function(options, animate) {
