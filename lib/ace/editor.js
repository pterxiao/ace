/* vim:ts=4:sts=4:sw=4:
 * ***** BEGIN LICENSE BLOCK *****
 * Version: MPL 1.1/GPL 2.0/LGPL 2.1
 *
 * The contents of this file are subject to the Mozilla Public License Version
 * 1.1 (the "License"); you may not use this file except in compliance with
 * the License. You may obtain a copy of the License at
 * http://www.mozilla.org/MPL/
 *
 * Software distributed under the License is distributed on an "AS IS" basis,
 * WITHOUT WARRANTY OF ANY KIND, either express or implied. See the License
 * for the specific language governing rights and limitations under the
 * License.
 *
 * The Original Code is Ajax.org Code Editor (ACE).
 *
 * The Initial Developer of the Original Code is
 * Ajax.org B.V.
 * Portions created by the Initial Developer are Copyright (C) 2010
 * the Initial Developer. All Rights Reserved.
 *
 * Contributor(s):
 *      Fabian Jakobs <fabian AT ajax DOT org>
<<<<<<< HEAD
 *      Irakli Gozalishvili <rfobic@gmail.com> (http://jeditoolkit.com)
=======
 *      Julian Viereck <julian.viereck@gmail.com>
>>>>>>> e584900d
 *
 * Alternatively, the contents of this file may be used under the terms of
 * either the GNU General Public License Version 2 or later (the "GPL"), or
 * the GNU Lesser General Public License Version 2.1 or later (the "LGPL"),
 * in which case the provisions of the GPL or the LGPL are applicable instead
 * of those above. If you wish to allow use of your version of this file only
 * under the terms of either the GPL or the LGPL, and not to allow others to
 * use your version of this file under the terms of the MPL, indicate your
 * decision by deleting the provisions above and replace them with the notice
 * and other provisions required by the GPL or the LGPL. If you do not delete
 * the provisions above, a recipient may use your version of this file under
 * the terms of any one of the MPL, the GPL or the LGPL.
 *
 * ***** END LICENSE BLOCK ***** */

define(function(require, exports, module) {

var oop = require("pilot/oop");
var event = require("pilot/event");
var lang = require("pilot/lang");
var TextInput = require("ace/keyboard/textinput").TextInput;
var KeyBinding = require("ace/keyboard/keybinding").KeyBinding;
var EditSession = require("ace/edit_session").EditSession;
var Search = require("ace/search").Search;
var BackgroundTokenizer = require("ace/background_tokenizer").BackgroundTokenizer;
var Range = require("ace/range").Range;
var EventEmitter = require("pilot/event_emitter").EventEmitter;

var Editor =function(renderer, session) {
    var container = renderer.getContainerElement();
    this.container = container;
    this.renderer = renderer;

    this.textInput  = new TextInput(container, this);
    this.keyBinding = new KeyBinding(this);
    var self = this;
    event.addListener(container, "mousedown", function(e) {
        self.focus();
        return event.preventDefault(e);
    });
    event.addListener(container, "selectstart", function(e) {
        return event.preventDefault(e);
    });

    var mouseTarget = renderer.getMouseEventTarget();
    event.addListener(mouseTarget, "mousedown", this.onMouseDown.bind(this));
    event.addMultiMouseDownListener(mouseTarget, 0, 2, 500, this.onMouseDoubleClick.bind(this));
    event.addMultiMouseDownListener(mouseTarget, 0, 3, 600, this.onMouseTripleClick.bind(this));
    event.addMouseWheelListener(mouseTarget, this.onMouseWheel.bind(this));

    this.$selectionMarker = null;
    this.$highlightLineMarker = null;
    this.$blockScrolling = false;

    this.$search = new Search().set({
        wrap: true
    });

    this.setSession(session || new EditSession(""));
    this.focus();
};

(function(){

    oop.implement(this, EventEmitter);

    this.$forwardEvents = {
        gutterclick: 1,
        gutterdblclick: 1
    };

    this.$originalAddEventListener = this.addEventListener;
    this.$originalRemoveEventListener = this.removeEventListener;

    this.addEventListener = function(eventName, callback) {
        if (this.$forwardEvents[eventName]) {
            return this.renderer.addEventListener(eventName, callback);
        } else {
            return this.$originalAddEventListener(eventName, callback);
        }
    };

    this.removeEventListener = function(eventName, callback) {
        if (this.$forwardEvents[eventName]) {
            return this.renderer.removeEventListener(eventName, callback);
        } else {
            return this.$originalRemoveEventListener(eventName, callback);
        }
    };

    this.setKeyboardHandler = function(keyboardHandler) {
        this.keyBinding.setKeyboardHandler(keyboardHandler);
    };

    this.getKeyboardHandler = function() {
        return this.keyBinding.getKeyboardHandler();
    }

<<<<<<< HEAD
    this.setSession = function(session) {
        if (this.session == session) return;
=======
        if (this.doc) {
            this.doc.removeEventListener("change", this.$onDocumentChange);
            this.doc.removeEventListener("changeMode", this.$onDocumentModeChange);
            this.doc.removeEventListener("changeTabSize", this.$onDocumentChangeTabSize);
            this.doc.removeEventListener("changeWrapMode", this.$onDocumentChangeWrapMode);
            this.doc.removeEventListener("changeBreakpoint", this.$onDocumentChangeBreakpoint);
>>>>>>> e584900d

        if (this.session) {
            var oldSession = this.session;
            this.session.removeEventListener("change", this.$onDocumentChange);
            this.session.removeEventListener("changeMode", this.$onDocumentModeChange);
            this.session.removeEventListener("changeTabSize", this.$onDocumentChangeTabSize);
            this.session.removeEventListener("changeBreakpoint", this.$onDocumentChangeBreakpoint);
            this.session.removeEventListener("changeAnnotation", this.$onDocumentChangeAnnotation);

            var selection = this.session.getSelection();
            selection.removeEventListener("changeCursor", this.$onCursorChange);
            selection.removeEventListener("changeSelection", this.$onSelectionChange);

            this.session.setScrollTopRow(this.renderer.getScrollTopRow());
        }

        this.session = session;

        this.$onDocumentChange = this.onDocumentChange.bind(this);
        session.addEventListener("change", this.$onDocumentChange);
        this.renderer.setSession(session);

        this.$onDocumentModeChange = this.onDocumentModeChange.bind(this);
        session.addEventListener("changeMode", this.$onDocumentModeChange);

        this.$onDocumentChangeTabSize = this.renderer.updateText.bind(this.renderer);
        session.addEventListener("changeTabSize", this.$onDocumentChangeTabSize);

        this.$onDocumentChangeWrapMode = this.renderer.updateFull.bind(this.renderer);
        doc.addEventListener("changeWrapMode", this.$onDocumentChangeWrapMode);

        this.$onDocumentChangeBreakpoint = this.onDocumentChangeBreakpoint.bind(this);
        this.session.addEventListener("changeBreakpoint", this.$onDocumentChangeBreakpoint);
        
        this.$onDocumentChangeAnnotation = this.onDocumentChangeAnnotation.bind(this);
        this.session.addEventListener("changeAnnotation", this.$onDocumentChangeAnnotation);

        this.selection = session.getSelection();
        this.$desiredColumn = 0;

        this.$onCursorChange = this.onCursorChange.bind(this);
        this.selection.addEventListener("changeCursor", this.$onCursorChange);

        this.$onSelectionChange = this.onSelectionChange.bind(this);
        this.selection.addEventListener("changeSelection", this.$onSelectionChange);

        this.onDocumentModeChange();
        this.bgTokenizer.setDocument(session.getDocument());
        this.bgTokenizer.start(0);

        this.onCursorChange();
        this.onSelectionChange();
        this.onDocumentChangeBreakpoint();
        this.onDocumentChangeAnnotation();
        this.renderer.scrollToRow(session.getScrollTopRow());
        this.renderer.updateFull();
        
        this._dispatchEvent("changeSession", {
            session: session,
            oldSession: oldSession
        });
    };

    this.getSession = function() {
        return this.session;
    };

    this.getSelection = function() {
        return this.selection;
    };

    this.resize = function() {
        this.renderer.onResize();
    };

    this.setTheme = function(theme) {
        this.renderer.setTheme(theme);
    };

    this.setStyle = function(style) {
        this.renderer.setStyle(style)
    };

    this.unsetStyle = function(style) {
        this.renderer.unsetStyle(style)
    }

    this.$highlightBrackets = function() {
        if (this.$bracketHighlight) {
            this.renderer.removeMarker(this.$bracketHighlight);
            this.$bracketHighlight = null;
        }

        if (this.$highlightPending) {
            return;
        }

        // perform highlight async to not block the browser during navigation
        var self = this;
        this.$highlightPending = true;
        setTimeout(function() {
            self.$highlightPending = false;

            var pos = self.session.findMatchingBracket(self.getCursorPosition());
            if (pos) {
                var range = new Range(pos.row, pos.column, pos.row, pos.column+1);
                self.$bracketHighlight = self.renderer.addMarker(range, "ace_bracket");
            }
        }, 10);
    };

    this.focus = function() {
        // Safari need the timeout
        // iOS and Firefox need it called immediately
        // to be on the save side we do both
        var _self = this;
        setTimeout(function() {
            _self.textInput.focus();
        });
        this.textInput.focus();
    };

    this.blur = function() {
        this.textInput.blur();
    };

    this.onFocus = function() {
        this.renderer.showCursor();
        this.renderer.visualizeFocus();
    };

    this.onBlur = function() {
        this.renderer.hideCursor();
        this.renderer.visualizeBlur();
    };

    this.onDocumentChange = function(e) {
        var delta = e.data;
        var range = delta.range;
        
        this.bgTokenizer.start(range.start.row);
        if (range.start.row == range.end.row)
            var lastRow = range.end.row;
        else 
            lastRow = Infinity;
        this.renderer.updateLines(range.start.row, lastRow);

        // update cursor because tab characters can influence the cursor position
        this.renderer.updateCursor(this.getCursorPosition(), this.$overwrite);
    };

    this.onTokenizerUpdate = function(e) {
        var rows = e.data;
        this.renderer.updateLines(rows.first, rows.last);
    };

    this.onCursorChange = function(e) {
        this.$highlightBrackets();
        this.renderer.updateCursor(this.getCursorPosition(), this.$overwrite);

        if (!this.$blockScrolling && (!e || !e.blockScrolling)) {
            this.renderer.scrollCursorIntoView();
        }
        this.$updateHighlightActiveLine();
    };

    this.$updateHighlightActiveLine = function() {
        if (this.$highlightLineMarker) {
            this.renderer.removeMarker(this.$highlightLineMarker);
        }
        this.$highlightLineMarker = null;

        if (this.getHighlightActiveLine() && (this.getSelectionStyle() != "line" || !this.selection.isMultiLine())) {
            var cursor = this.getCursorPosition();
            var range = new Range(cursor.row, 0, cursor.row+1, 0);
            this.$highlightLineMarker = this.renderer.addMarker(range, "ace_active_line", "line");
        }
    };

    this.onSelectionChange = function(e) {
        if (this.$selectionMarker) {
            this.renderer.removeMarker(this.$selectionMarker);
        }
        this.$selectionMarker = null;

        if (!this.selection.isEmpty()) {
            var range = this.selection.getRange();
            var style = this.getSelectionStyle();
            this.$selectionMarker = this.renderer.addMarker(range, "ace_selection", style);
        }

        this.onCursorChange(e);
    };

    this.onDocumentChangeBreakpoint = function() {
        this.renderer.setBreakpoints(this.session.getBreakpoints());
    };

    this.onDocumentChangeAnnotation = function() {
        this.renderer.setAnnotations(this.session.getAnnotations());
    };

    this.onDocumentModeChange = function() {
        var mode = this.session.getMode();
        if (this.mode == mode)
            return;

        this.mode = mode;
        var tokenizer = mode.getTokenizer();

        if (!this.bgTokenizer) {
            var onUpdate = this.onTokenizerUpdate.bind(this);
            this.bgTokenizer = new BackgroundTokenizer(tokenizer, this);
            this.bgTokenizer.addEventListener("update", onUpdate);
        } else {
            this.bgTokenizer.setTokenizer(tokenizer);
        }

        this.renderer.setTokenizer(this.bgTokenizer);
    };


    this.onMouseDown = function(e) {
        var pageX = event.getDocumentX(e);
        var pageY = event.getDocumentY(e);

        var pos = this.renderer.screenToTextCoordinates(pageX, pageY);
        pos.row = Math.max(0, Math.min(pos.row, this.session.getLength()-1));

        if (event.getButton(e) != 0) {
            if (this.selection.isEmpty()) {
                this.moveCursorToPosition(pos);
            }
            return;
        }

        if (e.shiftKey)
            this.selection.selectToPosition(pos)
        else {
            this.moveCursorToPosition(pos);
            if (!this.$clickSelection)
                this.selection.clearSelection(pos.row, pos.column);
        }

        this.renderer.scrollCursorIntoView();

        var self = this;
        var mousePageX, mousePageY;

        var onMouseSelection = function(e) {
            mousePageX = event.getDocumentX(e);
            mousePageY = event.getDocumentY(e);
        };

        var onMouseSelectionEnd = function() {
            clearInterval(timerId);
            self.$clickSelection = null;
        };

        var onSelectionInterval = function() {
            if (mousePageX === undefined || mousePageY === undefined)
                return;

            var cursor = self.renderer.screenToTextCoordinates(mousePageX, mousePageY);
            cursor.row = Math.max(0, Math.min(cursor.row, self.session.getLength()-1));

            if (self.$clickSelection) {
                if (self.$clickSelection.contains(cursor.row, cursor.column)) {
                    self.selection.setSelectionRange(self.$clickSelection);
                } else {
                    if (self.$clickSelection.compare(cursor.row, cursor.column) == -1) {
                        var anchor = self.$clickSelection.end;
                    } else {
                        var anchor = self.$clickSelection.start;
                    }
                    self.selection.setSelectionAnchor(anchor.row, anchor.column);
                    self.selection.selectToPosition(cursor);
                }
            }
            else {
                self.selection.selectToPosition(cursor);
            }

            self.renderer.scrollCursorIntoView();
        };

        event.capture(this.container, onMouseSelection, onMouseSelectionEnd);
        var timerId = setInterval(onSelectionInterval, 20);

        return event.preventDefault(e);
    };

    this.onMouseDoubleClick = function(e) {
        this.selection.selectWord();
        this.$clickSelection = this.getSelectionRange();
    };

    this.onMouseTripleClick = function(e) {
        this.selection.selectLine();
        this.$clickSelection = this.getSelectionRange();
    };

    this.onMouseWheel = function(e) {
        var speed = this.$scrollSpeed * 2;

        this.renderer.scrollBy(e.wheelX * speed, e.wheelY * speed);
        return event.preventDefault(e);
    };

    this.getCopyText = function() {
        if (!this.selection.isEmpty()) {
            return this.session.getTextRange(this.getSelectionRange());
        }
        else {
            return "";
        }
    };

    this.onCut = function() {
        if (this.$readOnly)
            return;

        if (!this.selection.isEmpty()) {
            this.moveCursorToPosition(this.session.remove(this.getSelectionRange()));
            this.clearSelection();
        }
    };

    this.insert = function(text) {
        if (this.$readOnly)
            return;

        var cursor = this.getCursorPosition();
        text = text.replace("\t", this.session.getTabString());

        // remove selected text
        if (!this.selection.isEmpty()) {
            var cursor = this.session.remove(this.getSelectionRange());
            this.clearSelection();
        } else if (this.$overwrite){
            var range = new Range.fromPoints(cursor, cursor);
            range.end.column += text.length;
            this.session.remove(range);
        }

        this.clearSelection();

        var lineState     = this.bgTokenizer.getState(cursor.row);
        var shouldOutdent = this.mode.checkOutdent(lineState, this.session.getLine(cursor.row), text);
        var line          = this.session.getLine(cursor.row);
        var lineIndent    = this.mode.getNextLineIndent(lineState, line.slice(0, cursor.column), this.session.getTabString());
        var end           = this.session.insert(cursor, text);

        /* TODO: This shortcut is somehow broken
        if (!shouldOutdent && line != this.session.getLine(row) && text != "\n") {
            this.moveCursorToPosition(end);
            this.renderer.scrollCursorIntoView();
            return;
        }
        */

        var lineState = this.bgTokenizer.getState(cursor.row);
        // multi line insert
        if (cursor.row !== end.row) {
            var size        = this.session.getTabSize(),
                minIndent   = Number.MAX_VALUE;

            for (var row = cursor.row + 1; row <= end.row; ++row) {
                var indent = 0;

                line = this.session.getLine(row);
                for (var i = 0; i < line.length; ++i)
                    if (line.charAt(i) == '\t')
                        indent += size;
                    else if (line.charAt(i) == ' ')
                        indent += 1;
                    else
                        break;
                if (/[^\s]/.test(line))
                    minIndent = Math.min(indent, minIndent);
            }

            for (var row = cursor.row + 1; row <= end.row; ++row) {
                var outdent = minIndent;

                line = this.session.getLine(row);
                for (var i = 0; i < line.length && outdent > 0; ++i)
                    if (line.charAt(i) == '\t')
                        outdent -= size;
                    else if (line.charAt(i) == ' ')
                        outdent -= 1;
                this.session.replace(new Range(row, 0, row, line.length), line.substr(i));
            }
            end.column += this.session.indentRows(cursor.row + 1, end.row, lineIndent);
        } else {
            if (shouldOutdent) {
                end.column += this.mode.autoOutdent(lineState, this.session, cursor.row);
            }
        }

        this.moveCursorToPosition(end);
        this.renderer.scrollCursorIntoView();
    }

    this.onTextInput = function(text) {
        this.keyBinding.onTextInput(text);
    };

    this.onCommandKey = function(e, hashId, keyCode) {
        this.keyBinding.onCommandKey(e, hashId, keyCode);
    };

    this.$overwrite = false;
    this.setOverwrite = function(overwrite) {
        if (this.$overwrite == overwrite) return;

        this.$overwrite = overwrite;

        this.$blockScrolling = true;
        this.onCursorChange();
        this.$blockScrolling = false;

        this._dispatchEvent("changeOverwrite", {data: overwrite});
    };

    this.getOverwrite = function() {
        return this.$overwrite;
    };

    this.toggleOverwrite = function() {
        this.setOverwrite(!this.$overwrite);
    };


    this.$scrollSpeed = 1;
    this.setScrollSpeed = function(speed) {
        this.$scrollSpeed = speed;
    }

    this.getScrollSpeed = function() {
        return this.$scrollSpeed;
    }

    this.$selectionStyle = "line";
    this.setSelectionStyle = function(style) {
        if (this.$selectionStyle == style) return;

        this.$selectionStyle = style;
        this.onSelectionChange();
        this._dispatchEvent("changeSelectionStyle", {data: style});
    };


    this.getSelectionStyle = function() {
        return this.$selectionStyle;
    };

    this.$highlightActiveLine = true;
    this.setHighlightActiveLine = function(shouldHighlight) {
        if (this.$highlightActiveLine == shouldHighlight) return;

        this.$highlightActiveLine = shouldHighlight;
        this.$updateHighlightActiveLine();
    };

    this.getHighlightActiveLine = function() {
        return this.$highlightActiveLine;
    };

    this.setShowInvisibles = function(showInvisibles) {
        if (this.getShowInvisibles() == showInvisibles)
            return;

        this.renderer.setShowInvisibles(showInvisibles);
    };

    this.getShowInvisibles = function() {
        return this.renderer.getShowInvisibles();
    };

    this.setShowPrintMargin = function(showPrintMargin) {
        this.renderer.setShowPrintMargin(showPrintMargin);
    };

    this.getShowPrintMargin = function() {
        return this.renderer.getShowPrintMargin();
    };

    this.setPrintMarginColumn = function(showPrintMargin) {
        this.renderer.setPrintMarginColumn(showPrintMargin);
    };

    this.getPrintMarginColumn = function() {
        return this.renderer.getPrintMarginColumn();
    };

    this.$readOnly = false;
    this.setReadOnly = function(readOnly) {
        this.$readOnly = readOnly;
    };

    this.getReadOnly = function() {
        return this.$readOnly;
    };

    this.removeRight = function() {
        if (this.$readOnly)
            return;

        if (this.selection.isEmpty()) {
            this.selection.selectRight();
        }
        this.moveCursorToPosition(this.session.remove(this.getSelectionRange()));
        this.clearSelection();
    };

    this.removeLeft = function() {
        if (this.$readOnly)
            return;

        if (this.selection.isEmpty())
            this.selection.selectLeft();

<<<<<<< HEAD
        this.moveCursorToPosition(this.session.remove(this.getSelectionRange()));
=======
        this.moveCursorToPosition(this.doc.remove(this.getSelectionRange()));
>>>>>>> e584900d
        this.clearSelection();
    };

    this.indent = function() {
        if (this.$readOnly)
            return;

        var session = this.session;
        var range = this.getSelectionRange();

        if (range.start.row < range.end.row || range.start.column < range.end.column) {
            var rows = this.$getSelectedRows();
            var count = session.indentRows(rows.first, rows.last, "\t");

            this.selection.shiftSelection(count);
        } else {
            var indentString;

            if (this.session.getUseSoftTabs()) {
                var size        = session.getTabSize(),
                    position    = this.getCursorPosition(),
                    column      = session.documentToScreenColumn(position.row, position.column),
                    count       = (size - column % size);

                indentString = lang.stringRepeat(" ", count);
            } else
                indentString = "\t";
            return this.onTextInput(indentString);
        }
    };

    this.blockOutdent = function() {
        if (this.$readOnly)
            return;

        var selection = this.session.getSelection();
        var range = this.session.outdentRows(selection.getRange());

        selection.setSelectionRange(range, selection.isBackwards());
    };

    this.toggleCommentLines = function() {
        if (this.$readOnly)
            return;

        var state = this.bgTokenizer.getState(this.getCursorPosition().row);
        var rows = this.$getSelectedRows()
        var addedColumns = this.mode.toggleCommentLines(state, this.session, rows.first, rows.last);
        this.selection.shiftSelection(addedColumns);
    };

    this.removeLines = function() {
        if (this.$readOnly)
            return;

        var rows = this.$getSelectedRows();
        this.selection.setSelectionAnchor(rows.last+1, 0);
        this.selection.selectTo(rows.first, 0);

        this.session.remove(this.getSelectionRange());
        this.clearSelection();
    };

    this.moveLinesDown = function() {
        if (this.$readOnly)
            return;

        this.$moveLines(function(firstRow, lastRow) {
            return this.session.moveLinesDown(firstRow, lastRow);
        });
    };

    this.moveLinesUp = function() {
        if (this.$readOnly)
            return;

        this.$moveLines(function(firstRow, lastRow) {
            return this.session.moveLinesUp(firstRow, lastRow);
        });
    };

    this.copyLinesUp = function() {
        if (this.$readOnly)
            return;

        this.$moveLines(function(firstRow, lastRow) {
            this.session.duplicateLines(firstRow, lastRow);
            return 0;
        });
    };

    this.copyLinesDown = function() {
        if (this.$readOnly)
            return;

        this.$moveLines(function(firstRow, lastRow) {
            return this.session.duplicateLines(firstRow, lastRow);
        });
    };


    this.$moveLines = function(mover) {
        var rows = this.$getSelectedRows();

        var linesMoved = mover.call(this, rows.first, rows.last);

        var selection = this.selection;
        selection.setSelectionAnchor(rows.last+linesMoved+1, 0);
        selection.$moveSelection(function() {
            selection.moveCursorTo(rows.first+linesMoved, 0);
        });
    };

    this.$getSelectedRows = function() {
        var range = this.getSelectionRange().collapseRows();

        return {
            first: range.start.row,
            last: range.end.row
        };
    };

    this.onCompositionStart = function(text) {
        this.renderer.showComposition(this.getCursorPosition());
        //this.onTextInput(text);
    };

    this.onCompositionUpdate = function(text) {
        this.renderer.setCompositionText(text);
    };

    this.onCompositionEnd = function() {
        this.renderer.hideComposition();
        //this.removeLeft();
    };


    this.getFirstVisibleRow = function() {
        return this.renderer.getFirstVisibleRow();
    };

    this.getLastVisibleRow = function() {
        return this.renderer.getLastVisibleRow();
    };

    this.isRowVisible = function(row) {
        return (row >= this.getFirstVisibleRow() && row <= this.getLastVisibleRow());
    };

    this.getVisibleRowCount = function() {
        return this.getLastVisibleRow() - this.getFirstVisibleRow() + 1;
    };

    this.getPageDownRow = function() {
        return this.renderer.getLastVisibleRow() - 1;
    };

    this.getPageUpRow = function() {
        var firstRow = this.renderer.getFirstVisibleRow();
        var lastRow = this.renderer.getLastVisibleRow();

        return firstRow - (lastRow - firstRow) + 1;
    };

    this.selectPageDown = function() {
        var row = this.getPageDownRow() + Math.floor(this.getVisibleRowCount() / 2);

        this.scrollPageDown();

        var selection = this.getSelection();
        selection.$moveSelection(function() {
            selection.moveCursorTo(row, selection.getSelectionLead().column);
        });
    };

    this.selectPageUp = function() {
        var visibleRows = this.getLastVisibleRow() - this.getFirstVisibleRow();
        var row = this.getPageUpRow() + Math.round(visibleRows / 2);

        this.scrollPageUp();

        var selection = this.getSelection();
        selection.$moveSelection(function() {
            selection.moveCursorTo(row, selection.getSelectionLead().column);
        });
    };

    this.gotoPageDown = function() {
        var row     = this.getPageDownRow(),
            column  = Math.min(this.getCursorPosition().column,
                               this.session.getLine(row).length);

        this.scrollToRow(row);
        this.getSelection().moveCursorTo(row, column);
    };

    this.gotoPageUp = function() {
       var  row     = this.getPageUpRow(),
            column  = Math.min(this.getCursorPosition().column,
                               this.session.getLine(row).length);

       this.scrollToRow(row);
       this.getSelection().moveCursorTo(row, column);
    };

    this.scrollPageDown = function() {
        this.scrollToRow(this.getPageDownRow());
    };

    this.scrollPageUp = function() {
        this.renderer.scrollToRow(this.getPageUpRow());
    };

    this.scrollToRow = function(row) {
        this.renderer.scrollToRow(row);
    };


    this.getCursorPosition = function() {
        return this.selection.getCursor();
    };

    this.getSelectionRange = function() {
        return this.selection.getRange();
    };

    this.clearSelection = function() {
        this.selection.clearSelection();
    };

    this.moveCursorTo = function(row, column) {
        this.selection.moveCursorTo(row, column);
    };

    this.moveCursorToPosition = function(pos) {
        this.selection.moveCursorToPosition(pos);
    };


    this.gotoLine = function(lineNumber, row) {
        this.selection.clearSelection();

        this.$blockScrolling = true;
        this.moveCursorTo(lineNumber-1, row || 0);
        this.$blockScrolling = false;

        if (!this.isRowVisible(this.getCursorPosition().row)) {
            this.scrollToRow(lineNumber - 1 - Math.floor(this.getVisibleRowCount() / 2));
        }
    },

    this.navigateTo = function(row, column) {
        this.clearSelection();
        this.moveCursorTo(row, column);
    };

    this.navigateUp = function(times) {
        this.selection.clearSelection();
<<<<<<< HEAD
        this.selection.moveCursorBy(-(times || 1), 0);

        if (this.$desiredColumn) {
            var cursor = this.getCursorPosition();
            var column = this.session.screenToDocumentColumn(cursor.row, this.$desiredColumn);
            this.selection.moveCursorTo(cursor.row, column);
        }
=======
        this.selection.moveCursorBy(-1, 0);
>>>>>>> e584900d
    };

    this.navigateDown = function(times) {
        this.selection.clearSelection();
<<<<<<< HEAD
        this.selection.moveCursorBy(times || 1, 0);

        if (this.$desiredColumn) {
            var cursor = this.getCursorPosition();
            var column = this.session.screenToDocumentColumn(cursor.row, this.$desiredColumn);
            this.selection.moveCursorTo(cursor.row, column);
        }
    };

    this.$updateDesiredColumn = function() {
        var cursor = this.getCursorPosition();
        this.$desiredColumn = this.session.documentToScreenColumn(cursor.row, cursor.column);
    };
=======
        this.selection.moveCursorBy(1, 0);
    };

>>>>>>> e584900d

    this.navigateLeft = function(times) {
        if (!this.selection.isEmpty()) {
            var selectionStart = this.getSelectionRange().start;
            this.moveCursorToPosition(selectionStart);
        }
        else {
            times = times || 1;
            while (times--) {
                this.selection.moveCursorLeft();
            }
        }
        this.clearSelection();
    };

    this.navigateRight = function(times) {
        if (!this.selection.isEmpty()) {
            var selectionEnd = this.getSelectionRange().end;
            this.moveCursorToPosition(selectionEnd);
        }
        else {
            times = times || 1;
            while (times--) {
                this.selection.moveCursorRight();
            }
        }
        this.clearSelection();
    };

    this.navigateLineStart = function() {
        this.selection.moveCursorLineStart();
        this.clearSelection();
    };

    this.navigateLineEnd = function() {
        this.selection.moveCursorLineEnd();
        this.clearSelection();
    };

    this.navigateFileEnd = function() {
        this.selection.moveCursorFileEnd();
        this.clearSelection();
    };

    this.navigateFileStart = function() {
        this.selection.moveCursorFileStart();
        this.clearSelection();
    };

    this.navigateWordRight = function() {
        this.selection.moveCursorWordRight();
        this.clearSelection();
    };

    this.navigateWordLeft = function() {
        this.selection.moveCursorWordLeft();
        this.clearSelection();
    };

    this.replace = function(replacement, options) {
        if (options)
            this.$search.set(options);

        var range = this.$search.find(this.session);
        this.$tryReplace(range, replacement);
        if (range !== null)
            this.selection.setSelectionRange(range);
    },

    this.replaceAll = function(replacement, options) {
        if (options) {
            this.$search.set(options);
        }

        var ranges = this.$search.findAll(this.session);
        if (!ranges.length)
            return;

        this.clearSelection();
        this.selection.moveCursorTo(0, 0);

        for (var i = ranges.length - 1; i >= 0; --i)
            this.$tryReplace(ranges[i], replacement);
        if (ranges[0] !== null)
            this.selection.setSelectionRange(ranges[0]);
    },

    this.$tryReplace = function(range, replacement) {
        var input = this.session.getTextRange(range);
        var replacement = this.$search.replace(input, replacement);
        if (replacement !== null) {
            range.end = this.session.replace(range, replacement);
            return range;
        } else {
            return null;
        }
    };

    this.getLastSearchOptions = function() {
        return this.$search.getOptions();
    };

    this.find = function(needle, options) {
        this.clearSelection();
        options = options || {};
        options.needle = needle;
        this.$search.set(options);
        this.$find();
    },

    this.findNext = function(options) {
        options = options || {};
        if (typeof options.backwards == "undefined")
            options.backwards = false;
        this.$search.set(options);
        this.$find();
    };

    this.findPrevious = function(options) {
        options = options || {};
        if (typeof options.backwards == "undefined")
            options.backwards = true;
        this.$search.set(options);
        this.$find();
    };

    this.$find = function(backwards) {
        if (!this.selection.isEmpty()) {
            this.$search.set({needle: this.session.getTextRange(this.getSelectionRange())});
        }

        if (typeof backwards != "undefined")
            this.$search.set({backwards: backwards});

        var range = this.$search.find(this.session);
        if (range) {
            this.gotoLine(range.end.row+1, range.end.column);
            this.selection.setSelectionRange(range);
        }
    };

    this.undo = function() {
        this.session.getUndoManager().undo();
    };

    this.redo = function() {
        this.session.getUndoManager().redo();
    };

}).call(Editor.prototype);


exports.Editor = Editor;
});<|MERGE_RESOLUTION|>--- conflicted
+++ resolved
@@ -21,11 +21,8 @@
  *
  * Contributor(s):
  *      Fabian Jakobs <fabian AT ajax DOT org>
-<<<<<<< HEAD
  *      Irakli Gozalishvili <rfobic@gmail.com> (http://jeditoolkit.com)
-=======
  *      Julian Viereck <julian.viereck@gmail.com>
->>>>>>> e584900d
  *
  * Alternatively, the contents of this file may be used under the terms of
  * either the GNU General Public License Version 2 or later (the "GPL"), or
@@ -124,23 +121,15 @@
         return this.keyBinding.getKeyboardHandler();
     }
 
-<<<<<<< HEAD
     this.setSession = function(session) {
         if (this.session == session) return;
-=======
-        if (this.doc) {
-            this.doc.removeEventListener("change", this.$onDocumentChange);
-            this.doc.removeEventListener("changeMode", this.$onDocumentModeChange);
-            this.doc.removeEventListener("changeTabSize", this.$onDocumentChangeTabSize);
-            this.doc.removeEventListener("changeWrapMode", this.$onDocumentChangeWrapMode);
-            this.doc.removeEventListener("changeBreakpoint", this.$onDocumentChangeBreakpoint);
->>>>>>> e584900d
 
         if (this.session) {
             var oldSession = this.session;
             this.session.removeEventListener("change", this.$onDocumentChange);
             this.session.removeEventListener("changeMode", this.$onDocumentModeChange);
             this.session.removeEventListener("changeTabSize", this.$onDocumentChangeTabSize);
+            this.session.removeEventListener("changeWrapMode", this.$onDocumentChangeWrapMode);
             this.session.removeEventListener("changeBreakpoint", this.$onDocumentChangeBreakpoint);
             this.session.removeEventListener("changeAnnotation", this.$onDocumentChangeAnnotation);
 
@@ -164,16 +153,15 @@
         session.addEventListener("changeTabSize", this.$onDocumentChangeTabSize);
 
         this.$onDocumentChangeWrapMode = this.renderer.updateFull.bind(this.renderer);
-        doc.addEventListener("changeWrapMode", this.$onDocumentChangeWrapMode);
+        session.addEventListener("changeWrapMode", this.$onDocumentChangeWrapMode);
 
         this.$onDocumentChangeBreakpoint = this.onDocumentChangeBreakpoint.bind(this);
         this.session.addEventListener("changeBreakpoint", this.$onDocumentChangeBreakpoint);
-        
+
         this.$onDocumentChangeAnnotation = this.onDocumentChangeAnnotation.bind(this);
         this.session.addEventListener("changeAnnotation", this.$onDocumentChangeAnnotation);
 
         this.selection = session.getSelection();
-        this.$desiredColumn = 0;
 
         this.$onCursorChange = this.onCursorChange.bind(this);
         this.selection.addEventListener("changeCursor", this.$onCursorChange);
@@ -191,7 +179,7 @@
         this.onDocumentChangeAnnotation();
         this.renderer.scrollToRow(session.getScrollTopRow());
         this.renderer.updateFull();
-        
+
         this._dispatchEvent("changeSession", {
             session: session,
             oldSession: oldSession
@@ -274,11 +262,11 @@
     this.onDocumentChange = function(e) {
         var delta = e.data;
         var range = delta.range;
-        
+
         this.bgTokenizer.start(range.start.row);
         if (range.start.row == range.end.row)
             var lastRow = range.end.row;
-        else 
+        else
             lastRow = Infinity;
         this.renderer.updateLines(range.start.row, lastRow);
 
@@ -658,11 +646,7 @@
         if (this.selection.isEmpty())
             this.selection.selectLeft();
 
-<<<<<<< HEAD
         this.moveCursorToPosition(this.session.remove(this.getSelectionRange()));
-=======
-        this.moveCursorToPosition(this.doc.remove(this.getSelectionRange()));
->>>>>>> e584900d
         this.clearSelection();
     };
 
@@ -921,40 +905,13 @@
 
     this.navigateUp = function(times) {
         this.selection.clearSelection();
-<<<<<<< HEAD
-        this.selection.moveCursorBy(-(times || 1), 0);
-
-        if (this.$desiredColumn) {
-            var cursor = this.getCursorPosition();
-            var column = this.session.screenToDocumentColumn(cursor.row, this.$desiredColumn);
-            this.selection.moveCursorTo(cursor.row, column);
-        }
-=======
         this.selection.moveCursorBy(-1, 0);
->>>>>>> e584900d
     };
 
     this.navigateDown = function(times) {
         this.selection.clearSelection();
-<<<<<<< HEAD
-        this.selection.moveCursorBy(times || 1, 0);
-
-        if (this.$desiredColumn) {
-            var cursor = this.getCursorPosition();
-            var column = this.session.screenToDocumentColumn(cursor.row, this.$desiredColumn);
-            this.selection.moveCursorTo(cursor.row, column);
-        }
-    };
-
-    this.$updateDesiredColumn = function() {
-        var cursor = this.getCursorPosition();
-        this.$desiredColumn = this.session.documentToScreenColumn(cursor.row, cursor.column);
-    };
-=======
         this.selection.moveCursorBy(1, 0);
     };
-
->>>>>>> e584900d
 
     this.navigateLeft = function(times) {
         if (!this.selection.isEmpty()) {
