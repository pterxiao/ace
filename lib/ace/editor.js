--- conflicted
+++ resolved
@@ -483,14 +483,8 @@
             }
         }
 
-<<<<<<< HEAD
         this.moveCursorToPosition(end);
         this.renderer.scrollCursorIntoView();
-=======
-                _self.moveCursorToPosition(end);
-                _self.renderer.scrollCursorIntoView();
-            });
-        });
     }
 
     this.onTextInput = function(text) {
@@ -499,7 +493,6 @@
 
     this.onCommandKey = function(e, hashId, keyCode) {
         this.keyBinding.onCommandKey(e, hashId, keyCode);
->>>>>>> d7486bb1
     };
 
     this.$overwrite = false;
