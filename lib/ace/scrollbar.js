/* ***** BEGIN LICENSE BLOCK *****
 * Version: MPL 1.1/GPL 2.0/LGPL 2.1
 *
 * The contents of this file are subject to the Mozilla Public License Version
 * 1.1 (the "License"); you may not use this file except in compliance with
 * the License. You may obtain a copy of the License at
 * http://www.mozilla.org/MPL/
 *
 * Software distributed under the License is distributed on an "AS IS" basis,
 * WITHOUT WARRANTY OF ANY KIND, either express or implied. See the License
 * for the specific language governing rights and limitations under the
 * License.
 *
 * The Original Code is Ajax.org Code Editor (ACE).
 *
 * The Initial Developer of the Original Code is
 * Ajax.org B.V.
 * Portions created by the Initial Developer are Copyright (C) 2010
 * the Initial Developer. All Rights Reserved.
 *
 * Contributor(s):
 *      Fabian Jakobs <fabian AT ajax DOT org>
 *      Irakli Gozalishvili <rfobic@gmail.com> (http://jeditoolkit.com)
 *
 * Alternatively, the contents of this file may be used under the terms of
 * either the GNU General Public License Version 2 or later (the "GPL"), or
 * the GNU Lesser General Public License Version 2.1 or later (the "LGPL"),
 * in which case the provisions of the GPL or the LGPL are applicable instead
 * of those above. If you wish to allow use of your version of this file only
 * under the terms of either the GPL or the LGPL, and not to allow others to
 * use your version of this file under the terms of the MPL, indicate your
 * decision by deleting the provisions above and replace them with the notice
 * and other provisions required by the GPL or the LGPL. If you do not delete
 * the provisions above, a recipient may use your version of this file under
 * the terms of any one of the MPL, the GPL or the LGPL.
 *
 * ***** END LICENSE BLOCK ***** */

define(function(require, exports, module) {
"use strict";

var oop = require("./lib/oop");
var dom = require("./lib/dom");
var event = require("./lib/event");
var EventEmitter = require("./lib/event_emitter").EventEmitter;

/**
 * class ScrollBar
 *
 * A set of methods for setting and retrieving the editor's scrollbar. 
 *
 **/

/**
 * new ScrollBar(parent)
 * - parent (Element): A DOM element 
 *
 * Creates a new `ScrollBar`. `parent` is the owner of the scroll bar.
 *
 **/
var ScrollBar = function(parent) {
    this.element = dom.createElement("div");
    this.element.className = "ace_sb";

    this.inner = dom.createElement("div");
    this.element.appendChild(this.inner);

    parent.appendChild(this.element);

    // in OSX lion the scrollbars appear to have no width. In this case resize
    // the to show the scrollbar but still pretend that the scrollbar has a width
    // of 0px
    // in Firefox 6+ scrollbar is hidden if element has the same width as scrollbar
    // make element a little bit wider to retain scrollbar when page is zoomed 
    this.width = dom.scrollbarWidth(parent.ownerDocument);
    this.element.style.width = (this.width || 15) + 5 + "px";

    event.addListener(this.element, "scroll", this.onScroll.bind(this));
};

(function() {
    oop.implement(this, EventEmitter);

    /**
     * ScrollBar@onScroll
     *
     * Emitted when the scroll bar, well, scrolls.
     *
     **/
    this.onScroll = function() {
        this._emit("scroll", {data: this.element.scrollTop});
    };

    /**
     * ScrollBar.getWidth() -> Number
     *
     * Returns the width of the scroll bar.
     *
     **/
    this.getWidth = function() {
        return this.width;
    };

    /**
     * ScrollBar.setHeight(height) -> Void
     * - height (Number): The new height
     *
     * Sets the height of the scroll bar, in pixels.
     *
     **/
    this.setHeight = function(height) {
        this.element.style.height = height + "px";
    };

    /**
     * ScrollBar.setInnerHeight(height) -> Void
     * - height (Number): The new inner height
     *
     * Sets the inner height of the scroll bar, in pixels.
     *
     **/
    this.setInnerHeight = function(height) {
        this.inner.style.height = height + "px";
    };

<<<<<<< HEAD
    /**
     * ScrollBar.setScrollTop(scrollTop) -> Void
     * - scrollTop (Number): The new scroll top
     *
     * Sets the scroll top of the scroll bar.
     *
     **/
=======
    // TODO: on chrome 17+ after for small zoom levels after this function
    // this.element.scrollTop != scrollTop which makes page to scroll up.
>>>>>>> 08b934ec
    this.setScrollTop = function(scrollTop) {
        this.element.scrollTop = scrollTop;
    };

}).call(ScrollBar.prototype);

exports.ScrollBar = ScrollBar;
});<|MERGE_RESOLUTION|>--- conflicted
+++ resolved
@@ -123,7 +123,6 @@
         this.inner.style.height = height + "px";
     };
 
-<<<<<<< HEAD
     /**
      * ScrollBar.setScrollTop(scrollTop) -> Void
      * - scrollTop (Number): The new scroll top
@@ -131,10 +130,8 @@
      * Sets the scroll top of the scroll bar.
      *
      **/
-=======
     // TODO: on chrome 17+ after for small zoom levels after this function
     // this.element.scrollTop != scrollTop which makes page to scroll up.
->>>>>>> 08b934ec
     this.setScrollTop = function(scrollTop) {
         this.element.scrollTop = scrollTop;
     };
