/* ***** BEGIN LICENSE BLOCK *****
 * Version: MPL 1.1/GPL 2.0/LGPL 2.1
 *
 * The contents of this file are subject to the Mozilla Public License Version
 * 1.1 (the "License"); you may not use this file except in compliance with
 * the License. You may obtain a copy of the License at
 * http://www.mozilla.org/MPL/
 *
 * Software distributed under the License is distributed on an "AS IS" basis,
 * WITHOUT WARRANTY OF ANY KIND, either express or implied. See the License
 * for the specific language governing rights and limitations under the
 * License.
 *
 * The Original Code is Ajax.org Code Editor (ACE).
 *
 * The Initial Developer of the Original Code is
 * Ajax.org B.V.
 * Portions created by the Initial Developer are Copyright (C) 2010
 * the Initial Developer. All Rights Reserved.
 *
 * Contributor(s):
 *      Fabian Jakobs <fabian AT ajax DOT org>
 *      Julian Viereck <julian.viereck@gmail.com>
 *
 * Alternatively, the contents of this file may be used under the terms of
 * either the GNU General Public License Version 2 or later (the "GPL"), or
 * the GNU Lesser General Public License Version 2.1 or later (the "LGPL"),
 * in which case the provisions of the GPL or the LGPL are applicable instead
 * of those above. If you wish to allow use of your version of this file only
 * under the terms of either the GPL or the LGPL, and not to allow others to
 * use your version of this file under the terms of the MPL, indicate your
 * decision by deleting the provisions above and replace them with the notice
 * and other provisions required by the GPL or the LGPL. If you do not delete
 * the provisions above, a recipient may use your version of this file under
 * the terms of any one of the MPL, the GPL or the LGPL.
 *
 * ***** END LICENSE BLOCK ***** */

define(function(require, exports, module) {

var dom = require("pilot/dom");

var Gutter = function(parentEl) {
    this.element = document.createElement("div");
    this.element.className = "ace_layer ace_gutter-layer";
    parentEl.appendChild(this.element);

    this.$breakpoints = [];
    this.$annotations = [];
    this.$decorations = [];
};

(function() {

    this.setDocument = function(doc) {
        this.doc = doc;
    };

    this.addGutterDecoration = function(row, className){
        if (!this.$decorations[row])
            this.$decorations[row] = "";
        this.$decorations[row] += " ace_" + className;
    }

    this.removeGutterDecoration = function(row, className){
<<<<<<< HEAD
        this.$decorations[row] = this.$decorations[row].replace(" ace_" + className, "");
    };
=======
        this.$decorations[row] =
            this.$decorations[row].replace(" ace_" + className, "");
    }
>>>>>>> e584900d

    this.setBreakpoints = function(rows) {
        this.$breakpoints = rows.concat();
    };

    this.setAnnotations = function(annotations) {
        // iterate over sparse array
        this.$annotations = [];
        for (var row in annotations) {
            var rowInfo = this.$annotations[row] = {
                text: []
            };
            var rowAnnotations = annotations[row];
            for (var i=0; i<rowAnnotations.length; i++) {
                var annotation = rowAnnotations[i];
                rowInfo.text.push(annotation.text.replace(/"/g, "&quot;").replace(/'/g, "&rsquo;").replace(/</, "&lt;"));
                var type = annotation.type;
                if (type == "error")
                    rowInfo.className = "ace_error";
                else if (type == "warning" && rowInfo.className != "ace_error")
                    rowInfo.className = "ace_warning";
                else if (type == "info" && (!rowInfo.className))
                    rowInfo.className = "ace_info";
            }
        }
    };

    this.update = function(config) {
        this.$config = config;

        var html = [];
        for ( var i = config.firstRow; i <= config.lastRow; i++) {
            var annotation = this.$annotations[i] || {
                className: "",
                text: []
            };
            html.push("<div class='ace_gutter-cell",
                this.$decorations[i] || "",
<<<<<<< HEAD
                this.$breakpoints[i] ? " ace_breakpoint " : " ",
                annotation.className,
                "' title='", annotation.text.join("\n"),
                "' style='height:", config.lineHeight, "px;'>", (i+1), "</div>");
=======
                this.$breakpoints[i] ? " ace_breakpoint" : "",
                "' style='height:", this.doc.getRowHeight(config, i) + "px'>", (i+1), "</div>");
>>>>>>> e584900d
            html.push("</div>");
        }
		this.element = dom.setInnerHtml(this.element, html.join(""));
        this.element.style.height = config.minHeight + "px";
    };

}).call(Gutter.prototype);

exports.Gutter = Gutter;

});<|MERGE_RESOLUTION|>--- conflicted
+++ resolved
@@ -52,8 +52,8 @@
 
 (function() {
 
-    this.setDocument = function(doc) {
-        this.doc = doc;
+    this.setSession = function(session) {
+        this.session = session;
     };
 
     this.addGutterDecoration = function(row, className){
@@ -63,14 +63,8 @@
     }
 
     this.removeGutterDecoration = function(row, className){
-<<<<<<< HEAD
         this.$decorations[row] = this.$decorations[row].replace(" ace_" + className, "");
     };
-=======
-        this.$decorations[row] =
-            this.$decorations[row].replace(" ace_" + className, "");
-    }
->>>>>>> e584900d
 
     this.setBreakpoints = function(rows) {
         this.$breakpoints = rows.concat();
@@ -109,15 +103,10 @@
             };
             html.push("<div class='ace_gutter-cell",
                 this.$decorations[i] || "",
-<<<<<<< HEAD
                 this.$breakpoints[i] ? " ace_breakpoint " : " ",
                 annotation.className,
                 "' title='", annotation.text.join("\n"),
-                "' style='height:", config.lineHeight, "px;'>", (i+1), "</div>");
-=======
-                this.$breakpoints[i] ? " ace_breakpoint" : "",
-                "' style='height:", this.doc.getRowHeight(config, i) + "px'>", (i+1), "</div>");
->>>>>>> e584900d
+                "' style='height:", this.session.getRowHeight(config, i), "px;'>", (i+1), "</div>");
             html.push("</div>");
         }
 		this.element = dom.setInnerHtml(this.element, html.join(""));
