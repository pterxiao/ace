--- conflicted
+++ resolved
@@ -58,15 +58,9 @@
     };
 
     this.setCursor = function(position, overwrite) {
-<<<<<<< HEAD
-        this.position = {
-            row : position.row,
-            column : this.session.documentToScreenColumn(position.row, position.column)
-        };
-=======
         this.position =
-            this.doc.documentToScreenPosition(position);
->>>>>>> e584900d
+            this.session.documentToScreenPosition(position);
+
         if (overwrite) {
             dom.addCssClass(this.cursor, "ace_overwrite");
         } else {
