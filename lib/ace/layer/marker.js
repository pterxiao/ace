--- conflicted
+++ resolved
@@ -88,7 +88,7 @@
             var range = marker.range.clipRows(config.firstRow, config.lastRow);
             if (range.isEmpty()) continue;
 
-            range = range.toScreenRange(this.doc);
+            range = range.toScreenRange(this.session);
 
             if (range.isMultiLine()) {
                 if (marker.type == "text") {
@@ -111,14 +111,10 @@
     this.drawTextMarker = function(stringBuilder, range, clazz, layerConfig) {
         // selection start
         var row = range.start.row;
-<<<<<<< HEAD
-        var lineRange = new Range(row, range.start.column, row, this.session.getLine(row).length);
+
+        var lineRange = new Range(row, range.start.column,
+                                  row, this.session.getScreenLastRowColumn(row));
         this.drawSingleLineMarker(stringBuilder, lineRange, clazz, layerConfig, 1);
-=======
-        var lineRange = new Range(row, range.start.column,
-                                  row, this.doc.getScreenLastRowColumn(row));
-        this.drawSingleLineMarker(stringBuilder, lineRange, clazz, layerConfig);
->>>>>>> e584900d
 
         // selection end
         var row = range.end.row;
@@ -128,22 +124,12 @@
         for (var row = range.start.row + 1; row < range.end.row; row++) {
             lineRange.start.row = row;
             lineRange.end.row = row;
-<<<<<<< HEAD
-            lineRange.end.column = this.session.getLine(row).length; // account for endofline characters
+            lineRange.end.column = this.session.getScreenLastRowColumn(row);
             this.drawSingleLineMarker(stringBuilder, lineRange, clazz, layerConfig, 1);
-=======
-            lineRange.end.column = this.doc.getScreenLastRowColumn(row);
-            this.drawSingleLineMarker(stringBuilder, lineRange, clazz, layerConfig);
->>>>>>> e584900d
         }
     };
 
     this.drawMultiLineMarker = function(stringBuilder, range, clazz, layerConfig) {
-<<<<<<< HEAD
-        var range = range.toScreenRange(this.session);
-
-=======
->>>>>>> e584900d
         // from selection start to the end of the line
         var height = layerConfig.lineHeight;
         var width = Math.round(layerConfig.width - (range.start.column * layerConfig.characterWidth));
@@ -183,19 +169,10 @@
         );
     };
 
-<<<<<<< HEAD
     this.drawSingleLineMarker = function(stringBuilder, range, clazz, layerConfig, extraLength) {
-        var range = range.toScreenRange(this.session);
-
         var height = layerConfig.lineHeight;
         var width = Math.round((range.end.column + (extraLength || 0) - range.start.column) * layerConfig.characterWidth);
-        var top = (range.start.row - layerConfig.firstRow) * layerConfig.lineHeight;
-=======
-    this.drawSingleLineMarker = function(stringBuilder, range, clazz, layerConfig) {
-        var height = layerConfig.lineHeight;
-        var width = Math.round((range.end.column - range.start.column) * layerConfig.characterWidth);
         var top = this.$getTop(range.start.row, layerConfig);
->>>>>>> e584900d
         var left = Math.round(range.start.column * layerConfig.characterWidth);
 
         stringBuilder.push(
