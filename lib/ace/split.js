/* vim:ts=4:sts=4:sw=4:
 * ***** BEGIN LICENSE BLOCK *****
 * Version: MPL 1.1/GPL 2.0/LGPL 2.1
 *
 * The contents of this file are subject to the Mozilla Public License Version
 * 1.1 (the "License"); you may not use this file except in compliance with
 * the License. You may obtain a copy of the License at
 * http://www.mozilla.org/MPL/
 *
 * Software distributed under the License is distributed on an "AS IS" basis,
 * WITHOUT WARRANTY OF ANY KIND, either express or implied. See the License
 * for the specific language governing rights and limitations under the
 * License.
 *
 * The Original Code is Ajax.org Code Editor (ACE).
 *
 * The Initial Developer of the Original Code is
 *  Julian Viereck <julian.viereck@gmail.com>
 *
 * Portions created by the Initial Developer are Copyright (C) 2010
 * the Initial Developer. All Rights Reserved.
 *
 * Contributor(s):
 *
 * Alternatively, the contents of this file may be used under the terms of
 * either the GNU General Public License Version 2 or later (the "GPL"), or
 * the GNU Lesser General Public License Version 2.1 or later (the "LGPL"),
 * in which case the provisions of the GPL or the LGPL are applicable instead
 * of those above. If you wish to allow use of your version of this file only
 * under the terms of either the GPL or the LGPL, and not to allow others to
 * use your version of this file under the terms of the MPL, indicate your
 * decision by deleting the provisions above and replace them with the notice
 * and other provisions required by the GPL or the LGPL. If you do not delete
 * the provisions above, a recipient may use your version of this file under
 * the terms of any one of the MPL, the GPL or the LGPL.
 *
 * ***** END LICENSE BLOCK ***** */

define(function(require, exports, module) {
"use strict";

var oop = require("./lib/oop");
var lang = require("./lib/lang");
var EventEmitter = require("./lib/event_emitter").EventEmitter;

var Editor = require("./editor").Editor;
var Renderer = require("./virtual_renderer").VirtualRenderer;
var EditSession = require("./edit_session").EditSession;

/** internal
 * class Split
 *
 *
 *
 **/

/** internal
 * new Split(container, theme, splits)
 * - container (Document): The document to associate with the split
 * - theme (String): The name of the initial theme
 * - splits (Number): The number of initial splits
 *
 *
 *
 **/

var Split = function(container, theme, splits) {
    this.BELOW = 1;
    this.BESIDE = 0;

    this.$container = container;
    this.$theme = theme;
    this.$splits = 0;
    this.$editorCSS = "";
    this.$editors = [];
    this.$orientation = this.BESIDE;

    this.setSplits(splits || 1);
    this.$cEditor = this.$editors[0];


    this.on("focus", function(editor) {
        this.$cEditor = editor;
    }.bind(this));
};

(function(){

    oop.implement(this, EventEmitter);

    this.$createEditor = function() {
        var el = document.createElement("div");
        el.className = this.$editorCSS;
        el.style.cssText = "position: absolute; top:0px; bottom:0px";
        this.$container.appendChild(el);
        var editor = new Editor(new Renderer(el, this.$theme));

        editor.on("focus", function() {
            this._emit("focus", editor);
        }.bind(this));

        this.$editors.push(editor);
        editor.setFontSize(this.$fontSize);
        return editor;
    };

    /** internal
     * Split.setSplits(splits) -> Void
     * - splits (Number): The new number of splits
     *
     * 
     *
     **/
    this.setSplits = function(splits) {
        var editor;
        if (splits < 1) {
            throw "The number of splits have to be > 0!";
        }

        if (splits == this.$splits) {
            return;
        } else if (splits > this.$splits) {
            while (this.$splits < this.$editors.length && this.$splits < splits) {
                editor = this.$editors[this.$splits];
                this.$container.appendChild(editor.container);
                editor.setFontSize(this.$fontSize);
                this.$splits ++;
            }
            while (this.$splits < splits) {
                this.$createEditor();
                this.$splits ++;
            }
        } else {
            while (this.$splits > splits) {
                editor = this.$editors[this.$splits - 1];
                this.$container.removeChild(editor.container);
                this.$splits --;
            }
        }
        this.resize();
    };

    /**
     * Split.getSplits() -> Number
     *
     * Returns the number of splits.
     *
     **/
    this.getSplits = function() {
        return this.$splits;
    };

    /**
     * Split.getEditor(idx) -> Editor
     * -idx (Number): The index of the editor you want
     *
     * Returns the editor identified by the index `idx`.
     *
     **/
    this.getEditor = function(idx) {
        return this.$editors[idx];
    };

    /**
     * Split.getCurrentEditor() -> Editor
     *
     * Returns the current editor.
     *
     **/
    this.getCurrentEditor = function() {
        return this.$cEditor;
    };

    /** related to: Editor.focus
     * Split.focus() -> Void
     *
     * Focuses the current editor.
     *
     **/
    this.focus = function() {
        this.$cEditor.focus();
    };

    /** related to: Editor.blur
     * Split.blur() -> Void
     *
     * Blurs the current editor.
     *
     **/
    this.blur = function() {
        this.$cEditor.blur();
    };

    /** related to: Editor.setTheme
     * Split.setTheme(theme) -> Void
     * - theme (String): The name of the theme to set
     * 
     * Sets a theme for each of the available editors.
     **/
    this.setTheme = function(theme) {
        this.$editors.forEach(function(editor) {
            editor.setTheme(theme);
        });
    };

    /** internal
     * Split.setKeyboardHandler(keybinding) -> Void
     * - keybinding (String):
     * 
     *
     **/
    this.setKeyboardHandler = function(keybinding) {
        this.$editors.forEach(function(editor) {
            editor.setKeyboardHandler(keybinding);
        });
    };

    /** internal
     * Split.forEach(callback, scope) -> Void
     * - callback (Function): A callback function to execute
     * - scope (String): 
     * 
     * Executes `callback` on all of the available editors. 
     *
     **/
    this.forEach = function(callback, scope) {
        this.$editors.forEach(callback, scope);
    };

    /** related to: editor.setFontSize
     * Split.setFontSize(size) -> Void
     * - size (Number): The new font size
     * 
     * Sets the font size, in pixels, for all the available editors.
     *
     **/
    this.$fontSize = "";
    this.setFontSize = function(size) {
        this.$fontSize = size;
        this.forEach(function(editor) {
           editor.setFontSize(size);
        });
    };

    this.$cloneSession = function(session) {
        var s = new EditSession(session.getDocument(), session.getMode());

        var undoManager = session.getUndoManager();
        if (undoManager) {
            var undoManagerProxy = new UndoManagerProxy(undoManager, s);
            s.setUndoManager(undoManagerProxy);
        }

        // Overwrite the default $informUndoManager function such that new delas
        // aren't added to the undo manager from the new and the old session.
        s.$informUndoManager = lang.deferredCall(function() { s.$deltas = []; });

        // Copy over 'settings' from the session.
        s.setTabSize(session.getTabSize());
        s.setUseSoftTabs(session.getUseSoftTabs());
        s.setOverwrite(session.getOverwrite());
        s.setBreakpoints(session.getBreakpoints());
        s.setUseWrapMode(session.getUseWrapMode());
        s.setUseWorker(session.getUseWorker());
        s.setWrapLimitRange(session.$wrapLimitRange.min,
                            session.$wrapLimitRange.max);
        s.$foldData = session.$cloneFoldData();

        return s;
    };

   /** related to: editor.setSession
     * Split.setSession(session, idx) -> Void
     * - session (EditSession): The new edit session
     * - idx (Number): The editor's index you're interested in
     * 
     * Sets a new [[EditSession `EditSession`]] for the indicated editor.
     *
     **/
    this.setSession = function(session, idx) {
        var editor;
        if (idx == null) {
            editor = this.$cEditor;
        } else {
            editor = this.$editors[idx];
        }

        // Check if the session is used already by any of the editors in the
        // split. If it is, we have to clone the session as two editors using
        // the same session can cause terrible side effects (e.g. UndoQueue goes
        // wrong). This also gives the user of Split the possibility to treat
        // each session on each split editor different.
        var isUsed = this.$editors.some(function(editor) {
           return editor.session === session;
        });

        if (isUsed) {
            session = this.$cloneSession(session);
        }
        editor.setSession(session);

        // Return the session set on the editor. This might be a cloned one.
        return session;
    };

<<<<<<< HEAD
   /** internal
     * Split.getOriantation() -> Number
     * 
     * Returns the orientation.
     *
     **/
    this.getOriantation = function() {
        return this.$oriantation;
    };

   /** internal
     * Split.setOriantation(oriantation) -> Void
     * - oriantation (Number):
     *
     * Sets the orientation.
     *
     **/
    this.setOriantation = function(oriantation) {
        if (this.$oriantation == oriantation) {
=======
    this.getOrientation = function() {
        return this.$orientation;
    };

    this.setOrientation = function(orientation) {
        if (this.$orientation == orientation) {
>>>>>>> 08b934ec
            return;
        }
        this.$orientation = orientation;
        this.resize();
    };

   /**  internal
     * Split.resize() -> Void
     *
     *
     *
     **/
    this.resize = function() {
        var width = this.$container.clientWidth;
        var height = this.$container.clientHeight;
        var editor;

        if (this.$orientation == this.BESIDE) {
            var editorWidth = width / this.$splits;
            for (var i = 0; i < this.$splits; i++) {
                editor = this.$editors[i];
                editor.container.style.width = editorWidth + "px";
                editor.container.style.top = "0px";
                editor.container.style.left = i * editorWidth + "px";
                editor.container.style.height = height + "px";
                editor.resize();
            }
        } else {
            var editorHeight = height / this.$splits;
            for (var i = 0; i < this.$splits; i++) {
                editor = this.$editors[i];
                editor.container.style.width = width + "px";
                editor.container.style.top = i * editorHeight + "px";
                editor.container.style.left = "0px";
                editor.container.style.height = editorHeight + "px";
                editor.resize();
            }
        }
    };

}).call(Split.prototype);

   /**  internal
     * Split.UndoManagerProxy() -> Void
     *
     *  
     *
     **/
function UndoManagerProxy(undoManager, session) {
    this.$u = undoManager;
    this.$doc = session;
}

(function() {
    this.execute = function(options) {
        this.$u.execute(options);
    };

    this.undo = function() {
        var selectionRange = this.$u.undo(true);
        if (selectionRange) {
            this.$doc.selection.setSelectionRange(selectionRange);
        }
    };

    this.redo = function() {
        var selectionRange = this.$u.redo(true);
        if (selectionRange) {
            this.$doc.selection.setSelectionRange(selectionRange);
        }
    };

    this.reset = function() {
        this.$u.reset();
    };

    this.hasUndo = function() {
        return this.$u.hasUndo();
    };

    this.hasRedo = function() {
        return this.$u.hasRedo();
    };
}).call(UndoManagerProxy.prototype);

exports.Split = Split;
});<|MERGE_RESOLUTION|>--- conflicted
+++ resolved
@@ -303,34 +303,25 @@
         return session;
     };
 
-<<<<<<< HEAD
    /** internal
-     * Split.getOriantation() -> Number
+     * Split.getOrientation() -> Number
      * 
      * Returns the orientation.
      *
      **/
-    this.getOriantation = function() {
-        return this.$oriantation;
-    };
-
-   /** internal
-     * Split.setOriantation(oriantation) -> Void
-     * - oriantation (Number):
-     *
-     * Sets the orientation.
-     *
-     **/
-    this.setOriantation = function(oriantation) {
-        if (this.$oriantation == oriantation) {
-=======
     this.getOrientation = function() {
         return this.$orientation;
     };
 
+   /** internal
+     * Split.setOrientation(oriantation) -> Void
+     * - oriantation (Number):
+     *
+     * Sets the orientation.
+     *
+     **/
     this.setOrientation = function(orientation) {
         if (this.$orientation == orientation) {
->>>>>>> 08b934ec
             return;
         }
         this.$orientation = orientation;
