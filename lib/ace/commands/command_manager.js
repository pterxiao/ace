--- conflicted
+++ resolved
@@ -12,124 +12,10 @@
     this.addCommands(commands);
 };
 
-<<<<<<< HEAD
 oop.inherits(CommandManager, HashHandler);
 
 (function() {
 
-=======
-(function() {
-
-    this.addCommand = function(command) {
-        if (this.commands[command.name])
-            this.removeCommand(command);
-
-        this.commands[command.name] = command;
-
-        if (command.bindKey) {
-            this._buildKeyHash(command);
-        }
-    };
-
-    this.removeCommand = function(command) {
-        var name = (typeof command === 'string' ? command : command.name);
-        command = this.commands[name];
-        delete this.commands[name];
-
-        // exaustive search is brute force but since removeCommand is
-        // not a performance critical operation this should be OK
-        var ckb = this.commmandKeyBinding;
-        for (var hashId in ckb) {
-            for (var key in ckb[hashId]) {
-                if (ckb[hashId][key] == command)
-                    delete ckb[hashId][key];
-            }
-        }
-    };
-
-    this.addCommands = function(commands) {
-        Object.keys(commands).forEach(function(name) {
-            var command = commands[name];
-            if (typeof command === "string")
-                return this.bindKey(command, name);
-
-            if (typeof command === "function")
-                command = { exec: command };
-
-            if (!command.name)
-                command.name = name;
-
-            this.addCommand(command);
-        }, this);
-    };
-
-    this.removeCommands = function(commands) {
-        Object.keys(commands).forEach(function(name) {
-            this.removeCommand(commands[name]);
-        }, this);
-    };
-
-    this.bindKey = function(key, command) {
-        if(!key)
-            return;
-
-        var ckb = this.commmandKeyBinding;
-        key.split("|").forEach(function(keyPart) {
-            var binding = parseKeys(keyPart, command);
-            var hashId = binding.hashId;
-            (ckb[hashId] || (ckb[hashId] = {}))[binding.key] = command;
-        });
-    };
-
-    this.bindKeys = function(keyList) {
-        Object.keys(keyList).forEach(function(key) {
-            this.bindKey(key, keyList[key]);
-        }, this);
-    };
-
-    this._buildKeyHash = function(command) {
-        var binding = command.bindKey;
-        if (!binding)
-            return;
-
-        var key = typeof binding == "string" ? binding: binding[this.platform];
-        this.bindKey(key, command);
-    };
-
-    function parseKeys(keys, val, ret) {
-        var key;
-        var hashId = 0;
-        var parts = splitSafe(keys);
-
-        for (var i=0, l = parts.length; i < l; i++) {
-            if (keyUtil.KEY_MODS[parts[i]])
-                hashId = hashId | keyUtil.KEY_MODS[parts[i]];
-            else
-                key = parts[i] || "-"; //when empty, the splitSafe removed a '-'
-        }
-
-        return {
-            key: key,
-            hashId: hashId
-        };
-    }
-
-    function splitSafe(s) {
-        return (s.toLowerCase()
-            .trim()
-            .split(new RegExp("[\\s ]*\\-[\\s ]*", "g"), 999));
-    }
-
-    this.findKeyCommand = function findKeyCommand(hashId, textOrKey) {
-        // Convert keyCode to the string representation.
-        if (typeof textOrKey == "number") {
-            textOrKey = keyUtil.keyCodeToString(textOrKey);
-        }
-
-        var ckbr = this.commmandKeyBinding;
-        return ckbr[hashId] && ckbr[hashId][textOrKey.toLowerCase()];
-    };
->>>>>>> d809d26f
 
     this.exec = function(command, editor, args) {
         if (typeof command === 'string')
