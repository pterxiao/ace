--- conflicted
+++ resolved
@@ -350,14 +350,11 @@
     }
 });
 canon.addCommand({
-<<<<<<< HEAD
-=======
     name: "centerselection",
     bindKey: bindKey(null, "Ctrl-L"),
     exec: function(env, args, request) { env.editor.centerSelection(); }
 });
 canon.addCommand({
->>>>>>> 0cacc2bf
     name: "splitline",
     bindKey: bindKey(null, "Ctrl-O"),
     exec: function(env, args, request) { env.editor.splitLine(); }
