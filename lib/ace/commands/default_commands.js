/* vim:ts=4:sts=4:sw=4:
 * ***** BEGIN LICENSE BLOCK *****
 * Version: MPL 1.1/GPL 2.0/LGPL 2.1
 *
 * The contents of this file are subject to the Mozilla Public License Version
 * 1.1 (the "License"); you may not use this file except in compliance with
 * the License. You may obtain a copy of the License at
 * http://www.mozilla.org/MPL/
 *
 * Software distributed under the License is distributed on an "AS IS" basis,
 * WITHOUT WARRANTY OF ANY KIND, either express or implied. See the License
 * for the specific language governing rights and limitations under the
 * License.
 *
 * The Original Code is Ajax.org Code Editor (ACE).
 *
 * The Initial Developer of the Original Code is
 * Ajax.org B.V.
 * Portions created by the Initial Developer are Copyright (C) 2010
 * the Initial Developer. All Rights Reserved.
 *
 * Contributor(s):
 *      Fabian Jakobs <fabian AT ajax DOT org>
 *      Julian Viereck <julian.viereck@gmail.com>
 *      Mihai Sucan <mihai.sucan@gmail.com>
 *
 * Alternatively, the contents of this file may be used under the terms of
 * either the GNU General Public License Version 2 or later (the "GPL"), or
 * the GNU Lesser General Public License Version 2.1 or later (the "LGPL"),
 * in which case the provisions of the GPL or the LGPL are applicable instead
 * of those above. If you wish to allow use of your version of this file only
 * under the terms of either the GPL or the LGPL, and not to allow others to
 * use your version of this file under the terms of the MPL, indicate your
 * decision by deleting the provisions above and replace them with the notice
 * and other provisions required by the GPL or the LGPL. If you do not delete
 * the provisions above, a recipient may use your version of this file under
 * the terms of any one of the MPL, the GPL or the LGPL.
 *
 * ***** END LICENSE BLOCK ***** */

define(function(require, exports, module) {

var lang = require("pilot/lang");
var gcli = require("cockpit/index");

function bindKey(win, mac) {
    return {
        win: win,
        mac: mac,
        sender: "editor"
    };
}

/**
 * TODO: This could be done more concisely and reversibly
 */
exports.startup = function() {
    gcli.addCommand({
        name: "null",
        exec: function(env, args, request) {  }
    });

    gcli.addCommand({
        name: "selectall",
        bindKey: bindKey("Ctrl-A", "Command-A"),
        exec: function(env, args, request) { env.editor.selectAll(); }
    });
    gcli.addCommand({
        name: "removeline",
        bindKey: bindKey("Ctrl-D", "Command-D"),
        exec: function(env, args, request) { env.editor.removeLines(); }
    });
    gcli.addCommand({
        name: "gotoline",
        description: "Move the cursor to the given line",
        bindKey: bindKey("Ctrl-L", "Command-L"),
        params: [
            { name: "line", type: "number", description: "The line number to jump to" }
        ],
        exec: function(env, args, request) {
            // TODO: manual params should not be needed
            if (!args.line) {
                while (!isNaN(args.line)) {
                    args.line = parseInt(prompt("Enter line number:"));
                }
            }
            env.editor.gotoLine(args.line);
        }
<<<<<<< HEAD
    });
    gcli.addCommand({
        name: "togglecomment",
        bindKey: bindKey("Ctrl-7", "Command-7"),
        exec: function(env, args, request) { env.editor.toggleCommentLines(); }
    });
    gcli.addCommand({
        name: "findnext",
        bindKey: bindKey("Ctrl-K", "Command-G"),
        exec: function(env, args, request) { env.editor.findNext(); }
    });
    gcli.addCommand({
        name: "findprevious",
        bindKey: bindKey("Ctrl-Shift-K", "Command-Shift-G"),
        exec: function(env, args, request) { env.editor.findPrevious(); }
    });
    gcli.addCommand({
        name: "find",
        description: "Search for the next instance of a string",
        bindKey: bindKey("Ctrl-F", "Command-F"),
        params: [
            { name: "findWhat", type: "string", description: "The text to search for" }
        ],
        exec: function(env, args, request) {
            // TODO: manual params should not be needed
            if (!args.findWhat) {
                args.findWhat = prompt("Find:");
            }
            env.editor.find(args.findWhat);
        }
    });
    gcli.addCommand({
        name: "replace",
        description: "Replace the next instance of a string with a given replacement",
        bindKey: bindKey("Ctrl-R", "Command-Option-F"),
        params: [
            { name: "findWhat", type: "string", description: "The text to search for" },
            { name: "replacement", type: "string", description: "The replacement text" }
        ],
        exec: function(env, args, request) {
            // TODO: manual params should not be needed
            if (!args.findWhat) {
                args.findWhat = prompt("Find:");
                if (!args.findWhat) {
                    return;
                }
                args.replacement = prompt("Replacement:");
                if (!args.replacement) {
                    return;
                }
            }
            env.editor.replace(args.replacement, {needle: args.findWhat});
        }
    });
    gcli.addCommand({
        name: "replaceall",
        description: "Replace all instances of a string with a given replacement",
        bindKey: bindKey("Ctrl-Shift-R", "Command-Shift-Option-F"),
        params: [
            { name: "findWhat", type: "string", description: "The text to search for" },
            { name: "replacement", type: "string", description: "The replacement text" }
        ],
        exec: function(env, args, request) {
            // TODO: manual params should not be needed
            if (!args.findWhat) {
                args.findWhat = prompt("Find:");
                if (!args.findWhat) {
                    return;
                }
                args.replacement = prompt("Replacement:");
                if (!args.replacement) {
                    return;
                }
            }
            env.editor.replaceAll(args.replacement, {needle: args.findWhat});
        }
    });
    gcli.addCommand({
        name: "undo",
        bindKey: bindKey("Ctrl-Z", "Command-Z"),
        exec: function(env, args, request) { env.editor.undo(); }
    });
    gcli.addCommand({
        name: "redo",
        bindKey: bindKey("Ctrl-Shift-Z|Ctrl-Y", "Command-Shift-Z|Command-Y"),
        exec: function(env, args, request) { env.editor.redo(); }
    });
    gcli.addCommand({
        name: "overwrite",
        bindKey: bindKey("Insert", "Insert"),
        exec: function(env, args, request) { env.editor.toggleOverwrite(); }
    });
    gcli.addCommand({
        name: "copylinesup",
        bindKey: bindKey("Ctrl-Alt-Up", "Command-Option-Up"),
        exec: function(env, args, request) { env.editor.copyLinesUp(); }
    });
    gcli.addCommand({
        name: "movelinesup",
        bindKey: bindKey("Alt-Up", "Option-Up"),
        exec: function(env, args, request) { env.editor.moveLinesUp(); }
    });
    gcli.addCommand({
        name: "selecttostart",
        bindKey: bindKey("Alt-Shift-Up", "Command-Shift-Up"),
        exec: function(env, args, request) { env.editor.getSelection().selectFileStart(); }
    });
    gcli.addCommand({
        name: "gotostart",
        bindKey: bindKey("Ctrl-Home|Ctrl-Up", "Command-Home|Command-Up"),
        exec: function(env, args, request) { env.editor.navigateFileStart(); }
    });
    gcli.addCommand({
        name: "selectup",
        bindKey: bindKey("Shift-Up", "Shift-Up"),
        exec: function(env, args, request) { env.editor.getSelection().selectUp(); }
    });
    gcli.addCommand({
        name: "golineup",
        bindKey: bindKey("Up", "Up|Ctrl-P"),
        exec: function(env, args, request) { env.editor.navigateUp(args.times); }
    });
    gcli.addCommand({
        name: "copylinesdown",
        bindKey: bindKey("Ctrl-Alt-Down", "Command-Option-Down"),
        exec: function(env, args, request) { env.editor.copyLinesDown(); }
    });
    gcli.addCommand({
        name: "movelinesdown",
        bindKey: bindKey("Alt-Down", "Option-Down"),
        exec: function(env, args, request) { env.editor.moveLinesDown(); }
    });
    gcli.addCommand({
        name: "selecttoend",
        bindKey: bindKey("Alt-Shift-Down", "Command-Shift-Down"),
        exec: function(env, args, request) { env.editor.getSelection().selectFileEnd(); }
    });
    gcli.addCommand({
        name: "gotoend",
        bindKey: bindKey("Ctrl-End|Ctrl-Down", "Command-End|Command-Down"),
        exec: function(env, args, request) { env.editor.navigateFileEnd(); }
    });
    gcli.addCommand({
        name: "selectdown",
        bindKey: bindKey("Shift-Down", "Shift-Down"),
        exec: function(env, args, request) { env.editor.getSelection().selectDown(); }
    });
    gcli.addCommand({
        name: "golinedown",
        bindKey: bindKey("Down", "Down|Ctrl-N"),
        exec: function(env, args, request) { env.editor.navigateDown(args.times); }
    });
    gcli.addCommand({
        name: "selectwordleft",
        bindKey: bindKey("Ctrl-Shift-Left", "Option-Shift-Left"),
        exec: function(env, args, request) { env.editor.getSelection().selectWordLeft(); }
    });
    gcli.addCommand({
        name: "gotowordleft",
        bindKey: bindKey("Ctrl-Left", "Option-Left"),
        exec: function(env, args, request) { env.editor.navigateWordLeft(); }
    });
    gcli.addCommand({
        name: "selecttolinestart",
        bindKey: bindKey("Alt-Shift-Left", "Command-Shift-Left"),
        exec: function(env, args, request) { env.editor.getSelection().selectLineStart(); }
    });
    gcli.addCommand({
        name: "gotolinestart",
        bindKey: bindKey("Alt-Left|Home", "Command-Left|Home|Ctrl-A"),
        exec: function(env, args, request) { env.editor.navigateLineStart(); }
    });
    gcli.addCommand({
        name: "selectleft",
        bindKey: bindKey("Shift-Left", "Shift-Left"),
        exec: function(env, args, request) { env.editor.getSelection().selectLeft(); }
    });
    gcli.addCommand({
        name: "gotoleft",
        bindKey: bindKey("Left", "Left|Ctrl-B"),
        exec: function(env, args, request) { env.editor.navigateLeft(args.times); }
    });
    gcli.addCommand({
        name: "selectwordright",
        bindKey: bindKey("Ctrl-Shift-Right", "Option-Shift-Right"),
        exec: function(env, args, request) { env.editor.getSelection().selectWordRight(); }
    });
    gcli.addCommand({
        name: "gotowordright",
        bindKey: bindKey("Ctrl-Right", "Option-Right"),
        exec: function(env, args, request) { env.editor.navigateWordRight(); }
    });
    gcli.addCommand({
        name: "selecttolineend",
        bindKey: bindKey("Alt-Shift-Right", "Command-Shift-Right"),
        exec: function(env, args, request) { env.editor.getSelection().selectLineEnd(); }
    });
    gcli.addCommand({
        name: "gotolineend",
        bindKey: bindKey("Alt-Right|End", "Command-Right|End|Ctrl-E"),
        exec: function(env, args, request) { env.editor.navigateLineEnd(); }
    });
    gcli.addCommand({
        name: "selectright",
        bindKey: bindKey("Shift-Right", "Shift-Right"),
        exec: function(env, args, request) { env.editor.getSelection().selectRight(); }
    });
    gcli.addCommand({
        name: "gotoright",
        bindKey: bindKey("Right", "Right|Ctrl-F"),
        exec: function(env, args, request) { env.editor.navigateRight(args.times); }
    });
    gcli.addCommand({
        name: "selectpagedown",
        bindKey: bindKey("Shift-PageDown", "Shift-PageDown"),
        exec: function(env, args, request) { env.editor.selectPageDown(); }
    });
    gcli.addCommand({
        name: "pagedown",
        bindKey: bindKey(null, "PageDown"),
        exec: function(env, args, request) { env.editor.scrollPageDown(); }
    });
    gcli.addCommand({
        name: "gotopagedown",
        bindKey: bindKey("PageDown", "Option-PageDown|Ctrl-V"),
        exec: function(env, args, request) { env.editor.gotoPageDown(); }
    });
    gcli.addCommand({
        name: "selectpageup",
        bindKey: bindKey("Shift-PageUp", "Shift-PageUp"),
        exec: function(env, args, request) { env.editor.selectPageUp(); }
    });
    gcli.addCommand({
        name: "pageup",
        bindKey: bindKey(null, "PageUp"),
        exec: function(env, args, request) { env.editor.scrollPageUp(); }
    });
    gcli.addCommand({
        name: "gotopageup",
        bindKey: bindKey("PageUp", "Option-PageUp"),
        exec: function(env, args, request) { env.editor.gotoPageUp(); }
    });
    gcli.addCommand({
        name: "selectlinestart",
        bindKey: bindKey("Shift-Home", "Shift-Home"),
        exec: function(env, args, request) { env.editor.getSelection().selectLineStart(); }
    });
    gcli.addCommand({
        name: "selectlineend",
        bindKey: bindKey("Shift-End", "Shift-End"),
        exec: function(env, args, request) { env.editor.getSelection().selectLineEnd(); }
    });
    gcli.addCommand({
        name: "del",
        bindKey: bindKey("Delete", "Delete|Ctrl-D"),
        exec: function(env, args, request) { env.editor.removeRight(); }
    });
    gcli.addCommand({
        name: "backspace",
        bindKey: bindKey(
            "Ctrl-Backspace|Command-Backspace|Option-Backspace|Shift-Backspace|Backspace",
            "Ctrl-Backspace|Command-Backspace|Shift-Backspace|Backspace|Ctrl-H"
        ),
        exec: function(env, args, request) { env.editor.removeLeft(); }
    });
    gcli.addCommand({
        name: "removetolinestart",
        bindKey: bindKey(null, "Option-Backspace"),
        exec: function(env, args, request) { env.editor.removeToLineStart(); }
    });
    gcli.addCommand({
        name: "removetolineend",
        bindKey: bindKey(null, "Ctrl-K"),
        exec: function(env, args, request) { env.editor.removeToLineEnd(); }
    });
    gcli.addCommand({
        name: "removewordleft",
        bindKey: bindKey(null, "Alt-Backspace|Ctrl-Alt-Backspace"),
        exec: function(env, args, request) { env.editor.removeWordLeft(); }
    });
    gcli.addCommand({
        name: "removewordright",
        bindKey: bindKey(null, "Alt-Delete"),
        exec: function(env, args, request) { env.editor.removeWordRight(); }
    });
    gcli.addCommand({
        name: "outdent",
        bindKey: bindKey("Shift-Tab", "Shift-Tab"),
        exec: function(env, args, request) { env.editor.blockOutdent(); }
    });
    gcli.addCommand({
        name: "indent",
        bindKey: bindKey("Tab", "Tab"),
        exec: function(env, args, request) { env.editor.indent(); }
    });
    gcli.addCommand({
        name: "inserttext",
        exec: function(env, args, request) {
            env.editor.insert(lang.stringRepeat(args.text  || "", args.times || 1));
        }
    });
    gcli.addCommand({
        name: "centerselection",
        bindKey: bindKey("Ctrl-L", "Ctrl-L"),
        exec: function(env, args, request) { env.editor.centerSelection(); }
    });
    gcli.addCommand({
        name: "splitline",
        bindKey: bindKey(null, "Ctrl-O"),
        exec: function(env, args, request) { env.editor.splitLine(); }
    });
    gcli.addCommand({
        name: "transposeletters",
        bindKey: bindKey("Ctrl-T", "Ctrl-T"),
        exec: function(env, args, request) { env.editor.transposeLetters(); }
    });
};

=======
    }
});
canon.addCommand({
    name: "togglecomment",
    bindKey: bindKey("Ctrl-7", "Command-7"),
    exec: function(env, args, request) { env.editor.toggleCommentLines(); }
});
canon.addCommand({
    name: "findnext",
    bindKey: bindKey("Ctrl-K", "Command-G"),
    exec: function(env, args, request) { env.editor.findNext(); }
});
canon.addCommand({
    name: "findprevious",
    bindKey: bindKey("Ctrl-Shift-K", "Command-Shift-G"),
    exec: function(env, args, request) { env.editor.findPrevious(); }
});
canon.addCommand({
    name: "find",
    bindKey: bindKey("Ctrl-F", "Command-F"),
    exec: function(env, args, request) {
        var needle = prompt("Find:");
        env.editor.find(needle);
    }
});
canon.addCommand({
    name: "replace",
    bindKey: bindKey("Ctrl-R", "Command-Option-F"),
    exec: function(env, args, request) {
        var needle = prompt("Find:");
        if (!needle)
            return;
        var replacement = prompt("Replacement:");
        if (!replacement)
            return;
        env.editor.replace(replacement, {needle: needle});
    }
});
canon.addCommand({
    name: "replaceall",
    bindKey: bindKey("Ctrl-Shift-R", "Command-Shift-Option-F"),
    exec: function(env, args, request) {
        var needle = prompt("Find:");
        if (!needle)
            return;
        var replacement = prompt("Replacement:");
        if (!replacement)
            return;
        env.editor.replaceAll(replacement, {needle: needle});
    }
});
canon.addCommand({
    name: "undo",
    bindKey: bindKey("Ctrl-Z", "Command-Z"),
    exec: function(env, args, request) { env.editor.undo(); }
});
canon.addCommand({
    name: "redo",
    bindKey: bindKey("Ctrl-Shift-Z|Ctrl-Y", "Command-Shift-Z|Command-Y"),
    exec: function(env, args, request) { env.editor.redo(); }
});
canon.addCommand({
    name: "overwrite",
    bindKey: bindKey("Insert", "Insert"),
    exec: function(env, args, request) { env.editor.toggleOverwrite(); }
});
canon.addCommand({
    name: "copylinesup",
    bindKey: bindKey("Ctrl-Alt-Up", "Command-Option-Up"),
    exec: function(env, args, request) { env.editor.copyLinesUp(); }
});
canon.addCommand({
    name: "movelinesup",
    bindKey: bindKey("Alt-Up", "Option-Up"),
    exec: function(env, args, request) { env.editor.moveLinesUp(); }
});
canon.addCommand({
    name: "selecttostart",
    bindKey: bindKey("Alt-Shift-Up", "Command-Shift-Up"),
    exec: function(env, args, request) { env.editor.getSelection().selectFileStart(); }
});
canon.addCommand({
    name: "gotostart",
    bindKey: bindKey("Ctrl-Home|Ctrl-Up", "Command-Home|Command-Up"),
    exec: function(env, args, request) { env.editor.navigateFileStart(); }
});
canon.addCommand({
    name: "selectup",
    bindKey: bindKey("Shift-Up", "Shift-Up"),
    exec: function(env, args, request) { env.editor.getSelection().selectUp(); }
});
canon.addCommand({
    name: "golineup",
    bindKey: bindKey("Up", "Up|Ctrl-P"),
    exec: function(env, args, request) { env.editor.navigateUp(args.times); }
});
canon.addCommand({
    name: "copylinesdown",
    bindKey: bindKey("Ctrl-Alt-Down", "Command-Option-Down"),
    exec: function(env, args, request) { env.editor.copyLinesDown(); }
});
canon.addCommand({
    name: "movelinesdown",
    bindKey: bindKey("Alt-Down", "Option-Down"),
    exec: function(env, args, request) { env.editor.moveLinesDown(); }
});
canon.addCommand({
    name: "selecttoend",
    bindKey: bindKey("Alt-Shift-Down", "Command-Shift-Down"),
    exec: function(env, args, request) { env.editor.getSelection().selectFileEnd(); }
});
canon.addCommand({
    name: "gotoend",
    bindKey: bindKey("Ctrl-End|Ctrl-Down", "Command-End|Command-Down"),
    exec: function(env, args, request) { env.editor.navigateFileEnd(); }
});
canon.addCommand({
    name: "selectdown",
    bindKey: bindKey("Shift-Down", "Shift-Down"),
    exec: function(env, args, request) { env.editor.getSelection().selectDown(); }
});
canon.addCommand({
    name: "golinedown",
    bindKey: bindKey("Down", "Down|Ctrl-N"),
    exec: function(env, args, request) { env.editor.navigateDown(args.times); }
});
canon.addCommand({
    name: "selectwordleft",
    bindKey: bindKey("Ctrl-Shift-Left", "Option-Shift-Left"),
    exec: function(env, args, request) { env.editor.getSelection().selectWordLeft(); }
});
canon.addCommand({
    name: "gotowordleft",
    bindKey: bindKey("Ctrl-Left", "Option-Left"),
    exec: function(env, args, request) { env.editor.navigateWordLeft(); }
});
canon.addCommand({
    name: "selecttolinestart",
    bindKey: bindKey("Alt-Shift-Left", "Command-Shift-Left"),
    exec: function(env, args, request) { env.editor.getSelection().selectLineStart(); }
});
canon.addCommand({
    name: "gotolinestart",
    bindKey: bindKey("Alt-Left|Home", "Command-Left|Home|Ctrl-A"),
    exec: function(env, args, request) { env.editor.navigateLineStart(); }
});
canon.addCommand({
    name: "selectleft",
    bindKey: bindKey("Shift-Left", "Shift-Left"),
    exec: function(env, args, request) { env.editor.getSelection().selectLeft(); }
});
canon.addCommand({
    name: "gotoleft",
    bindKey: bindKey("Left", "Left|Ctrl-B"),
    exec: function(env, args, request) { env.editor.navigateLeft(args.times); }
});
canon.addCommand({
    name: "selectwordright",
    bindKey: bindKey("Ctrl-Shift-Right", "Option-Shift-Right"),
    exec: function(env, args, request) { env.editor.getSelection().selectWordRight(); }
});
canon.addCommand({
    name: "gotowordright",
    bindKey: bindKey("Ctrl-Right", "Option-Right"),
    exec: function(env, args, request) { env.editor.navigateWordRight(); }
});
canon.addCommand({
    name: "selecttolineend",
    bindKey: bindKey("Alt-Shift-Right", "Command-Shift-Right"),
    exec: function(env, args, request) { env.editor.getSelection().selectLineEnd(); }
});
canon.addCommand({
    name: "gotolineend",
    bindKey: bindKey("Alt-Right|End", "Command-Right|End|Ctrl-E"),
    exec: function(env, args, request) { env.editor.navigateLineEnd(); }
});
canon.addCommand({
    name: "selectright",
    bindKey: bindKey("Shift-Right", "Shift-Right"),
    exec: function(env, args, request) { env.editor.getSelection().selectRight(); }
});
canon.addCommand({
    name: "gotoright",
    bindKey: bindKey("Right", "Right|Ctrl-F"),
    exec: function(env, args, request) { env.editor.navigateRight(args.times); }
});
canon.addCommand({
    name: "selectpagedown",
    bindKey: bindKey("Shift-PageDown", "Shift-PageDown"),
    exec: function(env, args, request) { env.editor.selectPageDown(); }
});
canon.addCommand({
    name: "pagedown",
    bindKey: bindKey(null, "PageDown"),
    exec: function(env, args, request) { env.editor.scrollPageDown(); }
});
canon.addCommand({
    name: "gotopagedown",
    bindKey: bindKey("PageDown", "Option-PageDown|Ctrl-V"),
    exec: function(env, args, request) { env.editor.gotoPageDown(); }
});
canon.addCommand({
    name: "selectpageup",
    bindKey: bindKey("Shift-PageUp", "Shift-PageUp"),
    exec: function(env, args, request) { env.editor.selectPageUp(); }
});
canon.addCommand({
    name: "pageup",
    bindKey: bindKey(null, "PageUp"),
    exec: function(env, args, request) { env.editor.scrollPageUp(); }
});
canon.addCommand({
    name: "gotopageup",
    bindKey: bindKey("PageUp", "Option-PageUp"),
    exec: function(env, args, request) { env.editor.gotoPageUp(); }
});
canon.addCommand({
    name: "selectlinestart",
    bindKey: bindKey("Shift-Home", "Shift-Home"),
    exec: function(env, args, request) { env.editor.getSelection().selectLineStart(); }
});
canon.addCommand({
    name: "selectlineend",
    bindKey: bindKey("Shift-End", "Shift-End"),
    exec: function(env, args, request) { env.editor.getSelection().selectLineEnd(); }
});
canon.addCommand({
    name: "del",
    bindKey: bindKey("Delete", "Delete|Ctrl-D"),
    exec: function(env, args, request) { env.editor.removeRight(); }
});
canon.addCommand({
    name: "backspace",
    bindKey: bindKey(
        "Ctrl-Backspace|Command-Backspace|Option-Backspace|Shift-Backspace|Backspace",
        "Ctrl-Backspace|Command-Backspace|Shift-Backspace|Backspace|Ctrl-H"
    ),
    exec: function(env, args, request) { env.editor.removeLeft(); }
});
canon.addCommand({
    name: "removetolinestart",
    bindKey: bindKey(null, "Option-Backspace"),
    exec: function(env, args, request) { env.editor.removeToLineStart(); }
});
canon.addCommand({
    name: "removetolineend",
    bindKey: bindKey(null, "Ctrl-K"),
    exec: function(env, args, request) { env.editor.removeToLineEnd(); }
});
canon.addCommand({
    name: "removewordleft",
    bindKey: bindKey(null, "Alt-Backspace|Ctrl-Alt-Backspace"),
    exec: function(env, args, request) { env.editor.removeWordLeft(); }
});
canon.addCommand({
    name: "removewordright",
    bindKey: bindKey(null, "Alt-Delete"),
    exec: function(env, args, request) { env.editor.removeWordRight(); }
});
canon.addCommand({
    name: "outdent",
    bindKey: bindKey("Shift-Tab", "Shift-Tab"),
    exec: function(env, args, request) { env.editor.blockOutdent(); }
});
canon.addCommand({
    name: "indent",
    bindKey: bindKey("Tab", "Tab"),
    exec: function(env, args, request) { env.editor.indent(); }
});
canon.addCommand({
    name: "inserttext",
    exec: function(env, args, request) {
        env.editor.insert(lang.stringRepeat(args.text  || "", args.times || 1));
    }
});
canon.addCommand({
    name: "centerselection",
    bindKey: bindKey(null, "Ctrl-L"),
    exec: function(env, args, request) { env.editor.centerSelection(); }
});
canon.addCommand({
    name: "splitline",
    bindKey: bindKey(null, "Ctrl-O"),
    exec: function(env, args, request) { env.editor.splitLine(); }
});
canon.addCommand({
    name: "transposeletters",
    bindKey: bindKey("Ctrl-T", "Ctrl-T"),
    exec: function(env, args, request) { env.editor.transposeLetters(); }
});
>>>>>>> 8ea46c56

});<|MERGE_RESOLUTION|>--- conflicted
+++ resolved
@@ -86,7 +86,6 @@
             }
             env.editor.gotoLine(args.line);
         }
-<<<<<<< HEAD
     });
     gcli.addCommand({
         name: "togglecomment",
@@ -390,7 +389,7 @@
     });
     gcli.addCommand({
         name: "centerselection",
-        bindKey: bindKey("Ctrl-L", "Ctrl-L"),
+        bindKey: bindKey(null, "Ctrl-L"),
         exec: function(env, args, request) { env.editor.centerSelection(); }
     });
     gcli.addCommand({
@@ -405,297 +404,5 @@
     });
 };
 
-=======
-    }
-});
-canon.addCommand({
-    name: "togglecomment",
-    bindKey: bindKey("Ctrl-7", "Command-7"),
-    exec: function(env, args, request) { env.editor.toggleCommentLines(); }
-});
-canon.addCommand({
-    name: "findnext",
-    bindKey: bindKey("Ctrl-K", "Command-G"),
-    exec: function(env, args, request) { env.editor.findNext(); }
-});
-canon.addCommand({
-    name: "findprevious",
-    bindKey: bindKey("Ctrl-Shift-K", "Command-Shift-G"),
-    exec: function(env, args, request) { env.editor.findPrevious(); }
-});
-canon.addCommand({
-    name: "find",
-    bindKey: bindKey("Ctrl-F", "Command-F"),
-    exec: function(env, args, request) {
-        var needle = prompt("Find:");
-        env.editor.find(needle);
-    }
-});
-canon.addCommand({
-    name: "replace",
-    bindKey: bindKey("Ctrl-R", "Command-Option-F"),
-    exec: function(env, args, request) {
-        var needle = prompt("Find:");
-        if (!needle)
-            return;
-        var replacement = prompt("Replacement:");
-        if (!replacement)
-            return;
-        env.editor.replace(replacement, {needle: needle});
-    }
-});
-canon.addCommand({
-    name: "replaceall",
-    bindKey: bindKey("Ctrl-Shift-R", "Command-Shift-Option-F"),
-    exec: function(env, args, request) {
-        var needle = prompt("Find:");
-        if (!needle)
-            return;
-        var replacement = prompt("Replacement:");
-        if (!replacement)
-            return;
-        env.editor.replaceAll(replacement, {needle: needle});
-    }
-});
-canon.addCommand({
-    name: "undo",
-    bindKey: bindKey("Ctrl-Z", "Command-Z"),
-    exec: function(env, args, request) { env.editor.undo(); }
-});
-canon.addCommand({
-    name: "redo",
-    bindKey: bindKey("Ctrl-Shift-Z|Ctrl-Y", "Command-Shift-Z|Command-Y"),
-    exec: function(env, args, request) { env.editor.redo(); }
-});
-canon.addCommand({
-    name: "overwrite",
-    bindKey: bindKey("Insert", "Insert"),
-    exec: function(env, args, request) { env.editor.toggleOverwrite(); }
-});
-canon.addCommand({
-    name: "copylinesup",
-    bindKey: bindKey("Ctrl-Alt-Up", "Command-Option-Up"),
-    exec: function(env, args, request) { env.editor.copyLinesUp(); }
-});
-canon.addCommand({
-    name: "movelinesup",
-    bindKey: bindKey("Alt-Up", "Option-Up"),
-    exec: function(env, args, request) { env.editor.moveLinesUp(); }
-});
-canon.addCommand({
-    name: "selecttostart",
-    bindKey: bindKey("Alt-Shift-Up", "Command-Shift-Up"),
-    exec: function(env, args, request) { env.editor.getSelection().selectFileStart(); }
-});
-canon.addCommand({
-    name: "gotostart",
-    bindKey: bindKey("Ctrl-Home|Ctrl-Up", "Command-Home|Command-Up"),
-    exec: function(env, args, request) { env.editor.navigateFileStart(); }
-});
-canon.addCommand({
-    name: "selectup",
-    bindKey: bindKey("Shift-Up", "Shift-Up"),
-    exec: function(env, args, request) { env.editor.getSelection().selectUp(); }
-});
-canon.addCommand({
-    name: "golineup",
-    bindKey: bindKey("Up", "Up|Ctrl-P"),
-    exec: function(env, args, request) { env.editor.navigateUp(args.times); }
-});
-canon.addCommand({
-    name: "copylinesdown",
-    bindKey: bindKey("Ctrl-Alt-Down", "Command-Option-Down"),
-    exec: function(env, args, request) { env.editor.copyLinesDown(); }
-});
-canon.addCommand({
-    name: "movelinesdown",
-    bindKey: bindKey("Alt-Down", "Option-Down"),
-    exec: function(env, args, request) { env.editor.moveLinesDown(); }
-});
-canon.addCommand({
-    name: "selecttoend",
-    bindKey: bindKey("Alt-Shift-Down", "Command-Shift-Down"),
-    exec: function(env, args, request) { env.editor.getSelection().selectFileEnd(); }
-});
-canon.addCommand({
-    name: "gotoend",
-    bindKey: bindKey("Ctrl-End|Ctrl-Down", "Command-End|Command-Down"),
-    exec: function(env, args, request) { env.editor.navigateFileEnd(); }
-});
-canon.addCommand({
-    name: "selectdown",
-    bindKey: bindKey("Shift-Down", "Shift-Down"),
-    exec: function(env, args, request) { env.editor.getSelection().selectDown(); }
-});
-canon.addCommand({
-    name: "golinedown",
-    bindKey: bindKey("Down", "Down|Ctrl-N"),
-    exec: function(env, args, request) { env.editor.navigateDown(args.times); }
-});
-canon.addCommand({
-    name: "selectwordleft",
-    bindKey: bindKey("Ctrl-Shift-Left", "Option-Shift-Left"),
-    exec: function(env, args, request) { env.editor.getSelection().selectWordLeft(); }
-});
-canon.addCommand({
-    name: "gotowordleft",
-    bindKey: bindKey("Ctrl-Left", "Option-Left"),
-    exec: function(env, args, request) { env.editor.navigateWordLeft(); }
-});
-canon.addCommand({
-    name: "selecttolinestart",
-    bindKey: bindKey("Alt-Shift-Left", "Command-Shift-Left"),
-    exec: function(env, args, request) { env.editor.getSelection().selectLineStart(); }
-});
-canon.addCommand({
-    name: "gotolinestart",
-    bindKey: bindKey("Alt-Left|Home", "Command-Left|Home|Ctrl-A"),
-    exec: function(env, args, request) { env.editor.navigateLineStart(); }
-});
-canon.addCommand({
-    name: "selectleft",
-    bindKey: bindKey("Shift-Left", "Shift-Left"),
-    exec: function(env, args, request) { env.editor.getSelection().selectLeft(); }
-});
-canon.addCommand({
-    name: "gotoleft",
-    bindKey: bindKey("Left", "Left|Ctrl-B"),
-    exec: function(env, args, request) { env.editor.navigateLeft(args.times); }
-});
-canon.addCommand({
-    name: "selectwordright",
-    bindKey: bindKey("Ctrl-Shift-Right", "Option-Shift-Right"),
-    exec: function(env, args, request) { env.editor.getSelection().selectWordRight(); }
-});
-canon.addCommand({
-    name: "gotowordright",
-    bindKey: bindKey("Ctrl-Right", "Option-Right"),
-    exec: function(env, args, request) { env.editor.navigateWordRight(); }
-});
-canon.addCommand({
-    name: "selecttolineend",
-    bindKey: bindKey("Alt-Shift-Right", "Command-Shift-Right"),
-    exec: function(env, args, request) { env.editor.getSelection().selectLineEnd(); }
-});
-canon.addCommand({
-    name: "gotolineend",
-    bindKey: bindKey("Alt-Right|End", "Command-Right|End|Ctrl-E"),
-    exec: function(env, args, request) { env.editor.navigateLineEnd(); }
-});
-canon.addCommand({
-    name: "selectright",
-    bindKey: bindKey("Shift-Right", "Shift-Right"),
-    exec: function(env, args, request) { env.editor.getSelection().selectRight(); }
-});
-canon.addCommand({
-    name: "gotoright",
-    bindKey: bindKey("Right", "Right|Ctrl-F"),
-    exec: function(env, args, request) { env.editor.navigateRight(args.times); }
-});
-canon.addCommand({
-    name: "selectpagedown",
-    bindKey: bindKey("Shift-PageDown", "Shift-PageDown"),
-    exec: function(env, args, request) { env.editor.selectPageDown(); }
-});
-canon.addCommand({
-    name: "pagedown",
-    bindKey: bindKey(null, "PageDown"),
-    exec: function(env, args, request) { env.editor.scrollPageDown(); }
-});
-canon.addCommand({
-    name: "gotopagedown",
-    bindKey: bindKey("PageDown", "Option-PageDown|Ctrl-V"),
-    exec: function(env, args, request) { env.editor.gotoPageDown(); }
-});
-canon.addCommand({
-    name: "selectpageup",
-    bindKey: bindKey("Shift-PageUp", "Shift-PageUp"),
-    exec: function(env, args, request) { env.editor.selectPageUp(); }
-});
-canon.addCommand({
-    name: "pageup",
-    bindKey: bindKey(null, "PageUp"),
-    exec: function(env, args, request) { env.editor.scrollPageUp(); }
-});
-canon.addCommand({
-    name: "gotopageup",
-    bindKey: bindKey("PageUp", "Option-PageUp"),
-    exec: function(env, args, request) { env.editor.gotoPageUp(); }
-});
-canon.addCommand({
-    name: "selectlinestart",
-    bindKey: bindKey("Shift-Home", "Shift-Home"),
-    exec: function(env, args, request) { env.editor.getSelection().selectLineStart(); }
-});
-canon.addCommand({
-    name: "selectlineend",
-    bindKey: bindKey("Shift-End", "Shift-End"),
-    exec: function(env, args, request) { env.editor.getSelection().selectLineEnd(); }
-});
-canon.addCommand({
-    name: "del",
-    bindKey: bindKey("Delete", "Delete|Ctrl-D"),
-    exec: function(env, args, request) { env.editor.removeRight(); }
-});
-canon.addCommand({
-    name: "backspace",
-    bindKey: bindKey(
-        "Ctrl-Backspace|Command-Backspace|Option-Backspace|Shift-Backspace|Backspace",
-        "Ctrl-Backspace|Command-Backspace|Shift-Backspace|Backspace|Ctrl-H"
-    ),
-    exec: function(env, args, request) { env.editor.removeLeft(); }
-});
-canon.addCommand({
-    name: "removetolinestart",
-    bindKey: bindKey(null, "Option-Backspace"),
-    exec: function(env, args, request) { env.editor.removeToLineStart(); }
-});
-canon.addCommand({
-    name: "removetolineend",
-    bindKey: bindKey(null, "Ctrl-K"),
-    exec: function(env, args, request) { env.editor.removeToLineEnd(); }
-});
-canon.addCommand({
-    name: "removewordleft",
-    bindKey: bindKey(null, "Alt-Backspace|Ctrl-Alt-Backspace"),
-    exec: function(env, args, request) { env.editor.removeWordLeft(); }
-});
-canon.addCommand({
-    name: "removewordright",
-    bindKey: bindKey(null, "Alt-Delete"),
-    exec: function(env, args, request) { env.editor.removeWordRight(); }
-});
-canon.addCommand({
-    name: "outdent",
-    bindKey: bindKey("Shift-Tab", "Shift-Tab"),
-    exec: function(env, args, request) { env.editor.blockOutdent(); }
-});
-canon.addCommand({
-    name: "indent",
-    bindKey: bindKey("Tab", "Tab"),
-    exec: function(env, args, request) { env.editor.indent(); }
-});
-canon.addCommand({
-    name: "inserttext",
-    exec: function(env, args, request) {
-        env.editor.insert(lang.stringRepeat(args.text  || "", args.times || 1));
-    }
-});
-canon.addCommand({
-    name: "centerselection",
-    bindKey: bindKey(null, "Ctrl-L"),
-    exec: function(env, args, request) { env.editor.centerSelection(); }
-});
-canon.addCommand({
-    name: "splitline",
-    bindKey: bindKey(null, "Ctrl-O"),
-    exec: function(env, args, request) { env.editor.splitLine(); }
-});
-canon.addCommand({
-    name: "transposeletters",
-    bindKey: bindKey("Ctrl-T", "Ctrl-T"),
-    exec: function(env, args, request) { env.editor.transposeLetters(); }
-});
->>>>>>> 8ea46c56
 
 });