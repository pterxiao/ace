/* ***** BEGIN LICENSE BLOCK *****
 * Version: MPL 1.1/GPL 2.0/LGPL 2.1
 *
 * The contents of this file are subject to the Mozilla Public License Version
 * 1.1 (the "License"); you may not use this file except in compliance with
 * the License. You may obtain a copy of the License at
 * http://www.mozilla.org/MPL/
 *
 * Software distributed under the License is distributed on an "AS IS" basis,
 * WITHOUT WARRANTY OF ANY KIND, either express or implied. See the License
 * for the specific language governing rights and limitations under the
 * License.
 *
 * The Original Code is Ajax.org Code Editor (ACE).
 *
 * The Initial Developer of the Original Code is
 * Ajax.org B.V.
 * Portions created by the Initial Developer are Copyright (C) 2010
 * the Initial Developer. All Rights Reserved.
 *
 * Contributor(s):
 *      Fabian Jakobs <fabian AT ajax DOT org>
 *
 * Alternatively, the contents of this file may be used under the terms of
 * either the GNU General Public License Version 2 or later (the "GPL"), or
 * the GNU Lesser General Public License Version 2.1 or later (the "LGPL"),
 * in which case the provisions of the GPL or the LGPL are applicable instead
 * of those above. If you wish to allow use of your version of this file only
 * under the terms of either the GPL or the LGPL, and not to allow others to
 * use your version of this file under the terms of the MPL, indicate your
 * decision by deleting the provisions above and replace them with the notice
 * and other provisions required by the GPL or the LGPL. If you do not delete
 * the provisions above, a recipient may use your version of this file under
 * the terms of any one of the MPL, the GPL or the LGPL.
 *
 * ***** END LICENSE BLOCK ***** */

define(function(require, exports, module) {

var oop = require("pilot/oop");
var lang = require("pilot/lang");
var EventEmitter = require("pilot/event_emitter").EventEmitter;
var Selection = require("ace/selection").Selection;
var TextMode = require("ace/mode/text").Mode;
var Range = require("ace/range").Range;
var Document = require("ace/document").Document;

var EditSession = function(text, mode) {
    this.$modified = true;
    this.$breakpoints = [];
    this.$frontMarkers = {};
    this.$backMarkers = {};
    this.$markerId = 1;
    this.$wrapData = [];

<<<<<<< HEAD
    this.listeners = [];
    if (mode) {
        this.setMode(mode);
    }

=======
>>>>>>> e641c7f4
    if (text instanceof Document) {
        this.setDocument(text);
    } else {
        this.setDocument(new Document(text));
    }

    this.selection = new Selection(this);
    if (mode)
        this.setMode(mode);
};


(function() {

    oop.implement(this, EventEmitter);

    this.setDocument = function(doc) {
        if (this.doc)
            throw new Error("Document is already set");

        this.doc = doc;
        doc.on("change", this.onChange.bind(this));
    };

    this.getDocument = function() {
        return this.doc;
    };

    this.onChange = function(e) {
        var delta = e.data;
        this.$modified = true;
        if (!this.$fromUndo && this.$undoManager) {
            this.$deltas.push(delta);
            this.$informUndoManager.schedule();
        }

        this.$updateWrapDataOnChange(e);
        this._dispatchEvent("change", e);
    };

    this.setValue = function(text) {
        this.doc.setValue(text);
        this.$deltas = [];
        this.$undoManager.reset();
    };

    this.getValue =
    this.toString = function() {
        return this.doc.getValue();
    };

    this.getSelection = function() {
        return this.selection;
    };

    this.setUndoManager = function(undoManager) {
        this.$undoManager = undoManager;
        this.$deltas = [];

        if (this.$informUndoManager) {
            this.$informUndoManager.cancel();
        }

        if (undoManager) {
            var self = this;
            this.$informUndoManager = lang.deferredCall(function() {
                if (self.$deltas.length > 0)
                    undoManager.execute({
                        action : "aceupdate",
                        args   : [self.$deltas, self]
                    });
                self.$deltas = [];
            });
        }
    };

    this.$defaultUndoManager = {
        undo: function() {},
        redo: function() {},
        reset: function() {}
    };

    this.getUndoManager = function() {
        return this.$undoManager || this.$defaultUndoManager;
    },

    this.getTabString = function() {
        if (this.getUseSoftTabs()) {
            return lang.stringRepeat(" ", this.getTabSize());
        } else {
            return "\t";
        }
    };

    this.$useSoftTabs = true;
    this.setUseSoftTabs = function(useSoftTabs) {
        if (this.$useSoftTabs === useSoftTabs) return;

        this.$useSoftTabs = useSoftTabs;
    };

    this.getUseSoftTabs = function() {
        return this.$useSoftTabs;
    };

    this.$tabSize = 4;
    this.setTabSize = function(tabSize) {
        if (isNaN(tabSize) || this.$tabSize === tabSize) return;

        this.$modified = true;
        this.$tabSize = tabSize;
        this._dispatchEvent("changeTabSize");
    };

    this.getTabSize = function() {
        return this.$tabSize;
    };

    this.isTabStop = function(position) {
        return this.$useSoftTabs && (position.column % this.$tabSize == 0);
    };

    this.getBreakpoints = function() {
        return this.$breakpoints;
    };

    this.setBreakpoints = function(rows) {
        this.$breakpoints = [];
        for (var i=0; i<rows.length; i++) {
            this.$breakpoints[rows[i]] = true;
        }
        this._dispatchEvent("changeBreakpoint", {});
    };

    this.clearBreakpoints = function() {
        this.$breakpoints = [];
        this._dispatchEvent("changeBreakpoint", {});
    };

    this.setBreakpoint = function(row) {
        this.$breakpoints[row] = true;
        this._dispatchEvent("changeBreakpoint", {});
    };

    this.clearBreakpoint = function(row) {
        delete this.$breakpoints[row];
        this._dispatchEvent("changeBreakpoint", {});
    };

    this.getBreakpoints = function() {
        return this.$breakpoints;
    };

    this.addMarker = function(range, clazz, type, inFront) {
        var id = this.$markerId++;

        var marker = {
            range : range,
            type : type || "line",
            renderer: typeof type == "function" ? type : null,
            clazz : clazz,
            inFront: !!inFront
        }

        if (inFront) {
            this.$frontMarkers[id] = marker;
            this._dispatchEvent("changeFrontMarker")
        } else {
            this.$backMarkers[id] = marker;
            this._dispatchEvent("changeBackMarker")
        }

        return id;
    };

    this.removeMarker = function(markerId) {
        var marker = this.$frontMarkers[markerId] || this.$backMarkers[markerId];
        if (!marker)
            return;

        var markers = marker.inFront ? this.$frontMarkers : this.$backMarkers;
        if (marker) {
            delete (markers[markerId]);
            this._dispatchEvent(marker.inFront ? "changeFrontMarker" : "changeBackMarker");
        }
    };

    this.getMarkers = function(inFront) {
        return inFront ? this.$frontMarkers : this.$backMarkers;
    };

    /**
     * Error:
     *  {
     *    row: 12,
     *    column: 2, //can be undefined
     *    text: "Missing argument",
     *    type: "error" // or "warning" or "info"
     *  }
     */
    this.setAnnotations = function(annotations) {
        this.$annotations = {};
        for (var i=0; i<annotations.length; i++) {
            var annotation = annotations[i];
            var row = annotation.row;
            if (this.$annotations[row])
                this.$annotations[row].push(annotation);
            else
                this.$annotations[row] = [annotation];
        }
        this._dispatchEvent("changeAnnotation", {});
    };

    this.getAnnotations = function() {
        return this.$annotations;
    };

    this.clearAnnotations = function() {
        this.$annotations = {};
        this._dispatchEvent("changeAnnotation", {});
    };

    this.$detectNewLine = function(text) {
        var match = text.match(/^.*?(\r?\n)/m);
        if (match) {
            this.$autoNewLine = match[1];
        } else {
            this.$autoNewLine = "\n";
        }
    };

    this.tokenRe = /^[\w\d]+/g;
<<<<<<< HEAD
    this.nonTokenRe = /^[^\w\d]+/g;
=======
    this.nonTokenRe = /^(?:[^\w\d]|[\u3040-\u309F]|[\u30A0-\u30FF]|[\u4E00-\u9FFF\uF900-\uFAFF\u3400-\u4DBF])+/g;
>>>>>>> e641c7f4

    this.getWordRange = function(row, column) {
        var line = this.getLine(row);

        var inToken = false;
        if (column > 0) {
            inToken = !!line.charAt(column - 1).match(this.tokenRe);
        }

        if (!inToken) {
            inToken = !!line.charAt(column).match(this.tokenRe);
        }

        var re = inToken ? this.tokenRe : this.nonTokenRe;

        var start = column;
        if (start > 0) {
            do {
                start--;
            }
            while (start >= 0 && line.charAt(start).match(re));
            start++;
        }

        var end = column;
        while (end < line.length && line.charAt(end).match(re)) {
            end++;
        }

        return new Range(row, start, row, end);
    };

    this.setNewLineMode = function(newLineMode) {
        this.doc.setNewLineMode(newLineMode);
    };

    this.getNewLineMode = function() {
        return this.doc.getNewLineMode();
    };

    this.$mode = null;
    this.setMode = function(mode) {
        if (this.$mode === mode) return;

        if (this.$worker)
            this.$worker.terminate();

        if (window.Worker && !require.noWorker)
            this.$worker = mode.createWorker(this);
        else
            this.$worker = null;

        this.$mode = mode;
        this._dispatchEvent("changeMode");
    };

    this.getMode = function() {
        if (!this.$mode) {
            this.$mode = new TextMode();
        }
        return this.$mode;
    };

    this.$scrollTop = 0;
    this.setScrollTopRow = function(scrollTopRow) {
        if (this.$scrollTop === scrollTopRow) return;

        this.$scrollTop = scrollTopRow;
        this._dispatchEvent("changeScrollTop");
    };

    this.getScrollTopRow = function() {
        return this.$scrollTop;
    };

    this.getWidth = function() {
        this.$computeWidth();
        return this.width;
    };

    this.getScreenWidth = function() {
        this.$computeWidth();
        return this.screenWidth;
    };

    this.$computeWidth = function(force) {
        if (this.$modified || force) {
            this.$modified = false;

            var lines = this.doc.getAllLines();
            var longestLine = 0;
            var longestScreenLine = 0;
            var tabSize = this.getTabSize();

            for ( var i = 0; i < lines.length; i++) {
                var len = lines[i].length;
                longestLine = Math.max(longestLine, len);

                lines[i].replace(/\t/g, function(m) {
                    len += tabSize-1;
                    return m;
                });
                longestScreenLine = Math.max(longestScreenLine, len);
            }
            this.width = longestLine;

            if (this.$useWrapMode) {
                this.screenWidth = this.$wrapLimit;
            } else {
                this.screenWidth = longestScreenLine;
            }
        }
    };

    /**
     * Get a verbatim copy of the given line as it is in the document
     */
    this.getLine = function(row) {
        return this.doc.getLine(row);
    };

    /**
     * Get a line as it is displayed on screen. Tabs are replaced by spaces.
     */
    this.getDisplayLine = function(row) {
        var tab = new Array(this.getTabSize()+1).join(" ");
        return this.doc.getLine(row).replace(/\t/g, tab);
    };

    this.getLines = function(firstRow, lastRow) {
        return this.doc.getLines(firstRow, lastRow);
    };

    this.getLength = function() {
        return this.doc.getLength();
    };

    this.getTextRange = function(range) {
        return this.doc.getTextRange(range);
    };

    this.findMatchingBracket = function(position) {
        if (position.column == 0) return null;

        var charBeforeCursor = this.getLine(position.row).charAt(position.column-1);
        if (charBeforeCursor == "") return null;

        var match = charBeforeCursor.match(/([\(\[\{])|([\)\]\}])/);
        if (!match) {
            return null;
        }

        if (match[1]) {
            return this.$findClosingBracket(match[1], position);
        } else {
            return this.$findOpeningBracket(match[2], position);
        }
    };

    this.$brackets = {
        ")": "(",
        "(": ")",
        "]": "[",
        "[": "]",
        "{": "}",
        "}": "{"
    };

    this.$findOpeningBracket = function(bracket, position) {
        var openBracket = this.$brackets[bracket];

        var column = position.column - 2;
        var row = position.row;
        var depth = 1;

        var line = this.getLine(row);

        while (true) {
            while(column >= 0) {
                var ch = line.charAt(column);
                if (ch == openBracket) {
                    depth -= 1;
                    if (depth == 0) {
                        return {row: row, column: column};
                    }
                }
                else if (ch == bracket) {
                    depth +=1;
                }
                column -= 1;
            }
            row -=1;
            if (row < 0) break;

            var line = this.getLine(row);
            var column = line.length-1;
        }
        return null;
    };

    this.$findClosingBracket = function(bracket, position) {
        var closingBracket = this.$brackets[bracket];

        var column = position.column;
        var row = position.row;
        var depth = 1;

        var line = this.getLine(row);
        var lineCount = this.getLength();

        while (true) {
            while(column < line.length) {
                var ch = line.charAt(column);
                if (ch == closingBracket) {
                    depth -= 1;
                    if (depth == 0) {
                        return {row: row, column: column};
                    }
                }
                else if (ch == bracket) {
                    depth +=1;
                }
                column += 1;
            }
            row +=1;
            if (row >= lineCount) break;

            var line = this.getLine(row);
            var column = 0;
        }
        return null;
    };

    this.insert = function(position, text) {
        return this.doc.insert(position, text);
    };
<<<<<<< HEAD

    /**
     * @param rows Array[Integer] sorted list of rows
     */
    this.multiRowInsert = function(rows, column, text) {
        for (var i=rows.length-1; i>=0; i--) {
            var row = rows[i];
            if (row >= this.doc.getLength())
                continue;

            var diff = column - this.doc.getLine(row).length;
            if ( diff > 0) {
                var padded = lang.stringRepeat(" ", diff) + text;
                var offset = -diff;
            }
            else {
                padded = text;
                offset = 0;
            }

            var end = this.insert({row: row, column: column+offset}, padded);
        }

        return {
            rows: end ? end.row - rows[0] : 0,
            columns: end ? end.column - column : 0
        };
    };
=======
>>>>>>> e641c7f4

    this.remove = function(range) {
        return this.doc.remove(range);
    };

<<<<<<< HEAD
    this.multiRowRemove = function(rows, range) {
        if (range.start.row !== rows[0])
            throw new TypeError("range must start in the first row!");

        var height = range.end.row - rows[0];
        for (var i=rows.length-1; i>=0; i--) {
            var row = rows[i];
            if (row >= this.doc.getLength())
                continue;

            var end = this.remove(new Range(row, range.start.column, row+height, range.end.column));
        }
    };

=======
>>>>>>> e641c7f4
    this.undoChanges = function(deltas) {
        if (!deltas.length)
            return;

        this.$fromUndo = true;
        this.doc.revertDeltas(deltas);
        this.$fromUndo = false;

<<<<<<< HEAD
        // update the selection
        var firstDelta = deltas[0];
        var lastDelta = deltas[deltas.length-1];

        this.selection.clearSelection();
        if (firstDelta.action == "insertText" || firstDelta.action == "insertLines")
            this.selection.moveCursorToPosition(firstDelta.range.start);
        if (firstDelta.action == "removeText" || firstDelta.action == "removeLines")
            this.selection.setSelectionRange(Range.fromPoints(firstDelta.range.start, lastDelta.range.end));
=======
        this.$setUndoSelection(deltas, true);
>>>>>>> e641c7f4
    },

    this.redoChanges = function(deltas) {
        if (!deltas.length)
            return;

        this.$fromUndo = true;
        this.doc.applyDeltas(deltas);
        this.$fromUndo = false;

<<<<<<< HEAD
        // update the selection
        var firstDelta = deltas[0];
        var lastDelta = deltas[deltas.length-1];

        this.selection.clearSelection();
        if (firstDelta.action == "insertText" ||firstDelta.action == "insertLines")
            this.selection.setSelectionRange(Range.fromPoints(firstDelta.range.start, lastDelta.range.end));
        if (firstDelta.action == "removeText" ||firstDelta.action == "removeLines")
            this.selection.moveCursorToPosition(firstDelta.range.start);
=======
        this.$setUndoSelection(deltas, false);
    },

    this.$setUndoSelection = function(deltas, isUndo) {
        // invert deltas is they are an undo
        if (isUndo)
            deltas = deltas.map(function(delta) {
                var d = {
                    range: delta.range
                }
                if (delta.action == "insertText" || delta.action == "insertLines")
                    d.action = "removeText"
                else
                    d.action = "insertText"
                return d;
            }).reverse();


        var actions = [{}];
        
        // collapse insert and remove operations
        for (var i=0; i<deltas.length; i++) {
            var delta = deltas[i];
            var isInsert = delta.action == "insertText" || delta.action == "insertLines";
            var action = actions[actions.length-1];
            if (action.isInsert !== isInsert) {
                actions.push({
                    isInsert: isInsert,
                    start: isInsert ? delta.range.start : delta.range.end,
                    end: isInsert ? delta.range.end : delta.range.start
                })
            }
            else {
                if (isInsert)    
                    action.end = delta.range.end;
                else
                    action.start = delta.range.start;
            }
        }
        
        // update selection based on last operation
        this.selection.clearSelection();
        var action = actions[actions.length-1];
        if (action.isInsert) 
            this.selection.setSelectionRange(Range.fromPoints(action.start, action.end));
        else 
            this.selection.moveCursorToPosition(action.end);
>>>>>>> e641c7f4
    },
    
    this.replace = function(range, text) {
        return this.doc.replace(range, text);
    };

    this.indentRows = function(startRow, endRow, indentString) {
        indentString = indentString.replace(/\t/g, this.getTabString());
        for (var row=startRow; row<=endRow; row++) {
            this.insert({row: row, column:0}, indentString);
        }
    };

    this.outdentRows = function (range) {
        var rowRange = range.collapseRows();
        var deleteRange = new Range(0, 0, 0, 0);
        var size = this.getTabSize();

        for (var i = rowRange.start.row; i <= rowRange.end.row; ++i) {
            var line = this.getLine(i);

            deleteRange.start.row = i;
            deleteRange.end.row = i;
            for (var j = 0; j < size; ++j)
                if (line.charAt(j) != ' ')
                    break;
            if (j < size && line.charAt(j) == '\t') {
                deleteRange.start.column = j;
                deleteRange.end.column = j + 1;
            } else {
                deleteRange.start.column = 0;
                deleteRange.end.column = j;
            }
            this.remove(deleteRange);
        }
<<<<<<< HEAD
        return range;
=======
>>>>>>> e641c7f4
    };

    this.moveLinesUp = function(firstRow, lastRow) {
        if (firstRow <= 0) return 0;

        var removed = this.doc.removeLines(firstRow, lastRow);
        this.doc.insertLines(firstRow - 1, removed);
        return -1;
    };

    this.moveLinesDown = function(firstRow, lastRow) {
        if (lastRow >= this.doc.getLength()-1) return 0;

        var removed = this.doc.removeLines(firstRow, lastRow);
        this.doc.insertLines(firstRow+1, removed);
        return 1;
    };

    this.duplicateLines = function(firstRow, lastRow) {
        var firstRow = this.$clipRowToDocument(firstRow);
        var lastRow = this.$clipRowToDocument(lastRow);

        var lines = this.getLines(firstRow, lastRow);
        this.doc.insertLines(firstRow, lines);

        var addedRows = lastRow - firstRow + 1;
        return addedRows;
    };

    this.$clipRowToDocument = function(row) {
        return Math.max(0, Math.min(row, this.doc.getLength()-1));
    };

    // WRAPMODE
    this.$wrapLimit = 80;
    this.$useWrapMode = false;
    this.$wrapLimitRange = {
        min : null,
        max : null
    };

    this.setUseWrapMode = function(useWrapMode) {
        if (useWrapMode != this.$useWrapMode) {
            this.$useWrapMode = useWrapMode;
            this.$modified = true;

            // If wrapMode is activaed, the wrapData array has to be initialized.
            if (useWrapMode) {
                var len = this.getLength();
                this.$wrapData = [];
                for (i = 0; i < len; i++) {
                    this.$wrapData.push([]);
                }
                this.$updateWrapData(0, len - 1);
            }

            this._dispatchEvent("changeWrapMode");
        }
    };

    this.getUseWrapMode = function() {
        return this.$useWrapMode;
    };

    // Allow the wrap limit to move freely between min and max. Either
    // parameter can be null to allow the wrap limit to be unconstrained
    // in that direction. Or set both parameters to the same number to pin
    // the limit to that value.
    this.setWrapLimitRange = function(min, max) {
        if (this.$wrapLimitRange.min !== min || this.$wrapLimitRange.max !== max) {
            this.$wrapLimitRange.min = min;
            this.$wrapLimitRange.max = max;
            this.$modified = true;
            // This will force a recalculation of the wrap limit
            this._dispatchEvent("changeWrapMode");
        }
    };

    // This should generally only be called by the renderer when a resize
    // is detected.
    this.adjustWrapLimit = function(desiredLimit) {
        var wrapLimit = this.$constrainWrapLimit(desiredLimit);
        if (wrapLimit != this.$wrapLimit && wrapLimit > 0) {
            this.$wrapLimit = wrapLimit;
            this.$modified = true;
            if (this.$useWrapMode) {
                this.$updateWrapData(0, this.getLength() - 1);
                this._dispatchEvent("changeWrapLimit");
            }
            return true;
        }
        return false;
    };

    this.$constrainWrapLimit = function(wrapLimit) {
        var min = this.$wrapLimitRange.min;
        if (min)
            wrapLimit = Math.max(min, wrapLimit);

        var max = this.$wrapLimitRange.max;
        if (max)
            wrapLimit = Math.min(max, wrapLimit);

        // What would a limit of 0 even mean?
        return Math.max(1, wrapLimit);
    };

    this.getWrapLimit = function() {
        return this.$wrapLimit;
    };

    this.getWrapLimitRange = function() {
        // Avoid unexpected mutation by returning a copy
        return {
            min : this.$wrapLimitRange.min,
            max : this.$wrapLimitRange.max
        };
    };

    this.$updateWrapDataOnChange = function(e) {
        if (!this.$useWrapMode) {
            return;
        }

        var len;
        var action = e.data.action;
        var firstRow = e.data.range.start.row,
            lastRow = e.data.range.end.row;

        if (action.indexOf("Lines") != -1) {
            if (action == "insertLines") {
                lastRow = firstRow + (e.data.lines.length);
            } else {
                lastRow = firstRow;
            }
            len = e.data.lines.length;
        } else {
            len = lastRow - firstRow;
        }

        if (len != 0) {
            if (action.indexOf("remove") != -1) {
                this.$wrapData.splice(firstRow, len);
                lastRow = firstRow;
            } else {
                var args = [firstRow, 0];
                for (var i = 0; i < len; i++) args.push([]);
                this.$wrapData.splice.apply(this.$wrapData, args);
            }
        }

        if (this.$wrapData.length != this.doc.$lines.length) {
            console.error("The length of doc.$lines and $wrapData have to be the same!");
        }

        this.$updateWrapData(firstRow, lastRow);
    };

    this.$updateWrapData = function(firstRow, lastRow) {
        var lines = this.doc.getAllLines();
        var tabSize = this.getTabSize();
        var wrapData = this.$wrapData;
        var wrapLimit = this.$wrapLimit;

        for (var row = firstRow; row <= lastRow; row++) {
            wrapData[row] =
                this.$computeWrapSplits(lines[row], wrapLimit, tabSize);
        }
    };

    // "Tokens"
    var CHAR = 1,
        CHAR_EXT = 2,
        SPACE = 3,
        TAB = 4,
        TAB_SPACE = 5;

    this.$computeWrapSplits = function(textLine, wrapLimit, tabSize) {
        textLine = textLine.trimRight();
        if (textLine.length == 0) {
            return [];
        }

        var tabSize = this.getTabSize();
        var splits = [];
        var tokens = this.$getDisplayTokens(textLine);
        var displayLength = tokens.length;
        var lastSplit = 0, lastDocSplit = 0;

        function addSplit(screenPos) {
            var displayed = tokens.slice(lastSplit, screenPos);

            // The document size is the current size - the extra width for tabs
            // and multipleWidth characters.
            var len = displayed.length;
            displayed.join("").
                // Get all the tabs.
                replace(/4/g, function(m) {
                    len -= tabSize - 1;
                }).
                // Get all the multipleWidth characters.
                replace(/2/g, function(m) {
                    len -= 1;
                });

            lastDocSplit += len;
            splits.push(lastDocSplit);
            lastSplit = screenPos;
        }

        while (displayLength - lastSplit > wrapLimit) {
            // This is, where the split should be.
            var split = lastSplit + wrapLimit;

            // If there is a space or tab at this split position.
            if (tokens[split] >= SPACE) {
                // Include all following spaces + tabs in this split as well.
                while (tokens[split] >= SPACE)  {
                    split ++;
                }
                addSplit(split);
            } else {
                // Search for the first non space/tab token.
                for (split; split != lastSplit - 1; split--) {
                    if (tokens[split] >= SPACE) {
                        split++;
                        break;
                    }
                }
                // If we found one, then add the split.
                if (split > lastSplit) {
                    addSplit(split);
                }
                // No space or tab around? Well, force a split then.
                else {
                    addSplit(lastSplit + wrapLimit);
                }
            }
        }
        return splits;
    }

    this.$getDisplayTokens = function(str) {
        var arr = [];
        var tabSize = this.getTabSize();

        for (var i = 0; i < str.length; i++) {
			var c = str.charCodeAt(i);
			// Tab
			if (c == 9) {
			    arr.push(TAB);
			    for (var n = 1; n < tabSize; n++) {
			        arr.push(TAB_SPACE);
			    }
			}
			// Space
			else if(c == 32) {
			    arr.push(SPACE);
			}
    		// CJK characters
            else if (
                c >= 0x3040 && c <= 0x309F || // Hiragana
                c >= 0x30A0 && c <= 0x30FF || // Katakana
                c >= 0x4E00 && c <= 0x9FFF || // Single CJK ideographs
                c >= 0xF900 && c <= 0xFAFF ||
                c >= 0x3400 && c <= 0x4DBF
            ) {
                arr.push(CHAR, CHAR_EXT);
            } else {
                arr.push(CHAR);
            }
        }
        return arr;
    }

    /**
     * Calculates the width of the a string on the screen while assuming that
     * the string starts at the first column on the screen.
     *
     * @param string str String to calculate the screen width of
     * @return int number of columns for str on screen.
     */
    this.$getStringScreenWidth = function(str) {
        var screenColumn = 0;
        var tabSize = this.getTabSize();
		
		for (var i=0; i<str.length; i++) {
			var c = str.charCodeAt(i);
			// tab
			if (c == 9) {
				screenColumn += tabSize;
			}
    		// CJK characters
            else if (
                c >= 0x3040 && c <= 0x309F || // Hiragana
                c >= 0x30A0 && c <= 0x30FF || // Katakana
                c >= 0x4E00 && c <= 0x9FFF || // Single CJK ideographs
                c >= 0xF900 && c <= 0xFAFF ||
                c >= 0x3400 && c <= 0x4DBF
            ) {
            	screenColumn += 2;
			} else {
				screenColumn += 1;
			}
		}
		
		return screenColumn;
    }

    this.getRowHeight = function(config, row) {
        var rows;
        if (!this.$useWrapMode || !this.$wrapData[row]) {
            rows = 1;
        } else {
            rows = this.$wrapData[row].length + 1;
        }

        return rows * config.lineHeight;
    }

    this.getScreenLastRowColumn = function(screenRow, returnDocPosition) {
        if (!this.$useWrapMode) {
            return this.$getStringScreenWidth(this.getLine(screenRow));
        }

        var rowData = this.$screenToDocumentRow(screenRow);
        var docRow = rowData[0],
            row = rowData[1];

        var start, end;
        if (this.$wrapData[docRow][row]) {
            start = (this.$wrapData[docRow][row - 1] || 0);
            end = this.$wrapData[docRow][row];
            returnDocPosition && end--;
        } else {
            end = this.getLine(docRow).length;
            start = (this.$wrapData[docRow][row - 1] || 0);
        }
        if (!returnDocPosition) {
            return this.$getStringScreenWidth(this.getLine(docRow).substring(start, end));
        } else {
            return end;
        }
    };

    this.getDocumentLastRowColumn = function(docRow, docColumn) {
        if (!this.$useWrapMode) {
            return this.getLine(docRow).length;
        }

        var screenRow = this.documentToScreenRow(docRow, docColumn);
        return this.getScreenLastRowColumn(screenRow, true);
    }

    this.getScreenFirstRowColumn = function(screenRow) {
        if (!this.$useWrapMode) {
            return 0;
        }

        var rowData = this.$screenToDocumentRow(screenRow);
        var docRow = rowData[0],
            row = rowData[1];

        return this.$wrapData[docRow][row - 1] || 0;
    };

    this.getRowSplitData = function(row) {
        if (!this.$useWrapMode) {
            return undefined;
        } else {
            return this.$wrapData[row];
        }
    };

    /**
     *
     * @returns array
     * - array[0]: The documentRow equivalent.
     * - array[1]: The screenRowOffset to the first documentRow on the screen.
     */
    this.$screenToDocumentRow = function(row) {
        if (!this.$useWrapMode) {
            return [row, 0];
        }

        var wrapData = this.$wrapData, linesCount = this.getLength();
        var docRow = 0;
        while (docRow < linesCount && row >= wrapData[docRow].length + 1) {
            row -= wrapData[docRow].length + 1;
            docRow ++;
        }

        return [docRow, row];
    };

    this.screenToDocumentRow = function(screenRow) {
        return this.$screenToDocumentRow(screenRow)[0];
    };

    this.screenToDocumentColumn = function(screenRow, screenColumn) {
        return this.screenToDocumentPosition(screenRow, screenColumn).column;
    };

    this.screenToDocumentPosition = function(row, column) {
        var line;
        var docRow;
        var docColumn;
        var remaining = column;
        var linesCount = this.getLength();
        if (!this.$useWrapMode) {
            docRow = row >= linesCount? linesCount-1 : (row < 0 ? 0 : row);
            row = 0;
            docColumn = 0;
            line = this.getLine(docRow);
        } else {
            var wrapData = this.$wrapData;

			var docRow = 0;
			while (docRow < linesCount && row >= wrapData[docRow].length + 1) {
				row -= wrapData[docRow].length + 1;
				docRow ++;
			}

            if (docRow >= linesCount) {
                docRow = linesCount-1
				row = wrapData[docRow].length;
            }
            docColumn = wrapData[docRow][row - 1] || 0;
            line = this.getLine(docRow).substring(docColumn);
        }

        var tabSize = this.getTabSize();
        for(var i = 0; i < line.length; i++) {
            var c = line.charCodeAt(i);

            if (remaining > 0) {
                docColumn += 1;
                // tab
                if (c == 9) {
                    if (remaining >= tabSize) {
                        remaining -= tabSize;
                    } else {
                        remaining = 0;
                        docColumn -= 1;
                    }
                }
                // CJK characters
                else if (
                    c >= 0x3040 && c <= 0x309F || // Hiragana
                    c >= 0x30A0 && c <= 0x30FF || // Katakana
                    c >= 0x4E00 && c <= 0x9FFF || // Single CJK ideographs
                    c >= 0xF900 && c <= 0xFAFF ||
                    c >= 0x3400 && c <= 0x4DBF
                ) {
                    if (remaining >= 2) {
                        remaining -= 2;
                    } else {
                        remaining = 0;
                        docColumn -= 1;
                    }
                } else {
                    remaining -= 1;
                }
            } else {
                break;
            }
        }

        // Clamp docColumn.
        if (this.$useWrapMode) {
            column = wrapData[docRow][row]
			if (docColumn >= column) {
                // We remove one character at the end such that the docColumn
                // position returned is not associated to the next row on the
                // screen.
                docColumn = column - 1;
            }
        } else if (line) {
             docColumn = Math.min(docColumn, line.length);
        }

        return {
            row: docRow,
            column: docColumn
        };
    };

    this.documentToScreenColumn = function(row, docColumn) {
        return this.documentToScreenPosition(row, docColumn).column;
    };

    /**
     *
     * @return array[2]
     * - array[0]: The number of the row on the screen (aka screenRow)
     * - array[1]: The number of rows from the first docRow on the screen
     *              (aka screenRowOffset);
     */
    this.$documentToScreenRow = function(docRow, docColumn) {
        if (!this.$useWrapMode) {
            return [docRow, 0];
        }

        var wrapData = this.$wrapData;
        var screenRow = 0;

        // Handle special case where the row is outside of the range of lines.
        if (docRow > wrapData.length - 1) {
            return [
                this.getScreenLength(),
                wrapData.length == 0 ? 0 : (wrapData[wrapData.length - 1].length - 1)
            ];
        }

        for (var i = 0; i < docRow; i++) {
            screenRow += wrapData[i].length + 1;
        }

        var screenRowOffset = 0;
        while (docColumn >= wrapData[docRow][screenRowOffset]) {
            screenRow ++;
            screenRowOffset++;
        }

        return [screenRow, screenRowOffset];
    }

    this.documentToScreenRow = function(docRow, docColumn) {
        return this.$documentToScreenRow(docRow, docColumn)[0];
    }

    this.documentToScreenPosition = function(pos, column) {
        var str;
        var tabSize = this.getTabSize();

        // Normalize the passed in arguments.
        var row;
        if (column != null) {
            row = pos;
        } else {
            row = pos.row;
            column = pos.column;
        }

        if (!this.$useWrapMode) {
            str = this.getLine(row).substring(0, column);
            column = this.$getStringScreenWidth(str);
            return {
                row: row,
                column: column
            };
        }

        var rowData = this.$documentToScreenRow(row, column);
        var screenRow = rowData[0];

        if (row >= this.getLength()) {
            return {
                row: screenRow,
                column: 0
            };
        }

        var split;
        var wrapRowData = this.$wrapData[row];
        var screenColumn;
        var screenRowOffset = rowData[1];

        str = this.getLine(row).substring(
                wrapRowData[screenRowOffset - 1] || 0,  column);
        screenColumn = this.$getStringScreenWidth(str);

        return {
            row: screenRow,
            column: screenColumn
        };
    };

    this.getScreenLength = function() {
        if (!this.$useWrapMode) {
            return this.getLength();
        }

        var screenRows = 0;
        for (var row = 0; row < this.$wrapData.length; row++) {
            screenRows += this.$wrapData[row].length + 1;
        }
        return screenRows;
    }

}).call(EditSession.prototype);

exports.EditSession = EditSession;
});<|MERGE_RESOLUTION|>--- conflicted
+++ resolved
@@ -53,14 +53,6 @@
     this.$markerId = 1;
     this.$wrapData = [];
 
-<<<<<<< HEAD
-    this.listeners = [];
-    if (mode) {
-        this.setMode(mode);
-    }
-
-=======
->>>>>>> e641c7f4
     if (text instanceof Document) {
         this.setDocument(text);
     } else {
@@ -293,11 +285,7 @@
     };
 
     this.tokenRe = /^[\w\d]+/g;
-<<<<<<< HEAD
-    this.nonTokenRe = /^[^\w\d]+/g;
-=======
     this.nonTokenRe = /^(?:[^\w\d]|[\u3040-\u309F]|[\u30A0-\u30FF]|[\u4E00-\u9FFF\uF900-\uFAFF\u3400-\u4DBF])+/g;
->>>>>>> e641c7f4
 
     this.getWordRange = function(row, column) {
         var line = this.getLine(row);
@@ -534,59 +522,11 @@
     this.insert = function(position, text) {
         return this.doc.insert(position, text);
     };
-<<<<<<< HEAD
-
-    /**
-     * @param rows Array[Integer] sorted list of rows
-     */
-    this.multiRowInsert = function(rows, column, text) {
-        for (var i=rows.length-1; i>=0; i--) {
-            var row = rows[i];
-            if (row >= this.doc.getLength())
-                continue;
-
-            var diff = column - this.doc.getLine(row).length;
-            if ( diff > 0) {
-                var padded = lang.stringRepeat(" ", diff) + text;
-                var offset = -diff;
-            }
-            else {
-                padded = text;
-                offset = 0;
-            }
-
-            var end = this.insert({row: row, column: column+offset}, padded);
-        }
-
-        return {
-            rows: end ? end.row - rows[0] : 0,
-            columns: end ? end.column - column : 0
-        };
-    };
-=======
->>>>>>> e641c7f4
 
     this.remove = function(range) {
         return this.doc.remove(range);
     };
 
-<<<<<<< HEAD
-    this.multiRowRemove = function(rows, range) {
-        if (range.start.row !== rows[0])
-            throw new TypeError("range must start in the first row!");
-
-        var height = range.end.row - rows[0];
-        for (var i=rows.length-1; i>=0; i--) {
-            var row = rows[i];
-            if (row >= this.doc.getLength())
-                continue;
-
-            var end = this.remove(new Range(row, range.start.column, row+height, range.end.column));
-        }
-    };
-
-=======
->>>>>>> e641c7f4
     this.undoChanges = function(deltas) {
         if (!deltas.length)
             return;
@@ -595,19 +535,7 @@
         this.doc.revertDeltas(deltas);
         this.$fromUndo = false;
 
-<<<<<<< HEAD
-        // update the selection
-        var firstDelta = deltas[0];
-        var lastDelta = deltas[deltas.length-1];
-
-        this.selection.clearSelection();
-        if (firstDelta.action == "insertText" || firstDelta.action == "insertLines")
-            this.selection.moveCursorToPosition(firstDelta.range.start);
-        if (firstDelta.action == "removeText" || firstDelta.action == "removeLines")
-            this.selection.setSelectionRange(Range.fromPoints(firstDelta.range.start, lastDelta.range.end));
-=======
         this.$setUndoSelection(deltas, true);
->>>>>>> e641c7f4
     },
 
     this.redoChanges = function(deltas) {
@@ -618,17 +546,6 @@
         this.doc.applyDeltas(deltas);
         this.$fromUndo = false;
 
-<<<<<<< HEAD
-        // update the selection
-        var firstDelta = deltas[0];
-        var lastDelta = deltas[deltas.length-1];
-
-        this.selection.clearSelection();
-        if (firstDelta.action == "insertText" ||firstDelta.action == "insertLines")
-            this.selection.setSelectionRange(Range.fromPoints(firstDelta.range.start, lastDelta.range.end));
-        if (firstDelta.action == "removeText" ||firstDelta.action == "removeLines")
-            this.selection.moveCursorToPosition(firstDelta.range.start);
-=======
         this.$setUndoSelection(deltas, false);
     },
 
@@ -648,7 +565,7 @@
 
 
         var actions = [{}];
-        
+
         // collapse insert and remove operations
         for (var i=0; i<deltas.length; i++) {
             var delta = deltas[i];
@@ -662,23 +579,22 @@
                 })
             }
             else {
-                if (isInsert)    
+                if (isInsert)
                     action.end = delta.range.end;
                 else
                     action.start = delta.range.start;
             }
         }
-        
+
         // update selection based on last operation
         this.selection.clearSelection();
         var action = actions[actions.length-1];
-        if (action.isInsert) 
+        if (action.isInsert)
             this.selection.setSelectionRange(Range.fromPoints(action.start, action.end));
-        else 
+        else
             this.selection.moveCursorToPosition(action.end);
->>>>>>> e641c7f4
     },
-    
+
     this.replace = function(range, text) {
         return this.doc.replace(range, text);
     };
@@ -712,10 +628,6 @@
             }
             this.remove(deleteRange);
         }
-<<<<<<< HEAD
-        return range;
-=======
->>>>>>> e641c7f4
     };
 
     this.moveLinesUp = function(firstRow, lastRow) {
@@ -1001,7 +913,7 @@
     this.$getStringScreenWidth = function(str) {
         var screenColumn = 0;
         var tabSize = this.getTabSize();
-		
+
 		for (var i=0; i<str.length; i++) {
 			var c = str.charCodeAt(i);
 			// tab
@@ -1021,7 +933,7 @@
 				screenColumn += 1;
 			}
 		}
-		
+
 		return screenColumn;
     }
 
