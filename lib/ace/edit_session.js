/* ***** BEGIN LICENSE BLOCK *****
 * Distributed under the BSD license:
 *
 * Copyright (c) 2010, Ajax.org B.V.
 * All rights reserved.
 * 
 * Redistribution and use in source and binary forms, with or without
 * modification, are permitted provided that the following conditions are met:
 *     * Redistributions of source code must retain the above copyright
 *       notice, this list of conditions and the following disclaimer.
 *     * Redistributions in binary form must reproduce the above copyright
 *       notice, this list of conditions and the following disclaimer in the
 *       documentation and/or other materials provided with the distribution.
 *     * Neither the name of Ajax.org B.V. nor the
 *       names of its contributors may be used to endorse or promote products
 *       derived from this software without specific prior written permission.
 * 
 * THIS SOFTWARE IS PROVIDED BY THE COPYRIGHT HOLDERS AND CONTRIBUTORS "AS IS" AND
 * ANY EXPRESS OR IMPLIED WARRANTIES, INCLUDING, BUT NOT LIMITED TO, THE IMPLIED
 * WARRANTIES OF MERCHANTABILITY AND FITNESS FOR A PARTICULAR PURPOSE ARE
 * DISCLAIMED. IN NO EVENT SHALL AJAX.ORG B.V. BE LIABLE FOR ANY
 * DIRECT, INDIRECT, INCIDENTAL, SPECIAL, EXEMPLARY, OR CONSEQUENTIAL DAMAGES
 * (INCLUDING, BUT NOT LIMITED TO, PROCUREMENT OF SUBSTITUTE GOODS OR SERVICES;
 * LOSS OF USE, DATA, OR PROFITS; OR BUSINESS INTERRUPTION) HOWEVER CAUSED AND
 * ON ANY THEORY OF LIABILITY, WHETHER IN CONTRACT, STRICT LIABILITY, OR TORT
 * (INCLUDING NEGLIGENCE OR OTHERWISE) ARISING IN ANY WAY OUT OF THE USE OF THIS
 * SOFTWARE, EVEN IF ADVISED OF THE POSSIBILITY OF SUCH DAMAGE.
 *
 * ***** END LICENSE BLOCK ***** */

define(function(require, exports, module) {
"use strict";

var config = require("./config");
var oop = require("./lib/oop");
var lang = require("./lib/lang");
var net = require("./lib/net");
var EventEmitter = require("./lib/event_emitter").EventEmitter;
var Selection = require("./selection").Selection;
var TextMode = require("./mode/text").Mode;
var Range = require("./range").Range;
var Document = require("./document").Document;
var BackgroundTokenizer = require("./background_tokenizer").BackgroundTokenizer;
var SearchHighlight = require("./search_highlight").SearchHighlight;

/**
 *
 *
 * Stores all the data about [[Editor `Editor`]] state providing easy way to change editors state.  
 * 
 * `EditSession` can be attached to only one [[Document `Document`]]. Same `Document` can be attached to several `EditSession`s.
 * @class EditSession
 **/

// events 
/**
 *
 * Emitted when the document changes.
 * @event change
 * @param {Object} e An object containing a `delta` of information about the change.
 **/
/**
 * Emitted when the tab size changes, via [[EditSession.setTabSize]].
 *
 * @event changeTabSize
 **/
/**
 * Emitted when the ability to overwrite text changes, via [[EditSession.setOverwrite]].
 *
 * @event changeOverwrite
 **/
/**
 * Emitted when the gutter changes, either by setting or removing breakpoints, or when the gutter decorations change.
 *
 * @event changeBreakpoint
 **/
/**
 * Emitted when a front marker changes.
 *
 * @event changeFrontMarker
 **/
/**
 * Emitted when a back marker changes.
 *
 * @event changeBackMarker
 **/
/**
 * Emitted when an annotation changes, like through [[EditSession.setAnnotations]].
 *
 * @event changeAnnotation
 **/
/**
 * Emitted when a background tokenizer asynchronously processes new rows.
 * @event tokenizerUpdate
 *
 * @param {Object} e An object containing one property, `"data"`, that contains information about the changing rows
 *
 **/
/** 
 * Emitted when the mode is loaded.
 *
 * @event loadMode
 *
 **/
/** 
 * Emitted when the current mode changes.
 *
 * @event changeMode
 *
 **/
/** 
 * Emitted when the wrap mode changes.
 *
 * @event changeWrapMode
 *
 **/
/** 
 * Emitted when the wrapping limit changes.
 *
 * @event changeWrapLimit
 *
 **/
/**
 * Emitted when a code fold is added or removed.
 *
 * @event changeFold
 *
 **/
 /**
 * Emitted when the scroll top changes.
 * @event changeScrollTop
 *
 * @param {Number} scrollTop The new scroll top value
 **/
/**
 * Emitted when the scroll left changes.
 * @event changeScrollLeft
 *
 * @param {Number} scrollLeft The new scroll left value
 **/


/**
 *
 * Sets up a new `EditSession` and associates it with the given `Document` and `TextMode`.
 * @param {Document | String} text [If `text` is a `Document`, it associates the `EditSession` with it. Otherwise, a new `Document` is created, with the initial text]{: #textParam}
 * @param {TextMode} mode [The inital language mode to use for the document]{: #modeParam}
 *
 * @constructor
 **/

var EditSession = function(text, mode) {
    this.$breakpoints = [];
    this.$decorations = [];
    this.$frontMarkers = {};
    this.$backMarkers = {};
    this.$markerId = 1;
    this.$undoSelect = true;
    
    this.$foldData = [];
    this.$foldData.toString = function() {
        var str = "";
        this.forEach(function(foldLine) {
            str += "\n" + foldLine.toString();
        });
        return str;
    }
    this.on("changeFold", this.onChangeFold.bind(this));
    this.$onChange = this.onChange.bind(this);
    
    if (typeof text != "object" || !text.getLine)
        text = new Document(text);

    this.setDocument(text);

    this.selection = new Selection(this);
    this.setMode(mode);
};


(function() {

    oop.implement(this, EventEmitter);

    /**
     * Sets the `EditSession` to point to a new `Document`. If a `BackgroundTokenizer` exists, it also points to `doc`.
     *
     * @param {Document} doc The new `Document` to use
     *
     **/
    this.setDocument = function(doc) {
        if (this.doc)
            this.doc.removeListener("change", this.$onChange);

        this.doc = doc;
        doc.on("change", this.$onChange);

        if (this.bgTokenizer)
            this.bgTokenizer.setDocument(this.getDocument());

        this.resetCaches();
    };

    /**
     * Returns the `Document` associated with this session.
     * @return {Document} 
     **/
    this.getDocument = function() {
        return this.doc;
    };

    /** 
     * @param {Number} row The row to work with
     *
     **/
    this.$resetRowCache = function(docRow) {
        if (!docRow) {
            this.$docRowCache = [];
            this.$screenRowCache = [];
            return;
        }

        var i = this.$getRowCacheIndex(this.$docRowCache, docRow) + 1;
        var l = this.$docRowCache.length;
        this.$docRowCache.splice(i, l);
        this.$screenRowCache.splice(i, l);

    };

    this.$getRowCacheIndex = function(cacheArray, val) {
        var low = 0;
        var hi = cacheArray.length - 1;

        while (low <= hi) {
            var mid = (low + hi) >> 1;
            var c = cacheArray[mid];

            if (val > c)
                low = mid + 1;
            else if (val < c)
                hi = mid - 1;
            else
                return mid;
        }

        return low -1;
    };

    this.resetCaches = function() {
        this.$modified = true;
        this.$wrapData = [];
        this.$rowLengthCache = [];
        this.$resetRowCache(0);
        if (this.bgTokenizer)
            this.bgTokenizer.start(0);
    };

    this.onChangeFold = function(e) {
        var fold = e.data;
        this.$resetRowCache(fold.start.row);
    };

    this.onChange = function(e) {
        var delta = e.data;
        this.$modified = true;

        this.$resetRowCache(delta.range.start.row);

        var removedFolds = this.$updateInternalDataOnChange(e);
        if (!this.$fromUndo && this.$undoManager && !delta.ignore) {
            this.$deltasDoc.push(delta);
            if (removedFolds && removedFolds.length != 0) {
                this.$deltasFold.push({
                    action: "removeFolds",
                    folds:  removedFolds
                });
            }

            this.$informUndoManager.schedule();
        }

        this.bgTokenizer.$updateOnChange(delta);
        this._emit("change", e);
    };

    /**
    * Sets the session text.
    * @param {String} text The new text to place
    *
    *
    *
    **/
    this.setValue = function(text) {
        this.doc.setValue(text);
        this.selection.moveCursorTo(0, 0);
        this.selection.clearSelection();

        this.$resetRowCache(0);
        this.$deltas = [];
        this.$deltasDoc = [];
        this.$deltasFold = [];
        this.getUndoManager().reset();
    };

    /** 
    * Returns the current [[Document `Document`]] as a string.
    * @method toString
    * @returns {String}
    * @alias EditSession.getValue 
    *
    **/
    
    /** 
    * Returns the current [[Document `Document`]] as a string.
    * @method getValue
    * @returns {String}
    * @alias EditSession.toString 
    **/
    this.getValue =
    this.toString = function() {
        return this.doc.getValue();
    };

    /**
    * Returns the string of the current selection.
    **/
    this.getSelection = function() {
        return this.selection;
    };

    /** 
     * {:BackgroundTokenizer.getState}
     * @param {Number} row The row to start at
     *
     * @related BackgroundTokenizer.getState
     **/
    this.getState = function(row) {
        return this.bgTokenizer.getState(row);
    };

    /** 
     * Starts tokenizing at the row indicated. Returns a list of objects of the tokenized rows.
     * @param {Number} row The row to start at
     *
     *
     *
     **/
    this.getTokens = function(row) {
        return this.bgTokenizer.getTokens(row);
    };

    /**
    * Returns an object indicating the token at the current row. The object has two properties: `index` and `start`.
    * @param {Number} row The row number to retrieve from
    * @param {Number} column The column number to retrieve from
    *
    *
    **/
    this.getTokenAt = function(row, column) {
        var tokens = this.bgTokenizer.getTokens(row);
        var token, c = 0;
        if (column == null) {
            i = tokens.length - 1;
            c = this.getLine(row).length;
        } else {
            for (var i = 0; i < tokens.length; i++) {
                c += tokens[i].value.length;
                if (c >= column)
                    break;
            }
        }
        token = tokens[i];
        if (!token)
            return null;
        token.index = i;
        token.start = c - token.value.length;
        return token;
    };

    /**
    * Sets the undo manager.
    * @param {UndoManager} undoManager The new undo manager
    *
    *
    **/
    this.setUndoManager = function(undoManager) {
        this.$undoManager = undoManager;
        this.$deltas = [];
        this.$deltasDoc = [];
        this.$deltasFold = [];

        if (this.$informUndoManager)
            this.$informUndoManager.cancel();

        if (undoManager) {
            var self = this;

            this.$syncInformUndoManager = function() {
                self.$informUndoManager.cancel();

                if (self.$deltasFold.length) {
                    self.$deltas.push({
                        group: "fold",
                        deltas: self.$deltasFold
                    });
                    self.$deltasFold = [];
                }

                if (self.$deltasDoc.length) {
                    self.$deltas.push({
                        group: "doc",
                        deltas: self.$deltasDoc
                    });
                    self.$deltasDoc = [];
                }

                if (self.$deltas.length > 0) {
                    undoManager.execute({
                        action: "aceupdate",
                        args: [self.$deltas, self]
                    });
                }

                self.$deltas = [];
            }
            this.$informUndoManager =
                lang.deferredCall(this.$syncInformUndoManager);
        }
    };

    this.$defaultUndoManager = {
        undo: function() {},
        redo: function() {},
        reset: function() {}
    };

    /**
    * Returns the current undo manager.
    **/
    this.getUndoManager = function() {
        return this.$undoManager || this.$defaultUndoManager;
    };

    /**
    * Returns the current value for tabs. If the user is using soft tabs, this will be a series of spaces (defined by [[EditSession.getTabSize `getTabSize()`]]); otherwise it's simply `'\t'`.
    **/
    this.getTabString = function() {
        if (this.getUseSoftTabs()) {
            return lang.stringRepeat(" ", this.getTabSize());
        } else {
            return "\t";
        }
    };

    this.$useSoftTabs = true;
    /**
    * Pass `true` to enable the use of soft tabs. Soft tabs means you're using spaces instead of the tab character (`'\t'`).
    * @param {Boolean} useSoftTabs Value indicating whether or not to use soft tabs
    *
    *
    *
    **/
    this.setUseSoftTabs = function(useSoftTabs) {
        if (this.$useSoftTabs === useSoftTabs) return;

        this.$useSoftTabs = useSoftTabs;
    };

    /**
    * Returns `true` if soft tabs are being used, `false` otherwise.
    * @returns {Boolean}
    **/
    this.getUseSoftTabs = function() {
        return this.$useSoftTabs;
    };

    this.$tabSize = 4;
    /**
    * Set the number of spaces that define a soft tab; for example, passing in `4` transforms the soft tabs to be equivalent to four spaces. This function also emits the `changeTabSize` event.
    * @param {Number} tabSize The new tab size
    *
    *
    **/
    this.setTabSize = function(tabSize) {
        if (isNaN(tabSize) || this.$tabSize === tabSize) return;

        this.$modified = true;
        this.$rowLengthCache = [];
        this.$tabSize = tabSize;
        this._emit("changeTabSize");
    };

    /**
    * Returns the current tab size.
    **/
    this.getTabSize = function() {
        return this.$tabSize;
    };

    /**
    * Returns `true` if the character at the position is a soft tab.
    * @param {Object} position The position to check
    *
    *
    **/
    this.isTabStop = function(position) {
        return this.$useSoftTabs && (position.column % this.$tabSize == 0);
    };

    this.$overwrite = false;
    /**
    * Pass in `true` to enable overwrites in your session, or `false` to disable. 
    *
    * If overwrites is enabled, any text you enter will type over any text after it. If the value of `overwrite` changes, this function also emites the `changeOverwrite` event.
    *
    * @param {Boolean} overwrite Defines wheter or not to set overwrites
    *
    *
    **/
    this.setOverwrite = function(overwrite) {
        if (this.$overwrite == overwrite) return;

        this.$overwrite = overwrite;
        this._emit("changeOverwrite");
    };

    /**
    * Returns `true` if overwrites are enabled; `false` otherwise.
    **/
    this.getOverwrite = function() {
        return this.$overwrite;
    };

    /**
    * Sets the value of overwrite to the opposite of whatever it currently is.
    **/
    this.toggleOverwrite = function() {
        this.setOverwrite(!this.$overwrite);
    };

    /**
    * Adds `className` to the `row`, to be used for CSS stylings and whatnot.
    * @param {Number} row The row number
    * @param {String} className The class to add
    *
    *
    **/
    this.addGutterDecoration = function(row, className) {
        if (!this.$decorations[row])
            this.$decorations[row] = "";
        this.$decorations[row] += " " + className;
        this._emit("changeBreakpoint", {});
    };

    /**
    * Removes `className` from the `row`.
    * @param {Number} row The row number
    * @param {String} className The class to add
    *
    *
    **/
    this.removeGutterDecoration = function(row, className) {
        this.$decorations[row] = (this.$decorations[row] || "").replace(" " + className, "");
        this._emit("changeBreakpoint", {});
    };
    
    /**
    * Returns an array of numbers, indicating which rows have breakpoints.
    * @returns {[Number]}
    **/
    this.getBreakpoints = function() {
        return this.$breakpoints;
    };

    /**
    * Sets a breakpoint on every row number given by `rows`. This function also emites the `'changeBreakpoint'` event.
    * @param {Array} rows An array of row indices
    *
    *
    *
    **/
    this.setBreakpoints = function(rows) {
        this.$breakpoints = [];
        for (var i=0; i<rows.length; i++) {
            this.$breakpoints[rows[i]] = "ace_breakpoint";
        }
        this._emit("changeBreakpoint", {});
    };

    /**
    * Removes all breakpoints on the rows. This function also emites the `'changeBreakpoint'` event.
    **/
    this.clearBreakpoints = function() {
        this.$breakpoints = [];
        this._emit("changeBreakpoint", {});
    };

    /**
    * Sets a breakpoint on the row number given by `rows`. This function also emites the `'changeBreakpoint'` event.
    * @param {Number} row A row index
    * @param {String} className Class of the breakpoint
    *
    *
    **/
    this.setBreakpoint = function(row, className) {
        if (className === undefined)
            className = "ace_breakpoint";
        if (className)
            this.$breakpoints[row] = className;
        else
            delete this.$breakpoints[row];
        this._emit("changeBreakpoint", {});
    };

    /**
    * Removes a breakpoint on the row number given by `rows`. This function also emites the `'changeBreakpoint'` event.
    * @param {Number} row A row index
    *
    *
    **/
    this.clearBreakpoint = function(row) {
        delete this.$breakpoints[row];
        this._emit("changeBreakpoint", {});
    };

    /**
    * Adds a new marker to the given `Range`. If `inFront` is `true`, a front marker is defined, and the `'changeFrontMarker'` event fires; otherwise, the `'changeBackMarker'` event fires.
    * @param {Range} range Define the range of the marker
    * @param {String} clazz Set the CSS class for the marker
    * @param {Function | String} type Identify the type of the marker
    * @param {Boolean} inFront Set to `true` to establish a front marker
    *
    *
    * @return {Number} The new marker id
    **/
    this.addMarker = function(range, clazz, type, inFront) {
        var id = this.$markerId++;

        var marker = {
            range : range,
            type : type || "line",
            renderer: typeof type == "function" ? type : null,
            clazz : clazz,
            inFront: !!inFront,
            id: id
        }

        if (inFront) {
            this.$frontMarkers[id] = marker;
            this._emit("changeFrontMarker")
        } else {
            this.$backMarkers[id] = marker;
            this._emit("changeBackMarker")
        }

        return id;
    };

    /**
     * Adds a dynamic marker to the session.
     * @param {Object} marker object with update method
     * @param {Boolean} inFront Set to `true` to establish a front marker
     *
     * 
     * @return {Object} The added marker
     **/
    this.addDynamicMarker = function(marker, inFront) {
        if (!marker.update)
            return;
        var id = this.$markerId++;
        marker.id = id;
        marker.inFront = !!inFront;

        if (inFront) {
            this.$frontMarkers[id] = marker;
            this._emit("changeFrontMarker")
        } else {
            this.$backMarkers[id] = marker;
            this._emit("changeBackMarker")
        }

        return marker;
    };

    /**
    * Removes the marker with the specified ID. If this marker was in front, the `'changeFrontMarker'` event is emitted. If the marker was in the back, the `'changeBackMarker'` event is emitted.
    * @param {Number} markerId A number representing a marker
    *
    *
    *
    **/
    this.removeMarker = function(markerId) {
        var marker = this.$frontMarkers[markerId] || this.$backMarkers[markerId];
        if (!marker)
            return;

        var markers = marker.inFront ? this.$frontMarkers : this.$backMarkers;
        if (marker) {
            delete (markers[markerId]);
            this._emit(marker.inFront ? "changeFrontMarker" : "changeBackMarker");
        }
    };

    /**
    * Returns an array containing the IDs of all the markers, either front or back.
    * @param {Boolean} inFront If `true`, indicates you only want front markers; `false` indicates only back markers
    *
    * @returns {Array}
    **/
    this.getMarkers = function(inFront) {
        return inFront ? this.$frontMarkers : this.$backMarkers;
    };

    this.highlight = function(re) {
        if (!this.$searchHighlight) {
            var highlight = new SearchHighlight(null, "ace_selected-word", "text");
            this.$searchHighlight = this.addDynamicMarker(highlight);
        }
        this.$searchHighlight.setRegexp(re);
    }
    
    // experimental
    this.highlightLines = function(startRow, endRow, clazz, inFront) {
        if (typeof endRow != "number") {
            clazz = endRow;
            endRow = startRow;
        }
        if (!clazz)
            clazz = "ace_step";
        
        var range = new Range(startRow, 0, endRow, Infinity);
        
        var id = this.addMarker(range, clazz, "fullLine", inFront);
        range.id = id;
        return range;
    };
   
    /*
     * Error:
     *  {
     *    row: 12,
     *    column: 2, //can be undefined
     *    text: "Missing argument",
     *    type: "error" // or "warning" or "info"
     *  }
     */
    /**
    * Sets annotations for the `EditSession`. This functions emits the `'changeAnnotation'` event.
    * @param {Array} annotations A list of annotations
    *
    **/
    this.setAnnotations = function(annotations) {
        this.$annotations = annotations;
        this._emit("changeAnnotation", {});
    };

    /**
    * Returns the annotations for the `EditSession`.
    * @returns {Object}
    **/
    this.getAnnotations = function() {
        return this.$annotations || [];
    };

    /**
    * Clears all the annotations for this session. This function also triggers the `'changeAnnotation'` event.
    **/
    this.clearAnnotations = function() {
        this.$annotations = {};
        this._emit("changeAnnotation", {});
    };

    /** 
    * If `text` contains either the newline (`\n`) or carriage-return ('\r') characters, `$autoNewLine` stores that value.
    * @param {String} text A block of text
    *
    *
    **/
    this.$detectNewLine = function(text) {
        var match = text.match(/^.*?(\r?\n)/m);
        if (match) {
            this.$autoNewLine = match[1];
        } else {
            this.$autoNewLine = "\n";
        }
    };

    /**
    * Given a starting row and column, this method returns the `Range` of the first word boundary it finds.
    * @param {Number} row The row to start at
    * @param {Number} column The column to start at
    *
    * @returns {Range}
    **/
    this.getWordRange = function(row, column) {
        var line = this.getLine(row);

        var inToken = false;
        if (column > 0)
            inToken = !!line.charAt(column - 1).match(this.tokenRe);

        if (!inToken)
            inToken = !!line.charAt(column).match(this.tokenRe);
        
        if (inToken)
            var re = this.tokenRe;
        else if (/^\s+$/.test(line.slice(column-1, column+1)))
            var re = /\s/;
        else
            var re = this.nonTokenRe;

        var start = column;
        if (start > 0) {
            do {
                start--;
            }
            while (start >= 0 && line.charAt(start).match(re));
            start++;
        }

        var end = column;
        while (end < line.length && line.charAt(end).match(re)) {
            end++;
        }

        return new Range(row, start, row, end);
    };

    /**
    * Gets the range of a word, including its right whitespace.
    * @param {Number} row The row number to start from
    * @param {Number} column The column number to start from
    *
    * @return {Range}
    **/
    this.getAWordRange = function(row, column) {
        var wordRange = this.getWordRange(row, column);
        var line = this.getLine(wordRange.end.row);

        while (line.charAt(wordRange.end.column).match(/[ \t]/)) {
            wordRange.end.column += 1;
        }
        return wordRange;
    };

    /** 
    * {:Document.setNewLineMode.desc}
    * @param {String} newLineMode {:Document.setNewLineMode.param}
    *
    *
    * @related Document.setNewLineMode
    **/
    this.setNewLineMode = function(newLineMode) {
        this.doc.setNewLineMode(newLineMode);
    };

    /** 
    *
    * Returns the current new line mode.
    * @returns {String}
    * @related Document.getNewLineMode
    **/
    this.getNewLineMode = function() {
        return this.doc.getNewLineMode();
    };

    this.$useWorker = true;

    /**
    * Identifies if you want to use a worker for the `EditSession`.
    * @param {Boolean} useWorker Set to `true` to use a worker
    *
    **/
    this.setUseWorker = function(useWorker) {
        if (this.$useWorker == useWorker)
            return;

        this.$useWorker = useWorker;

        this.$stopWorker();
        if (useWorker)
            this.$startWorker();
    };

    /**
    * Returns `true` if workers are being used.
    **/
    this.getUseWorker = function() {
        return this.$useWorker;
    };

    /**
    * Reloads all the tokens on the current session. This function calls [[BackgroundTokenizer.start `BackgroundTokenizer.start ()`]] to all the rows; it also emits the `'tokenizerUpdate'` event.
    **/
    this.onReloadTokenizer = function(e) {
        var rows = e.data;
        this.bgTokenizer.start(rows.first);
        this._emit("tokenizerUpdate", e);
    };

    this.$modes = {};
<<<<<<< HEAD
    this._loadMode = function(mode, callback) {
        if (!this.$modes["null"])
            this.$modes["null"] = this.$modes["ace/mode/text"] = new TextMode();

        if (this.$modes[mode])
            return callback(this.$modes[mode]);

        var _self = this;
        var module;
        try {
            module = require(mode);
        } catch (e) {};
        // sometimes require returns empty object (this bug is present in requirejs 2 as well)
        if (module && module.Mode)
            return done(module);

        // set mode to text until loading is finished
        if (!this.$mode)
            this.$setModePlaceholder();

        fetch(mode, function() {
            require([mode], done);
        });

        function done(module) {
            if (_self.$modes[mode])
                return callback(_self.$modes[mode]);

            _self.$modes[mode] = new module.Mode();
            _self.$modes[mode].$id = mode;

            // this is for autocompletion to pick up regexp'ed keywords
            var rules = _self.$modes[mode].$tokenizer.rules,
                completionKeywords = [];
            for (var rule in rules) {
              if (rules.hasOwnProperty(rule)) {
                var ruleItr = rules[rule];
                for (var r = 0, l = ruleItr.length; r < l; r++) {
                    if (typeof ruleItr[r].token === "string") {
                        if (/keyword|support|storage/.test(ruleItr[r].token))
                            completionKeywords.push(ruleItr[r].regex);
                    }
                    else if (typeof ruleItr[r].token === "object") {
                        for (var a = 0, aLength = ruleItr[r].token.length; a < aLength; a++) {    
                            if (/keyword|support|storage/.test(ruleItr[r].token[a])) {
                                // drop surrounding parens
                                var rule = ruleItr[r].regex.match(/\(.+?\)/g)[a];
                                completionKeywords.push(rule.substr(1, rule.length - 2));
                            }
                        }
                    }
                }
              }
            }

            _self.$modes[mode].getKeywords = function(append) {
                // this is for highlighting embed rules, like HAML/Ruby or Obj-C/C
                if (!append)
                    return _self.$modes[mode].$keywordList;

                return completionKeywords.concat(_self.$modes[mode].$keywordList || []);
            };

            _self._emit("loadmode", {
                name: mode,
                mode: _self.$modes[mode]
            });
            callback(_self.$modes[mode]);
        }

        function fetch(name, callback) {
            if (!config.get("packaged"))
                return callback();

            net.loadScript(config.moduleUrl(name, "mode"), callback);
        }
    };

    this.$setModePlaceholder = function() {
        this.$mode = this.$modes["null"];
        var tokenizer = this.$mode.getTokenizer();

        if (!this.bgTokenizer) {
            this.bgTokenizer = new BackgroundTokenizer(tokenizer);
            var _self = this;
            this.bgTokenizer.addEventListener("update", function(e) {
                _self._emit("tokenizerUpdate", e);
            });
        } else {
            this.bgTokenizer.setTokenizer(tokenizer);
        }
        this.bgTokenizer.setDocument(this.getDocument());

        this.tokenRe = this.$mode.tokenRe;
        this.nonTokenRe = this.$mode.nonTokenRe;
    };
=======
>>>>>>> f8f277d7

    /**
    * Sets a new text mode for the `EditSession`. This method also emits the `'changeMode'` event. If a [[BackgroundTokenizer `BackgroundTokenizer`]] is set, the `'tokenizerUpdate'` event is also emitted.
    * @param {TextMode} mode Set a new text mode
    *
    **/
    this.$mode = null;
    this.$modeId = null;
    this.setMode = function(mode) {
        if (mode && typeof mode === "object") {
            if (mode.getTokenizer)
                return this.$onChangeMode(mode);
            var options = mode;
            var path = options.path;
        } else {
            path = mode || "ace/mode/text";
        }

        // this is needed if ace isn't on require path (e.g tests in node)
        if (!this.$modes["ace/mode/text"])
            this.$modes["ace/mode/text"] = new TextMode();

        if (this.$modes[path] && !options)
            return this.$onChangeMode(this.$modes[path]);

        // load on demand
        this.$modeId = path;
        config.loadModule(["mode", path], function(m) {
            if (this.$modeId !== path)
                return;
            if (this.$modes[path] && !options)
                return this.$onChangeMode(this.$modes[path]);
            if (m && m.Mode) {
                m = new m.Mode(options);
                if (!options) {
                    this.$modes[path] = m;
                    m.$id = path;
                }
                this.$onChangeMode(m)
            }
        }.bind(this));

        // set mode to text until loading is finished
        if (!this.$mode)
            this.$onChangeMode(this.$modes["ace/mode/text"], true);
    };

    this.$onChangeMode = function(mode, $isPlaceholder) {
        if (this.$mode === mode) return;
        this.$mode = mode;

        this.$stopWorker();

        if (this.$useWorker)
            this.$startWorker();

        var tokenizer = mode.getTokenizer();

        if(tokenizer.addEventListener !== undefined) {
            var onReloadTokenizer = this.onReloadTokenizer.bind(this);
            tokenizer.addEventListener("update", onReloadTokenizer);
        }

        if (!this.bgTokenizer) {
            this.bgTokenizer = new BackgroundTokenizer(tokenizer);
            var _self = this;
            this.bgTokenizer.addEventListener("update", function(e) {
                _self._emit("tokenizerUpdate", e);
            });
        } else {
            this.bgTokenizer.setTokenizer(tokenizer);
        }

        this.bgTokenizer.setDocument(this.getDocument());

        this.tokenRe = mode.tokenRe;
        this.nonTokenRe = mode.nonTokenRe;


        if (!$isPlaceholder) {
            this.$modeId = mode.$id;
            this.$setFolding(mode.foldingRules);
            this._emit("changeMode");
            this.bgTokenizer.start(0);
        }
    };


    this.$stopWorker = function() {
        if (this.$worker)
            this.$worker.terminate();

        this.$worker = null;
    };


    this.$startWorker = function() {
        if (typeof Worker !== "undefined" && !require.noWorker) {
            try {
                this.$worker = this.$mode.createWorker(this);
            } catch (e) {
                console.log("Could not load worker");
                console.log(e);
                this.$worker = null;
            }
        }
        else
            this.$worker = null;
    };

    /**
    * Returns the current text mode.
    * @returns {TextMode} The current text mode
    **/
    this.getMode = function() {
        return this.$mode;
    };

    this.$scrollTop = 0;
    /**
    * This function sets the scroll top value. It also emits the `'changeScrollTop'` event.
    * @param {Number} scrollTop The new scroll top value
    *
    **/
    this.setScrollTop = function(scrollTop) {
        scrollTop = Math.round(Math.max(0, scrollTop));
        if (this.$scrollTop === scrollTop)
            return;

        this.$scrollTop = scrollTop;
        this._emit("changeScrollTop", scrollTop);
    };

    /**
    * [Returns the value of the distance between the top of the editor and the topmost part of the visible content.]{: #EditSession.getScrollTop}
    * @returns {Number}
    **/
    this.getScrollTop = function() {
        return this.$scrollTop;
    };

    this.$scrollLeft = 0;
    /**
    * [Sets the value of the distance between the left of the editor and the leftmost part of the visible content.]{: #EditSession.setScrollLeft}
    **/
    this.setScrollLeft = function(scrollLeft) {
        scrollLeft = Math.round(Math.max(0, scrollLeft));
        if (this.$scrollLeft === scrollLeft)
            return;

        this.$scrollLeft = scrollLeft;
        this._emit("changeScrollLeft", scrollLeft);
    };

    /**
    * [Returns the value of the distance between the left of the editor and the leftmost part of the visible content.]{: #EditSession.getScrollLeft}
    * @returns {Number}
    **/
    this.getScrollLeft = function() {
        return this.$scrollLeft;
    };

    /**
    * Returns the width of the screen.
    * @returns {Number}
    **/
    this.getScreenWidth = function() {
        this.$computeWidth();
        return this.screenWidth;
    };

    this.$computeWidth = function(force) {
        if (this.$modified || force) {
            this.$modified = false;

            if (this.$useWrapMode)
                return this.screenWidth = this.$wrapLimit;

            var lines = this.doc.getAllLines();
            var cache = this.$rowLengthCache;
            var longestScreenLine = 0;
            var foldIndex = 0;
            var foldLine = this.$foldData[foldIndex];
            var foldStart = foldLine ? foldLine.start.row : Infinity;
            var len = lines.length;

            for (var i = 0; i < len; i++) {
                if (i > foldStart) {
                    i = foldLine.end.row + 1;
                    if (i >= len)
                        break;
                    foldLine = this.$foldData[foldIndex++];
                    foldStart = foldLine ? foldLine.start.row : Infinity;
                }

                if (cache[i] == null)
                    cache[i] = this.$getStringScreenWidth(lines[i])[0];

                if (cache[i] > longestScreenLine)
                    longestScreenLine = cache[i];
            }
            this.screenWidth = longestScreenLine;
        }
    };

    /** 
     * Returns a verbatim copy of the given line as it is in the document
     * @param {Number} row The row to retrieve from
     *
    *
     * @returns {String}
    *
    **/
    this.getLine = function(row) {
        return this.doc.getLine(row);
    };

    /** 
     * Returns an array of strings of the rows between `firstRow` and `lastRow`. This function is inclusive of `lastRow`.
     * @param {Number} firstRow The first row index to retrieve
     * @param {Number} lastRow The final row index to retrieve
     *
     * @returns {[String]}
     *
     **/
    this.getLines = function(firstRow, lastRow) {
        return this.doc.getLines(firstRow, lastRow);
    };

    /** 
     * Returns the number of rows in the document.
     * @returns {Number}
     **/
    this.getLength = function() {
        return this.doc.getLength();
    };

    /** 
     * {:Document.getTextRange.desc}
     * @param {Range} range The range to work with
     *
     * @returns {String}
     **/
    this.getTextRange = function(range) {
        return this.doc.getTextRange(range || this.selection.getRange());
    };

    /** 
    * Inserts a block of `text` and the indicated `position`.
     * @param {Object} position The position {row, column} to start inserting at
     * @param {String} text A chunk of text to insert
     * @returns {Object} The position of the last line of `text`. If the length of `text` is 0, this function simply returns `position`.
    *
    *
    **/
    this.insert = function(position, text) {
        return this.doc.insert(position, text);
    };

    /** 
    * Removes the `range` from the document.
     * @param {Range} range A specified Range to remove
     * @returns {Object} The new `start` property of the range, which contains `startRow` and `startColumn`. If `range` is empty, this function returns the unmodified value of `range.start`.
    *
     * @related Document.remove
    *
    **/
    this.remove = function(range) {
        return this.doc.remove(range);
    };

    /**
     * Reverts previous changes to your document.
     * @param {Array} deltas An array of previous changes
     * @param {Boolean} dontSelect [If `true`, doesn't select the range of where the change occured]{: #dontSelect}
    *
     * 
     * @returns {Range}
    **/
    this.undoChanges = function(deltas, dontSelect) {
        if (!deltas.length)
            return;

        this.$fromUndo = true;
        var lastUndoRange = null;
        for (var i = deltas.length - 1; i != -1; i--) {
            var delta = deltas[i];
            if (delta.group == "doc") {
                this.doc.revertDeltas(delta.deltas);
                lastUndoRange =
                    this.$getUndoSelection(delta.deltas, true, lastUndoRange);
            } else {
                delta.deltas.forEach(function(foldDelta) {
                    this.addFolds(foldDelta.folds);
                }, this);
            }
        }
        this.$fromUndo = false;
        lastUndoRange &&
            this.$undoSelect &&
            !dontSelect &&
            this.selection.setSelectionRange(lastUndoRange);
        return lastUndoRange;
    };

    /**
     * Re-implements a previously undone change to your document.
     * @param {Array} deltas An array of previous changes
     * @param {Boolean} dontSelect {:dontSelect}
     *
    *
     * @returns {Range}
    **/
    this.redoChanges = function(deltas, dontSelect) {
        if (!deltas.length)
            return;

        this.$fromUndo = true;
        var lastUndoRange = null;
        for (var i = 0; i < deltas.length; i++) {
            var delta = deltas[i];
            if (delta.group == "doc") {
                this.doc.applyDeltas(delta.deltas);
                lastUndoRange =
                    this.$getUndoSelection(delta.deltas, false, lastUndoRange);
            }
        }
        this.$fromUndo = false;
        lastUndoRange &&
            this.$undoSelect &&
            !dontSelect &&
            this.selection.setSelectionRange(lastUndoRange);
        return lastUndoRange;
    };

    /**
     * Enables or disables highlighting of the range where an undo occured.
     * @param {Boolean} enable If `true`, selects the range of the reinserted change
    *
    **/
    this.setUndoSelect = function(enable) {
        this.$undoSelect = enable;
    };

    this.$getUndoSelection = function(deltas, isUndo, lastUndoRange) {
        function isInsert(delta) {
            var insert =
                delta.action == "insertText" || delta.action == "insertLines";
            return isUndo ? !insert : insert;
        }

        var delta = deltas[0];
        var range, point;
        var lastDeltaIsInsert = false;
        if (isInsert(delta)) {
            range = delta.range.clone();
            lastDeltaIsInsert = true;
        } else {
            range = Range.fromPoints(delta.range.start, delta.range.start);
            lastDeltaIsInsert = false;
        }

        for (var i = 1; i < deltas.length; i++) {
            delta = deltas[i];
            if (isInsert(delta)) {
                point = delta.range.start;
                if (range.compare(point.row, point.column) == -1) {
                    range.setStart(delta.range.start);
                }
                point = delta.range.end;
                if (range.compare(point.row, point.column) == 1) {
                    range.setEnd(delta.range.end);
                }
                lastDeltaIsInsert = true;
            } else {
                point = delta.range.start;
                if (range.compare(point.row, point.column) == -1) {
                    range =
                        Range.fromPoints(delta.range.start, delta.range.start);
                }
                lastDeltaIsInsert = false;
            }
        }

        // Check if this range and the last undo range has something in common.
        // If true, merge the ranges.
        if (lastUndoRange != null) {
            var cmp = lastUndoRange.compareRange(range);
            if (cmp == 1) {
                range.setStart(lastUndoRange.start);
            } else if (cmp == -1) {
                range.setEnd(lastUndoRange.end);
            }
        }

        return range;
    };

    /** 
    * Replaces a range in the document with the new `text`.
    *
    * @param {Range} range A specified Range to replace
    * @param {String} text The new text to use as a replacement
    * @returns {Object} An object containing the final row and column, like this:   
    * ```
    * {row: endRow, column: 0}
    * ```  
    * If the text and range are empty, this function returns an object containing the current `range.start` value.  
    * If the text is the exact same as what currently exists, this function returns an object containing the current `range.end` value.
    *
    *
    *
    * @related Document.replace
    *
    *
    **/
    this.replace = function(range, text) {
        return this.doc.replace(range, text);
    };

    /**
    * Moves a range of text from the given range to the given position. `toPosition` is an object that looks like this:
     *  ```json
    *    { row: newRowLocation, column: newColumnLocation }
     *  ```
     * @param {Range} fromRange The range of text you want moved within the document
     * @param {Object} toPosition The location (row and column) where you want to move the text to
     * @returns {Range} The new range where the text was moved to.
    *
    *
    *
    **/
    this.moveText = function(fromRange, toPosition) {
        var text = this.getTextRange(fromRange);
        this.remove(fromRange);

        var toRow = toPosition.row;
        var toColumn = toPosition.column;

        // Make sure to update the insert location, when text is removed in
        // front of the chosen point of insertion.
        if (!fromRange.isMultiLine() && fromRange.start.row == toRow &&
            fromRange.end.column < toColumn)
            toColumn -= text.length;

        if (fromRange.isMultiLine() && fromRange.end.row < toRow) {
            var lines = this.doc.$split(text);
            toRow -= lines.length - 1;
        }

        var endRow = toRow + fromRange.end.row - fromRange.start.row;
        var endColumn = fromRange.isMultiLine() ?
                        fromRange.end.column :
                        toColumn + fromRange.end.column - fromRange.start.column;

        var toRange = new Range(toRow, toColumn, endRow, endColumn);

        this.insert(toRange.start, text);

        return toRange;
    };

    /**
    * Indents all the rows, from `startRow` to `endRow` (inclusive), by prefixing each row with the token in `indentString`.
    *
    * If `indentString` contains the `'\t'` character, it's replaced by whatever is defined by [[EditSession.getTabString `getTabString()`]].
    * @param {Number} startRow Starting row
    * @param {Number} endRow Ending row
    * @param {String} indentString The indent token
    *
    *
    **/
    this.indentRows = function(startRow, endRow, indentString) {
        indentString = indentString.replace(/\t/g, this.getTabString());
        for (var row=startRow; row<=endRow; row++)
            this.insert({row: row, column:0}, indentString);
    };

    /**
    * Outdents all the rows defined by the `start` and `end` properties of `range`.
    * @param {Range} range A range of rows
    *
    *
    **/
    this.outdentRows = function (range) {
        var rowRange = range.collapseRows();
        var deleteRange = new Range(0, 0, 0, 0);
        var size = this.getTabSize();

        for (var i = rowRange.start.row; i <= rowRange.end.row; ++i) {
            var line = this.getLine(i);

            deleteRange.start.row = i;
            deleteRange.end.row = i;
            for (var j = 0; j < size; ++j)
                if (line.charAt(j) != ' ')
                    break;
            if (j < size && line.charAt(j) == '\t') {
                deleteRange.start.column = j;
                deleteRange.end.column = j + 1;
            } else {
                deleteRange.start.column = 0;
                deleteRange.end.column = j;
            }
            this.remove(deleteRange);
        }
    };

    /**  
    * Shifts all the lines in the document up one, starting from `firstRow` and ending at `lastRow`.
    * @param {Number} firstRow The starting row to move up
    * @param {Number} lastRow The final row to move up
    * @returns {Number} If `firstRow` is less-than or equal to 0, this function returns 0. Otherwise, on success, it returns -1.
    *
    * @related Document.insertLines
    *
    **/
    this.moveLinesUp = function(firstRow, lastRow) {
        if (firstRow <= 0) return 0;

        var removed = this.doc.removeLines(firstRow, lastRow);
        this.doc.insertLines(firstRow - 1, removed);
        return -1;
    };

    /** 
    * Shifts all the lines in the document down one, starting from `firstRow` and ending at `lastRow`.
    * @param {Number} firstRow The starting row to move down
    * @param {Number} lastRow The final row to move down
    * @returns {Number} If `firstRow` is less-than or equal to 0, this function returns 0. Otherwise, on success, it returns -1.
    *
    *
    *
    * @related Document.insertLines
    **/
    this.moveLinesDown = function(firstRow, lastRow) {
        if (lastRow >= this.doc.getLength()-1) return 0;

        var removed = this.doc.removeLines(firstRow, lastRow);
        this.doc.insertLines(firstRow+1, removed);
        return 1;
    };

    /**
    * Duplicates all the text between `firstRow` and `lastRow`.
    * @param {Number} firstRow The starting row to duplicate
    * @param {Number} lastRow The final row to duplicate
    * @returns {Number} Returns the number of new rows added; in other words, `lastRow - firstRow + 1`.
    *
    *
    **/
    this.duplicateLines = function(firstRow, lastRow) {
        var firstRow = this.$clipRowToDocument(firstRow);
        var lastRow = this.$clipRowToDocument(lastRow);

        var lines = this.getLines(firstRow, lastRow);
        this.doc.insertLines(firstRow, lines);

        var addedRows = lastRow - firstRow + 1;
        return addedRows;
    };


    this.$clipRowToDocument = function(row) {
        return Math.max(0, Math.min(row, this.doc.getLength()-1));
    };

    this.$clipColumnToRow = function(row, column) {
        if (column < 0)
            return 0;
        return Math.min(this.doc.getLine(row).length, column);
    };


    this.$clipPositionToDocument = function(row, column) {
        column = Math.max(0, column);

        if (row < 0) {
            row = 0;
            column = 0;
        } else {
            var len = this.doc.getLength();
            if (row >= len) {
                row = len - 1;
                column = this.doc.getLine(len-1).length;
            } else {
                column = Math.min(this.doc.getLine(row).length, column);
            }
        }

        return {
            row: row,
            column: column
        };
    };

    this.$clipRangeToDocument = function(range) {
        if (range.start.row < 0) {
            range.start.row = 0;
            range.start.column = 0;
        } else {
            range.start.column = this.$clipColumnToRow(
                range.start.row,
                range.start.column
            );
        }

        var len = this.doc.getLength() - 1;
        if (range.end.row > len) {
            range.end.row = len;
            range.end.column = this.doc.getLine(len).length;
        } else {
            range.end.column = this.$clipColumnToRow(
                range.end.row,
                range.end.column
            );
        }
        return range;
    };

    // WRAPMODE
    this.$wrapLimit = 80;
    this.$useWrapMode = false;
    this.$wrapLimitRange = {
        min : null,
        max : null
    };

    /**
     * Sets whether or not line wrapping is enabled. If `useWrapMode` is different than the current value, the `'changeWrapMode'` event is emitted.
     * @param {Boolean} useWrapMode Enable (or disable) wrap mode
     *
    *
    **/
    this.setUseWrapMode = function(useWrapMode) {
        if (useWrapMode != this.$useWrapMode) {
            this.$useWrapMode = useWrapMode;
            this.$modified = true;
            this.$resetRowCache(0);

            // If wrapMode is activaed, the wrapData array has to be initialized.
            if (useWrapMode) {
                var len = this.getLength();
                this.$wrapData = [];
                for (var i = 0; i < len; i++) {
                    this.$wrapData.push([]);
                }
                this.$updateWrapData(0, len - 1);
            }

            this._emit("changeWrapMode");
        }
    };

    /**
    * Returns `true` if wrap mode is being used; `false` otherwise.
    * @returns {Boolean}
    **/
    this.getUseWrapMode = function() {
        return this.$useWrapMode;
    };

    // Allow the wrap limit to move freely between min and max. Either
    // parameter can be null to allow the wrap limit to be unconstrained
    // in that direction. Or set both parameters to the same number to pin
    // the limit to that value.
    /**
     * Sets the boundaries of wrap. Either value can be `null` to have an unconstrained wrap, or, they can be the same number to pin the limit. If the wrap limits for `min` or `max` are different, this method also emits the `'changeWrapMode'` event.
     * @param {Number} min The minimum wrap value (the left side wrap)
     * @param {Number} max The maximum wrap value (the right side wrap)
     *
    *
    **/
    this.setWrapLimitRange = function(min, max) {
        if (this.$wrapLimitRange.min !== min || this.$wrapLimitRange.max !== max) {
            this.$wrapLimitRange.min = min;
            this.$wrapLimitRange.max = max;
            this.$modified = true;
            // This will force a recalculation of the wrap limit
            this._emit("changeWrapMode");
        }
    };

    /** 
    * This should generally only be called by the renderer when a resize is detected.
    * @param {Number} desiredLimit The new wrap limit
    * @returns {Boolean}
    *
    * 
    * @private
    **/
    this.adjustWrapLimit = function(desiredLimit) {
        var wrapLimit = this.$constrainWrapLimit(desiredLimit);
        if (wrapLimit != this.$wrapLimit && wrapLimit > 0) {
            this.$wrapLimit = wrapLimit;
            this.$modified = true;
            if (this.$useWrapMode) {
                this.$updateWrapData(0, this.getLength() - 1);
                this.$resetRowCache(0);
                this._emit("changeWrapLimit");
            }
            return true;
        }
        return false;
    };

    this.$constrainWrapLimit = function(wrapLimit) {
        var min = this.$wrapLimitRange.min;
        if (min)
            wrapLimit = Math.max(min, wrapLimit);

        var max = this.$wrapLimitRange.max;
        if (max)
            wrapLimit = Math.min(max, wrapLimit);

        // What would a limit of 0 even mean?
        return Math.max(1, wrapLimit);
    };

    /**
    * Returns the value of wrap limit.
    * @returns {Number} The wrap limit.
    **/
    this.getWrapLimit = function() {
        return this.$wrapLimit;
    };

    /**
    * Returns an object that defines the minimum and maximum of the wrap limit; it looks something like this:
    *
    *     { min: wrapLimitRange_min, max: wrapLimitRange_max }
    *
    * @returns {Object}
    **/
    this.getWrapLimitRange = function() {
        // Avoid unexpected mutation by returning a copy
        return {
            min : this.$wrapLimitRange.min,
            max : this.$wrapLimitRange.max
        };
    };

    this.$updateInternalDataOnChange = function(e) {
        var useWrapMode = this.$useWrapMode;
        var len;
        var action = e.data.action;
        var firstRow = e.data.range.start.row;
        var lastRow = e.data.range.end.row;
        var start = e.data.range.start;
        var end = e.data.range.end;
        var removedFolds = null;

        if (action.indexOf("Lines") != -1) {
            if (action == "insertLines") {
                lastRow = firstRow + (e.data.lines.length);
            } else {
                lastRow = firstRow;
            }
            len = e.data.lines ? e.data.lines.length : lastRow - firstRow;
        } else {
            len = lastRow - firstRow;
        }

        if (len != 0) {
            if (action.indexOf("remove") != -1) {
                this[useWrapMode ? "$wrapData" : "$rowLengthCache"].splice(firstRow, len);

                var foldLines = this.$foldData;
                removedFolds = this.getFoldsInRange(e.data.range);
                this.removeFolds(removedFolds);

                var foldLine = this.getFoldLine(end.row);
                var idx = 0;
                if (foldLine) {
                    foldLine.addRemoveChars(end.row, end.column, start.column - end.column);
                    foldLine.shiftRow(-len);

                    var foldLineBefore = this.getFoldLine(firstRow);
                    if (foldLineBefore && foldLineBefore !== foldLine) {
                        foldLineBefore.merge(foldLine);
                        foldLine = foldLineBefore;
                    }
                    idx = foldLines.indexOf(foldLine) + 1;
                }

                for (idx; idx < foldLines.length; idx++) {
                    var foldLine = foldLines[idx];
                    if (foldLine.start.row >= end.row) {
                        foldLine.shiftRow(-len);
                    }
                }

                lastRow = firstRow;
            } else {
                var args;
                if (useWrapMode) {
                    args = [firstRow, 0];
                    for (var i = 0; i < len; i++) args.push([]);
                    this.$wrapData.splice.apply(this.$wrapData, args);
                } else {
                    args = Array(len);
                    args.unshift(firstRow, 0);
                    this.$rowLengthCache.splice.apply(this.$rowLengthCache, args);
                }

                // If some new line is added inside of a foldLine, then split
                // the fold line up.
                var foldLines = this.$foldData;
                var foldLine = this.getFoldLine(firstRow);
                var idx = 0;
                if (foldLine) {
                    var cmp = foldLine.range.compareInside(start.row, start.column)
                    // Inside of the foldLine range. Need to split stuff up.
                    if (cmp == 0) {
                        foldLine = foldLine.split(start.row, start.column);
                        foldLine.shiftRow(len);
                        foldLine.addRemoveChars(
                            lastRow, 0, end.column - start.column);
                    } else
                    // Infront of the foldLine but same row. Need to shift column.
                    if (cmp == -1) {
                        foldLine.addRemoveChars(firstRow, 0, end.column - start.column);
                        foldLine.shiftRow(len);
                    }
                    // Nothing to do if the insert is after the foldLine.
                    idx = foldLines.indexOf(foldLine) + 1;
                }

                for (idx; idx < foldLines.length; idx++) {
                    var foldLine = foldLines[idx];
                    if (foldLine.start.row >= firstRow) {
                        foldLine.shiftRow(len);
                    }
                }
            }
        } else {
            // Realign folds. E.g. if you add some new chars before a fold, the
            // fold should "move" to the right.
            len = Math.abs(e.data.range.start.column - e.data.range.end.column);
            if (action.indexOf("remove") != -1) {
                // Get all the folds in the change range and remove them.
                removedFolds = this.getFoldsInRange(e.data.range);
                this.removeFolds(removedFolds);

                len = -len;
            }
            var foldLine = this.getFoldLine(firstRow);
            if (foldLine) {
                foldLine.addRemoveChars(firstRow, start.column, len);
            }
        }

        if (useWrapMode && this.$wrapData.length != this.doc.getLength()) {
            console.error("doc.getLength() and $wrapData.length have to be the same!");
        }

        if (useWrapMode)
            this.$updateWrapData(firstRow, lastRow);
        else
            this.$updateRowLengthCache(firstRow, lastRow);

        return removedFolds;
    };

    this.$updateRowLengthCache = function(firstRow, lastRow, b) {
        this.$rowLengthCache[firstRow] = null;
        this.$rowLengthCache[lastRow] = null;
    };

    this.$updateWrapData = function(firstRow, lastRow) {
        var lines = this.doc.getAllLines();
        var tabSize = this.getTabSize();
        var wrapData = this.$wrapData;
        var wrapLimit = this.$wrapLimit;
        var tokens;
        var foldLine;

        var row = firstRow;
        lastRow = Math.min(lastRow, lines.length - 1);
        while (row <= lastRow) {
            foldLine = this.getFoldLine(row, foldLine);
            if (!foldLine) {
                tokens = this.$getDisplayTokens(lang.stringTrimRight(lines[row]));
                wrapData[row] = this.$computeWrapSplits(tokens, wrapLimit, tabSize);
                row ++;
            } else {
                tokens = [];
                foldLine.walk(function(placeholder, row, column, lastColumn) {
                        var walkTokens;
                        if (placeholder != null) {
                            walkTokens = this.$getDisplayTokens(
                                            placeholder, tokens.length);
                            walkTokens[0] = PLACEHOLDER_START;
                            for (var i = 1; i < walkTokens.length; i++) {
                                walkTokens[i] = PLACEHOLDER_BODY;
                            }
                        } else {
                            walkTokens = this.$getDisplayTokens(
                                lines[row].substring(lastColumn, column),
                                tokens.length);
                        }
                        tokens = tokens.concat(walkTokens);
                    }.bind(this),
                    foldLine.end.row,
                    lines[foldLine.end.row].length + 1
                );
                // Remove spaces/tabs from the back of the token array.
                while (tokens.length != 0 && tokens[tokens.length - 1] >= SPACE)
                    tokens.pop();

                wrapData[foldLine.start.row]
                    = this.$computeWrapSplits(tokens, wrapLimit, tabSize);
                row = foldLine.end.row + 1;
            }
        }
    };

    // "Tokens"
    var CHAR = 1,
        CHAR_EXT = 2,
        PLACEHOLDER_START = 3,
        PLACEHOLDER_BODY =  4,
        PUNCTUATION = 9,
        SPACE = 10,
        TAB = 11,
        TAB_SPACE = 12;


    this.$computeWrapSplits = function(tokens, wrapLimit) {
        if (tokens.length == 0) {
            return [];
        }

        var splits = [];
        var displayLength = tokens.length;
        var lastSplit = 0, lastDocSplit = 0;

        function addSplit(screenPos) {
            var displayed = tokens.slice(lastSplit, screenPos);

            // The document size is the current size - the extra width for tabs
            // and multipleWidth characters.
            var len = displayed.length;
            displayed.join("").
                // Get all the TAB_SPACEs.
                replace(/12/g, function() {
                    len -= 1;
                }).
                // Get all the CHAR_EXT/multipleWidth characters.
                replace(/2/g, function() {
                    len -= 1;
                });

            lastDocSplit += len;
            splits.push(lastDocSplit);
            lastSplit = screenPos;
        }

        while (displayLength - lastSplit > wrapLimit) {
            // This is, where the split should be.
            var split = lastSplit + wrapLimit;

            // If there is a space or tab at this split position, then making
            // a split is simple.
            if (tokens[split] >= SPACE) {
                // Include all following spaces + tabs in this split as well.
                while (tokens[split] >= SPACE) {
                    split ++;
                }
                addSplit(split);
                continue;
            }

            // === ELSE ===
            // Check if split is inside of a placeholder. Placeholder are
            // not splitable. Therefore, seek the beginning of the placeholder
            // and try to place the split beofre the placeholder's start.
            if (tokens[split] == PLACEHOLDER_START
                || tokens[split] == PLACEHOLDER_BODY)
            {
                // Seek the start of the placeholder and do the split
                // before the placeholder. By definition there always
                // a PLACEHOLDER_START between split and lastSplit.
                for (split; split != lastSplit - 1; split--) {
                    if (tokens[split] == PLACEHOLDER_START) {
                        // split++; << No incremental here as we want to
                        //  have the position before the Placeholder.
                        break;
                    }
                }

                // If the PLACEHOLDER_START is not the index of the
                // last split, then we can do the split
                if (split > lastSplit) {
                    addSplit(split);
                    continue;
                }

                // If the PLACEHOLDER_START IS the index of the last
                // split, then we have to place the split after the
                // placeholder. So, let's seek for the end of the placeholder.
                split = lastSplit + wrapLimit;
                for (split; split < tokens.length; split++) {
                    if (tokens[split] != PLACEHOLDER_BODY)
                    {
                        break;
                    }
                }

                // If spilt == tokens.length, then the placeholder is the last
                // thing in the line and adding a new split doesn't make sense.
                if (split == tokens.length) {
                    break;  // Breaks the while-loop.
                }

                // Finally, add the split...
                addSplit(split);
                continue;
            }

            // === ELSE ===
            // Search for the first non space/tab/placeholder/punctuation token backwards.
            var minSplit = Math.max(split - 10, lastSplit - 1);
            while (split > minSplit && tokens[split] < PLACEHOLDER_START) {
                split --;
            }
            while (split > minSplit && tokens[split] == PUNCTUATION) {
                split --;
            }
            // If we found one, then add the split.
            if (split > minSplit) {
                addSplit(++split);
                continue;
            }

            // === ELSE ===
            split = lastSplit + wrapLimit;
            // The split is inside of a CHAR or CHAR_EXT token and no space
            // around -> force a split.
            addSplit(split);
        }
        return splits;
    };

    /**
    * Given a string, returns an array of the display characters, including tabs and spaces.
    * @param {String} str The string to check
    * @param {Number} offset The value to start at
    *
    *
    **/
    this.$getDisplayTokens = function(str, offset) {
        var arr = [];
        var tabSize;
        offset = offset || 0;

        for (var i = 0; i < str.length; i++) {
            var c = str.charCodeAt(i);
            // Tab
            if (c == 9) {
                tabSize = this.getScreenTabSize(arr.length + offset);
                arr.push(TAB);
                for (var n = 1; n < tabSize; n++) {
                    arr.push(TAB_SPACE);
                }
            }
            // Space
            else if (c == 32) {
                arr.push(SPACE);
            } else if((c > 39 && c < 48) || (c > 57 && c < 64)) {
                arr.push(PUNCTUATION);
            }
            // full width characters
            else if (c >= 0x1100 && isFullWidth(c)) {
                arr.push(CHAR, CHAR_EXT);
            } else {
                arr.push(CHAR);
            }
        }
        return arr;
    };

    /**
     * Calculates the width of the string `str` on the screen while assuming that the string starts at the first column on the screen.
    * @param {String} str The string to calculate the screen width of
    * @param {Number} maxScreenColumn
    * @param {Number} screenColumn
    * @returns {[Number]} Returns an `int[]` array with two elements:<br/>
    * The first position indicates the number of columns for `str` on screen.<br/>
    * The second value contains the position of the document column that this function read until.
    *
    *
    *
    *
    **/
    this.$getStringScreenWidth = function(str, maxScreenColumn, screenColumn) {
        if (maxScreenColumn == 0)
            return [0, 0];
        if (maxScreenColumn == null)
            maxScreenColumn = Infinity;
        screenColumn = screenColumn || 0;

        var c, column;
        for (column = 0; column < str.length; column++) {
            c = str.charCodeAt(column);
            // tab
            if (c == 9) {
                screenColumn += this.getScreenTabSize(screenColumn);
            }
            // full width characters
            else if (c >= 0x1100 && isFullWidth(c)) {
                screenColumn += 2;
            } else {
                screenColumn += 1;
            }
            if (screenColumn > maxScreenColumn) {
                break;
            }
        }

        return [screenColumn, column];
    };

    /**
    * Returns number of screenrows in a wrapped line.
    * @param {Number} row The row number to check
    *
    * @returns {Number}
    **/
    this.getRowLength = function(row) {
        if (!this.$useWrapMode || !this.$wrapData[row]) {
            return 1;
        } else {
            return this.$wrapData[row].length + 1;
        }
    };

    /** 
     * Returns the position (on screen) for the last character in the provided screen row.
     * @param {Number} screenRow The screen row to check
     * @returns {Number}
     *
     * @related EditSession.documentToScreenColumn
    **/
    this.getScreenLastRowColumn = function(screenRow) {
        var pos = this.screenToDocumentPosition(screenRow, Number.MAX_VALUE);
        return this.documentToScreenColumn(pos.row, pos.column);
    };

    /** 
    * For the given document row and column, this returns the column position of the last screen row.
    * @param {Number} docRow 
    *
    * @param {Number} docColumn 
    **/
    this.getDocumentLastRowColumn = function(docRow, docColumn) {
        var screenRow = this.documentToScreenRow(docRow, docColumn);
        return this.getScreenLastRowColumn(screenRow);
    };

    /** 
    * For the given document row and column, this returns the document position of the last row.
    * @param {Number} docRow 
    * @param {Number} docColumn 
    *
    *
    **/
    this.getDocumentLastRowColumnPosition = function(docRow, docColumn) {
        var screenRow = this.documentToScreenRow(docRow, docColumn);
        return this.screenToDocumentPosition(screenRow, Number.MAX_VALUE / 10);
    };

    /** 
    * For the given row, this returns the split data.
    * @returns {String}
    **/
    this.getRowSplitData = function(row) {
        if (!this.$useWrapMode) {
            return undefined;
        } else {
            return this.$wrapData[row];
        }
    };

    /**
    * The distance to the next tab stop at the specified screen column.
    * @param {Number} screenColumn The screen column to check
    *
    * 
    * @returns {Number}
    **/
    this.getScreenTabSize = function(screenColumn) {
        return this.$tabSize - screenColumn % this.$tabSize;
    };


    this.screenToDocumentRow = function(screenRow, screenColumn) {
        return this.screenToDocumentPosition(screenRow, screenColumn).row;
    };


    this.screenToDocumentColumn = function(screenRow, screenColumn) {
        return this.screenToDocumentPosition(screenRow, screenColumn).column;
    };

    /** 
    * Converts characters coordinates on the screen to characters coordinates within the document. [This takes into account code folding, word wrap, tab size, and any other visual modifications.]{: #conversionConsiderations}
    * @param {Number} screenRow The screen row to check
    * @param {Number} screenColumn The screen column to check
    * @returns {Object} The object returned has two properties: `row` and `column`.
    *
    *
    * @related EditSession.documentToScreenPosition
    *
    **/
    this.screenToDocumentPosition = function(screenRow, screenColumn) {
        if (screenRow < 0)
            return {row: 0, column: 0};

        var line;
        var docRow = 0;
        var docColumn = 0;
        var column;
        var row = 0;
        var rowLength = 0;

        var rowCache = this.$screenRowCache;
        var i = this.$getRowCacheIndex(rowCache, screenRow);
        var l = rowCache.length;
        if (l && i >= 0) {
            var row = rowCache[i];
            var docRow = this.$docRowCache[i];
            var doCache = screenRow > rowCache[l - 1];
        } else {
            var doCache = !l;
        }

        var maxRow = this.getLength() - 1;
        var foldLine = this.getNextFoldLine(docRow);
        var foldStart = foldLine ? foldLine.start.row : Infinity;

        while (row <= screenRow) {
            rowLength = this.getRowLength(docRow);
            if (row + rowLength - 1 >= screenRow || docRow >= maxRow) {
                break;
            } else {
                row += rowLength;
                docRow++;
                if (docRow > foldStart) {
                    docRow = foldLine.end.row+1;
                    foldLine = this.getNextFoldLine(docRow, foldLine);
                    foldStart = foldLine ? foldLine.start.row : Infinity;
                }
            }
            
            if (doCache) {
                this.$docRowCache.push(docRow);
                this.$screenRowCache.push(row);
            }
        }

        if (foldLine && foldLine.start.row <= docRow) {
            line = this.getFoldDisplayLine(foldLine);
            docRow = foldLine.start.row;
        } else if (row + rowLength <= screenRow || docRow > maxRow) {
            // clip at the end of the document
            return {
                row: maxRow,
                column: this.getLine(maxRow).length
            }
        } else {
            line = this.getLine(docRow);
            foldLine = null;
        }

        if (this.$useWrapMode) {
            var splits = this.$wrapData[docRow];
            if (splits) {
                column = splits[screenRow - row];
                if(screenRow > row && splits.length) {
                    docColumn = splits[screenRow - row - 1] || splits[splits.length - 1];
                    line = line.substring(docColumn);
                }
            }
        }

        docColumn += this.$getStringScreenWidth(line, screenColumn)[1];

        // We remove one character at the end so that the docColumn
        // position returned is not associated to the next row on the screen.
        if (this.$useWrapMode && docColumn >= column)
            docColumn = column - 1;

        if (foldLine)
            return foldLine.idxToPosition(docColumn);

        return {row: docRow, column: docColumn};
    };

    /** 
    * Converts document coordinates to screen coordinates. {:conversionConsiderations}
    * @param {Number} docRow The document row to check
    * @param {Number} docColumn The document column to check
    * @returns {Object} The object returned by this method has two properties: `row` and `column`.
    *
    *
    * @related EditSession.screenToDocumentPosition
    *
    **/
    this.documentToScreenPosition = function(docRow, docColumn) {
        // Normalize the passed in arguments.
        if (typeof docColumn === "undefined")
            var pos = this.$clipPositionToDocument(docRow.row, docRow.column);
        else
            pos = this.$clipPositionToDocument(docRow, docColumn);

        docRow = pos.row;
        docColumn = pos.column;

        var screenRow = 0;
        var foldStartRow = null;
        var fold = null;

        // Clamp the docRow position in case it's inside of a folded block.
        fold = this.getFoldAt(docRow, docColumn, 1);
        if (fold) {
            docRow = fold.start.row;
            docColumn = fold.start.column;
        }

        var rowEnd, row = 0;


        var rowCache = this.$docRowCache;
        var i = this.$getRowCacheIndex(rowCache, docRow);
        var l = rowCache.length;
        if (l && i >= 0) {
            var row = rowCache[i];
            var screenRow = this.$screenRowCache[i];
            var doCache = docRow > rowCache[l - 1];
        } else {
            var doCache = !l;
        }

        var foldLine = this.getNextFoldLine(row);
        var foldStart = foldLine ?foldLine.start.row :Infinity;

        while (row < docRow) {
            if (row >= foldStart) {
                rowEnd = foldLine.end.row + 1;
                if (rowEnd > docRow)
                    break;
                foldLine = this.getNextFoldLine(rowEnd, foldLine);
                foldStart = foldLine ?foldLine.start.row :Infinity;
            }
            else {
                rowEnd = row + 1;
            }

            screenRow += this.getRowLength(row);
            row = rowEnd;

            if (doCache) {
                this.$docRowCache.push(row);
                this.$screenRowCache.push(screenRow);
            }
        }

        // Calculate the text line that is displayed in docRow on the screen.
        var textLine = "";
        // Check if the final row we want to reach is inside of a fold.
        if (foldLine && row >= foldStart) {
            textLine = this.getFoldDisplayLine(foldLine, docRow, docColumn);
            foldStartRow = foldLine.start.row;
        } else {
            textLine = this.getLine(docRow).substring(0, docColumn);
            foldStartRow = docRow;
        }
        // Clamp textLine if in wrapMode.
        if (this.$useWrapMode) {
            var wrapRow = this.$wrapData[foldStartRow];
            var screenRowOffset = 0;
            while (textLine.length >= wrapRow[screenRowOffset]) {
                screenRow ++;
                screenRowOffset++;
            }
            textLine = textLine.substring(
                wrapRow[screenRowOffset - 1] || 0, textLine.length
            );
        }

        return {
            row: screenRow,
            column: this.$getStringScreenWidth(textLine)[0]
        };
    };

    /**
    * For the given document row and column, returns the screen column.
    * @param {Number} row
    * @param {Number} docColumn
    * @returns {Number}
    *
    **/
    this.documentToScreenColumn = function(row, docColumn) {
        return this.documentToScreenPosition(row, docColumn).column;
    };

    /**
    * For the given document row and column, returns the screen row.
    * @param {Number} docRow
    * @param {Number} docColumn
    *
    *
    **/
    this.documentToScreenRow = function(docRow, docColumn) {
        return this.documentToScreenPosition(docRow, docColumn).row;
    };

    /**
    * Returns the length of the screen.
    * @returns {Number}
    **/
    this.getScreenLength = function() {
        var screenRows = 0;
        var fold = null;
        if (!this.$useWrapMode) {
            screenRows = this.getLength();

            // Remove the folded lines again.
            var foldData = this.$foldData;
            for (var i = 0; i < foldData.length; i++) {
                fold = foldData[i];
                screenRows -= fold.end.row - fold.start.row;
            }
        } else {
            var lastRow = this.$wrapData.length;
            var row = 0, i = 0;
            var fold = this.$foldData[i++];
            var foldStart = fold ? fold.start.row :Infinity;

            while (row < lastRow) {
                screenRows += this.$wrapData[row].length + 1;
                row ++;
                if (row > foldStart) {
                    row = fold.end.row+1;
                    fold = this.$foldData[i++];
                    foldStart = fold ?fold.start.row :Infinity;
                }
            }
        }

        return screenRows;
    };

    // For every keystroke this gets called once per char in the whole doc!!
    // Wouldn't hurt to make it a bit faster for c >= 0x1100

    /**
     * @private
     *
     */
    function isFullWidth(c) {
        if (c < 0x1100)
            return false;
        return c >= 0x1100 && c <= 0x115F ||
               c >= 0x11A3 && c <= 0x11A7 ||
               c >= 0x11FA && c <= 0x11FF ||
               c >= 0x2329 && c <= 0x232A ||
               c >= 0x2E80 && c <= 0x2E99 ||
               c >= 0x2E9B && c <= 0x2EF3 ||
               c >= 0x2F00 && c <= 0x2FD5 ||
               c >= 0x2FF0 && c <= 0x2FFB ||
               c >= 0x3000 && c <= 0x303E ||
               c >= 0x3041 && c <= 0x3096 ||
               c >= 0x3099 && c <= 0x30FF ||
               c >= 0x3105 && c <= 0x312D ||
               c >= 0x3131 && c <= 0x318E ||
               c >= 0x3190 && c <= 0x31BA ||
               c >= 0x31C0 && c <= 0x31E3 ||
               c >= 0x31F0 && c <= 0x321E ||
               c >= 0x3220 && c <= 0x3247 ||
               c >= 0x3250 && c <= 0x32FE ||
               c >= 0x3300 && c <= 0x4DBF ||
               c >= 0x4E00 && c <= 0xA48C ||
               c >= 0xA490 && c <= 0xA4C6 ||
               c >= 0xA960 && c <= 0xA97C ||
               c >= 0xAC00 && c <= 0xD7A3 ||
               c >= 0xD7B0 && c <= 0xD7C6 ||
               c >= 0xD7CB && c <= 0xD7FB ||
               c >= 0xF900 && c <= 0xFAFF ||
               c >= 0xFE10 && c <= 0xFE19 ||
               c >= 0xFE30 && c <= 0xFE52 ||
               c >= 0xFE54 && c <= 0xFE66 ||
               c >= 0xFE68 && c <= 0xFE6B ||
               c >= 0xFF01 && c <= 0xFF60 ||
               c >= 0xFFE0 && c <= 0xFFE6;
    };

}).call(EditSession.prototype);

require("./edit_session/folding").Folding.call(EditSession.prototype);
require("./edit_session/bracket_match").BracketMatch.call(EditSession.prototype);

exports.EditSession = EditSession;
});<|MERGE_RESOLUTION|>--- conflicted
+++ resolved
@@ -899,105 +899,6 @@
     };
 
     this.$modes = {};
-<<<<<<< HEAD
-    this._loadMode = function(mode, callback) {
-        if (!this.$modes["null"])
-            this.$modes["null"] = this.$modes["ace/mode/text"] = new TextMode();
-
-        if (this.$modes[mode])
-            return callback(this.$modes[mode]);
-
-        var _self = this;
-        var module;
-        try {
-            module = require(mode);
-        } catch (e) {};
-        // sometimes require returns empty object (this bug is present in requirejs 2 as well)
-        if (module && module.Mode)
-            return done(module);
-
-        // set mode to text until loading is finished
-        if (!this.$mode)
-            this.$setModePlaceholder();
-
-        fetch(mode, function() {
-            require([mode], done);
-        });
-
-        function done(module) {
-            if (_self.$modes[mode])
-                return callback(_self.$modes[mode]);
-
-            _self.$modes[mode] = new module.Mode();
-            _self.$modes[mode].$id = mode;
-
-            // this is for autocompletion to pick up regexp'ed keywords
-            var rules = _self.$modes[mode].$tokenizer.rules,
-                completionKeywords = [];
-            for (var rule in rules) {
-              if (rules.hasOwnProperty(rule)) {
-                var ruleItr = rules[rule];
-                for (var r = 0, l = ruleItr.length; r < l; r++) {
-                    if (typeof ruleItr[r].token === "string") {
-                        if (/keyword|support|storage/.test(ruleItr[r].token))
-                            completionKeywords.push(ruleItr[r].regex);
-                    }
-                    else if (typeof ruleItr[r].token === "object") {
-                        for (var a = 0, aLength = ruleItr[r].token.length; a < aLength; a++) {    
-                            if (/keyword|support|storage/.test(ruleItr[r].token[a])) {
-                                // drop surrounding parens
-                                var rule = ruleItr[r].regex.match(/\(.+?\)/g)[a];
-                                completionKeywords.push(rule.substr(1, rule.length - 2));
-                            }
-                        }
-                    }
-                }
-              }
-            }
-
-            _self.$modes[mode].getKeywords = function(append) {
-                // this is for highlighting embed rules, like HAML/Ruby or Obj-C/C
-                if (!append)
-                    return _self.$modes[mode].$keywordList;
-
-                return completionKeywords.concat(_self.$modes[mode].$keywordList || []);
-            };
-
-            _self._emit("loadmode", {
-                name: mode,
-                mode: _self.$modes[mode]
-            });
-            callback(_self.$modes[mode]);
-        }
-
-        function fetch(name, callback) {
-            if (!config.get("packaged"))
-                return callback();
-
-            net.loadScript(config.moduleUrl(name, "mode"), callback);
-        }
-    };
-
-    this.$setModePlaceholder = function() {
-        this.$mode = this.$modes["null"];
-        var tokenizer = this.$mode.getTokenizer();
-
-        if (!this.bgTokenizer) {
-            this.bgTokenizer = new BackgroundTokenizer(tokenizer);
-            var _self = this;
-            this.bgTokenizer.addEventListener("update", function(e) {
-                _self._emit("tokenizerUpdate", e);
-            });
-        } else {
-            this.bgTokenizer.setTokenizer(tokenizer);
-        }
-        this.bgTokenizer.setDocument(this.getDocument());
-
-        this.tokenRe = this.$mode.tokenRe;
-        this.nonTokenRe = this.$mode.nonTokenRe;
-    };
-=======
->>>>>>> f8f277d7
 
     /**
     * Sets a new text mode for the `EditSession`. This method also emits the `'changeMode'` event. If a [[BackgroundTokenizer `BackgroundTokenizer`]] is set, the `'tokenizerUpdate'` event is also emitted.
@@ -1083,6 +984,38 @@
             this._emit("changeMode");
             this.bgTokenizer.start(0);
         }
+
+        // this is for autocompletion to pick up regexp'ed keywords
+        var rules = _self.$modes[mode].$tokenizer.rules,
+            completionKeywords = [];
+        for (var rule in rules) {
+          if (rules.hasOwnProperty(rule)) {
+            var ruleItr = rules[rule];
+            for (var r = 0, l = ruleItr.length; r < l; r++) {
+                if (typeof ruleItr[r].token === "string") {
+                    if (/keyword|support|storage/.test(ruleItr[r].token))
+                        completionKeywords.push(ruleItr[r].regex);
+                }
+                else if (typeof ruleItr[r].token === "object") {
+                    for (var a = 0, aLength = ruleItr[r].token.length; a < aLength; a++) {    
+                        if (/keyword|support|storage/.test(ruleItr[r].token[a])) {
+                            // drop surrounding parens
+                            var rule = ruleItr[r].regex.match(/\(.+?\)/g)[a];
+                            completionKeywords.push(rule.substr(1, rule.length - 2));
+                        }
+                    }
+                }
+            }
+          }
+        }
+
+        _self.$modes[mode].getKeywords = function(append) {
+            // this is for highlighting embed rules, like HAML/Ruby or Obj-C/C
+            if (!append)
+                return _self.$modes[mode].$keywordList;
+
+            return completionKeywords.concat(_self.$modes[mode].$keywordList || []);
+        };
     };
 
 
