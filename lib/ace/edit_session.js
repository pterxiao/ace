--- conflicted
+++ resolved
@@ -799,19 +799,15 @@
         }
     };
 
+    /**
+    * EditSession.setMode(mode) 
+    * - mode (TextMode): Set a new text mode
+    *
+    * Sets a new text mode for the `EditSession`. This method also emits the `'changeMode'` event. If a [[BackgroundTokenizer `BackgroundTokenizer`]] is set, the `'tokenizerUpdate'` event is also emitted.
+    *
+    **/
     this.$mode = null;
-<<<<<<< HEAD
-    this.$origMode = null;
-        /**
-	* EditSession.setMode(mode) 
-	* - mode (TextMode): Set a new text mode
-    *
-	* Sets a new text mode for the `EditSession`. This method also emits the `'changeMode'` event. If a [[BackgroundTokenizer `BackgroundTokenizer`]] is set, the `'tokenizerUpdate'` event is also emitted.
-    *
-	**/
-=======
     this.$modeId = null;
->>>>>>> 0c6b19a5
     this.setMode = function(mode) {
         // load on demand
         if (typeof mode === "string") {
@@ -837,11 +833,7 @@
 
         if (this.$mode === mode) return;
         this.$mode = mode;
-<<<<<<< HEAD
-
-=======
         this.$modeId = mode.$id;
->>>>>>> 0c6b19a5
 
         this.$stopWorker();
 
@@ -1154,7 +1146,6 @@
             this.selection.setSelectionRange(lastUndoRange);
         return lastUndoRange;
     };
-<<<<<<< HEAD
     
     /**
 	* EditSession.setUndoSelect(enable) 
@@ -1162,9 +1153,6 @@
     *
 	* ENables or disables highlighting of the range where an undo occured.
 	**/
-=======
-
->>>>>>> 0c6b19a5
     this.setUndoSelect = function(enable) {
         this.$undoSelect = enable;
     };
