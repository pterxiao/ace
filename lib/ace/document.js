/* ***** BEGIN LICENSE BLOCK *****
 * Version: MPL 1.1/GPL 2.0/LGPL 2.1
 *
 * The contents of this file are subject to the Mozilla Public License Version
 * 1.1 (the "License"); you may not use this file except in compliance with
 * the License. You may obtain a copy of the License at
 * http://www.mozilla.org/MPL/
 *
 * Software distributed under the License is distributed on an "AS IS" basis,
 * WITHOUT WARRANTY OF ANY KIND, either express or implied. See the License
 * for the specific language governing rights and limitations under the
 * License.
 *
 * The Original Code is Ajax.org Code Editor (ACE).
 *
 * The Initial Developer of the Original Code is
 * Ajax.org B.V.
 * Portions created by the Initial Developer are Copyright (C) 2010
 * the Initial Developer. All Rights Reserved.
 *
 * Contributor(s):
 *      Fabian Jakobs <fabian AT ajax DOT org>
 *      Julian Viereck <julian.viereck@gmail.com>
 *
 * Alternatively, the contents of this file may be used under the terms of
 * either the GNU General Public License Version 2 or later (the "GPL"), or
 * the GNU Lesser General Public License Version 2.1 or later (the "LGPL"),
 * in which case the provisions of the GPL or the LGPL are applicable instead
 * of those above. If you wish to allow use of your version of this file only
 * under the terms of either the GPL or the LGPL, and not to allow others to
 * use your version of this file under the terms of the MPL, indicate your
 * decision by deleting the provisions above and replace them with the notice
 * and other provisions required by the GPL or the LGPL. If you do not delete
 * the provisions above, a recipient may use your version of this file under
 * the terms of any one of the MPL, the GPL or the LGPL.
 *
 * ***** END LICENSE BLOCK ***** */

define(function(require, exports, module) {

var oop = require("pilot/oop");
var EventEmitter = require("pilot/event_emitter").EventEmitter;
var Range = require("ace/range").Range;

<<<<<<< HEAD
var Document = function(text) {
    this.$lines = [];

=======
var NO_CHANGE_DELTAS = {};

var Document = function(text, mode) {
    this.modified = true;
    this.lines = [];
    this.selection = new Selection(this);
    this.$breakpoints = [];
    this.$wrapData = [];

    this.listeners = [];
    if (mode) {
        this.setMode(mode);
    }

>>>>>>> e584900d
    if (Array.isArray(text)) {
        this.insertLines(0, text);
    } else {
        this.insert({row: 0, column:0}, text);
    }

    this.$onChangeDelta = this.onChangeDelta.bind(this);
    this.addEventListener("changeDelta", this.$onChangeDelta);
};

(function() {

    oop.implement(this, EventEmitter);

    this.setValue = function(text) {
        var len = this.getLength();
        this.remove(new Range(0, 0, len, this.getLine(len-1).length));
        this.insertLines(0, this.$split(text));
    };
<<<<<<< HEAD
  	
    this.getValue = function() {
        return this.$lines.join(this.getNewLineCharacter());
=======

  	this.setValue = function(text) {
  	    var args = [0, this.lines.length];
  	    args.push.apply(args, this.$split(text));
  	    this.lines.splice.apply(this.lines, args);
  	    this.modified = true;
  	    this.fireChangeEvent(0);
  	    this.$updateWrapData(0, this.lines.length - 1);
  	};

    this.toString = function() {
        return this.lines.join(this.$getNewLineCharacter());
    };

    this.getSelection = function() {
        return this.selection;
>>>>>>> e584900d
    };
    
    // check for IE split bug
    if ("aaa".split(/a/).length == 0)        
        this.$split = function(text) {
            return text.replace(/\r\n|\r/g, "\n").split("\n");
        }
    else
        this.$split = function(text) {
            return text.split(/\r\n|\r|\n/);
        };

<<<<<<< HEAD
    
=======
    this.getTabSize = function() {
        return this.$tabSize;
    };

    this.isTabStop = function(position) {
        return this.$useSoftTabs && (position.column % this.$tabSize == 0);
    };

    this.getBreakpoints = function() {
        return this.$breakpoints;
    };

    this.setBreakpoints = function(rows) {
        this.$breakpoints = [];
        for (var i=0; i<rows.length; i++) {
            this.$breakpoints[rows[i]] = true;
        }
        this._dispatchEvent("changeBreakpoint", {});
    };

    this.clearBreakpoints = function() {
        this.$breakpoints = [];
        this._dispatchEvent("changeBreakpoint", {});
    };

    this.setBreakpoint = function(row) {
        this.$breakpoints[row] = true;
        this._dispatchEvent("changeBreakpoint", {});
    };

    this.clearBreakpoint = function(row) {
        delete this.$breakpoints[row];
        this._dispatchEvent("changeBreakpoint", {});
    };

>>>>>>> e584900d
    this.$detectNewLine = function(text) {
        var match = text.match(/^.*?(\r?\n)/m);
        if (match) {
            this.$autoNewLine = match[1];
        } else {
            this.$autoNewLine = "\n";
        }
    };
<<<<<<< HEAD
    
    this.getNewLineCharacter = function() {
=======

    this.tokenRe = /^[\w\d]+/g;
    this.nonTokenRe = /^[^\w\d]+/g;

    this.getWordRange = function(row, column) {
        var line = this.getLine(row);

        var inToken = false;
        if (column > 0) {
            inToken = !!line.charAt(column - 1).match(this.tokenRe);
        }

        if (!inToken) {
            inToken = !!line.charAt(column).match(this.tokenRe);
        }

        var re = inToken ? this.tokenRe : this.nonTokenRe;

        var start = column;
        if (start > 0) {
            do {
                start--;
            }
            while (start >= 0 && line.charAt(start).match(re));
            start++;
        }

        var end = column;
        while (end < line.length && line.charAt(end).match(re)) {
            end++;
        }

        return new Range(row, start, row, end);
    };

    this.$getNewLineCharacter = function() {
>>>>>>> e584900d
      switch (this.$newLineMode) {
          case "windows":
              return "\r\n";

          case "unix":
              return "\n";

          case "auto":
              return this.$autoNewLine;
      }
    },

    this.$autoNewLine = "\n";
    this.$newLineMode = "auto";
    this.setNewLineMode = function(newLineMode) {
        if (this.$newLineMode === newLineMode) return;

        this.$newLineMode = newLineMode;
    };

    this.getNewLineMode = function() {
        return this.$newLineMode;
    };
<<<<<<< HEAD
    
    this.isNewLine = function(text) {
        return (text == "\r\n" || text == "\r" || text == "\n");
=======

    this.$mode = null;
    this.setMode = function(mode) {
        if (this.$mode === mode) return;

        this.$mode = mode;
        this._dispatchEvent("changeMode");
    };

    this.getMode = function() {
        if (!this.$mode) {
            this.$mode = new TextMode();
        }
        return this.$mode;
    };

    this.$scrollTop = 0;
    this.setScrollTopRow = function(scrollTopRow) {
        if (this.$scrollTop === scrollTopRow) return;

        this.$scrollTop = scrollTopRow;
        this._dispatchEvent("changeScrollTop");
    };

    this.getScrollTopRow = function() {
        return this.$scrollTop;
    };

    this.getWidth = function() {
        this.$computeWidth();
        return this.width;
    };

    this.getScreenWidth = function() {
        this.$computeWidth();
        return this.screenWidth;
    };

    this.$computeWidth = function(force) {
        if (this.modified || force) {
            this.modified = false;

            var lines = this.lines;
            var longestLine = 0;
            var longestScreenLine = 0;
            var tabSize = this.getTabSize();

            for ( var i = 0; i < lines.length; i++) {
                var len = lines[i].length;
                longestLine = Math.max(longestLine, len);

                lines[i].replace("\t", function(m) {
                    len += tabSize-1;
                    return m;
                });
                longestScreenLine = Math.max(longestScreenLine, len);
            }
            this.width = longestLine;

            if (this.$useWrapMode) {
                this.screenWidth = this.$wrapLimit;
            } else {
                this.screenWidth = longestScreenLine;
            }
        }
>>>>>>> e584900d
    };

    /**
     * Get a verbatim copy of the given line as it is in the document
     */
    this.getLine = function(row) {
        return this.$lines[row] || "";
    };
    
    this.getLines = function(firstRow, lastRow) {
        return this.$lines.slice(firstRow, lastRow+1);
    };

    /**
     * Returns all lines in the document as string array. Warning: The caller 
     * should not modify this array!
     */
    this.getAllLines = function() {
        return this.$lines;
    };

    this.getLength = function() {
        return this.$lines.length;
    };

    this.getTextRange = function(range) {
        if (range.start.row == range.end.row) {
            return this.$lines[range.start.row].substring(range.start.column,
                                                         range.end.column);
        }
        else {
            var lines = [];
            lines.push(this.$lines[range.start.row].substring(range.start.column));
            lines.push.apply(lines, this.getLines(range.start.row+1, range.end.row-1));
            lines.push(this.$lines[range.end.row].substring(0, range.end.column));
            return lines.join(this.getNewLineCharacter());
        }
    };

    this.$clipPosition = function(position) {
        var length = this.getLength();
        if (position.row >= length) {
            position.row = Math.max(0, length - 1);
            position.column = this.getLine(length-1).length;
        }
        return position;        
    }

    this.insert = function(position, text) {
        if (text.length == 0)
            return position;
            
        position = this.$clipPosition(position);
            
        if (this.getLength() <= 1)
            this.$detectNewLine(text);

        var newLines = this.$split(text);

        if (this.isNewLine(text)) {
            var end = this.insertNewLine(position);
        }
        else if (newLines.length == 1) {
            var end = this.insertInLine(position, text);
        }
        else {
            var end = this.insertInLine(position, newLines[0]);
            this.insertNewLine(end);
            if (newLines.length > 2)
                this.insertLines(position.row+1, newLines.slice(1, newLines.length-1));
                
            var end = this.insertInLine({row: position.row + newLines.length - 1, column: 0}, newLines[newLines.length-1]);
        }

        return end;
    };
<<<<<<< HEAD
    
    this.insertLines = function(row, lines) {
=======

    /**
     * @param rows Array[Integer] sorted list of rows
     */
    this.multiRowInsert = function(rows, column, text) {
        var lines = this.lines;

        for (var i=rows.length-1; i>=0; i--) {
            var row = rows[i];
            if (row >= lines.length)
                continue;

            var diff = column - lines[row].length;
            if ( diff > 0) {
                var padded = lang.stringRepeat(" ", diff) + text;
                var offset = -diff;
            }
            else {
                padded = text;
                offset = 0;
            }

            var end = this.$insert({row: row, column: column+offset}, padded, false);
        }

        if (end) {
            this.fireChangeEvent(rows[0], rows[rows.length-1] + end.row - rows[0]);
            return {
                rows: end.row - rows[0],
                columns: end.column - column
            }
        }
        else {
            return {
                rows: 0,
                columns: 0
            }
        }
    };

    this.$insertLines = function(row, lines, fromUndo) {
>>>>>>> e584900d
        if (lines.length == 0)
            return {row: row, column: 0};
            
        var args = [row, 0];
        args.push.apply(args, lines);
<<<<<<< HEAD
        this.$lines.splice.apply(this.$lines, args);
    
        var range = new Range(row, 0, row + lines.length - 1, 0);
        var delta = {
            action: "insertLines",
            range: range,
            lines: lines
        };
        this._dispatchEvent("change", { data: delta });    
        return range.end;
=======
        this.lines.splice.apply(this.lines, args);

        var nl = this.$getNewLineCharacter();
        var delta = {
            action: "insertText",
            range: new Range(row, 0, row + lines.length, 0),
            text: lines.join(nl) + nl
        };
        if (!fromUndo && this.$undoManager) {
            this.$deltas.push(delta);
            this.$informUndoManager.schedule();
        }
        if (fromUndo !== NO_CHANGE_DELTAS) {
            this._dispatchEvent("changeDelta", { data: delta });
        }
>>>>>>> e584900d
    },
    
    this.insertNewLine = function(position) {
        position = this.$clipPosition(position);
        var line = this.$lines[position.row] || "";
        this.$lines[position.row] = line.substring(0, position.column);
        this.$lines.splice(position.row + 1, 0, line.substring(position.column, line.length));
        
        var end = {
            row : position.row + 1,
            column : 0
        };
        
        var delta = {
            action: "insertText",
            range: Range.fromPoints(position, end),
            text: this.getNewLineCharacter()
        };
        this._dispatchEvent("change", { data: delta });
        
        return end;
    };
    
    this.insertInLine = function(position, text) {
        if (text.length == 0)
            return position;
            
        var line = this.$lines[position.row] || "";
        this.$lines[position.row] = line.substring(0, position.column) + text
                + line.substring(position.column);

<<<<<<< HEAD
        var end = {
            row : position.row,
            column : position.column + text.length
        };
        
=======
        this.modified = true;
        if (this.lines.length <= 1) {
            this.$detectNewLine(text);
        }

        var newLines = this.$split(text);

        if (this.$isNewLine(text)) {
            var line = this.lines[position.row] || "";
            this.lines[position.row] = line.substring(0, position.column);
            this.lines.splice(position.row + 1, 0, line.substring(position.column));

            var end = {
                row : position.row + 1,
                column : 0
            };
        }
        else if (newLines.length == 1) {
            var line = this.lines[position.row] || "";
            this.lines[position.row] = line.substring(0, position.column) + text
                    + line.substring(position.column);

            var end = {
                row : position.row,
                column : position.column + text.length
            };
        }
        else {
            var line = this.lines[position.row] || "";
            var firstLine = line.substring(0, position.column) + newLines[0];
            var lastLine = newLines[newLines.length - 1] + line.substring(position.column);

            this.lines[position.row] = firstLine;
            this.$insertLines(position.row + 1, [lastLine], NO_CHANGE_DELTAS);

            if (newLines.length > 2) {
                this.$insertLines(position.row + 1, newLines.slice(1, -1), NO_CHANGE_DELTAS);
            }

            var end = {
                row : position.row + newLines.length - 1,
                column : newLines[newLines.length - 1].length
            };
        }

>>>>>>> e584900d
        var delta = {
            action: "insertText",
            range: Range.fromPoints(position, end),
            text: text
        };
<<<<<<< HEAD
        this._dispatchEvent("change", { data: delta });
        
=======
        if (!fromUndo && this.$undoManager) {
            this.$deltas.push(delta);
            this.$informUndoManager.schedule();
        }
        this._dispatchEvent("changeDelta", { data: delta });

>>>>>>> e584900d
        return end;
    };

    this.remove = function(range) {
        // clip to document
        range.start = this.$clipPosition(range.start);
        range.end = this.$clipPosition(range.end);

        if (range.isEmpty())
            return range.start;
        
        var firstRow = range.start.row;
        var lastRow = range.end.row;

<<<<<<< HEAD
        if (range.isMultiLine()) {
            
            // TODO removeInLine can be optimized away!
            this.removeInLine(lastRow, 0, range.end.column);
            if (lastRow - firstRow >= 2)
                this.removeLines(firstRow + 1, lastRow - 1);
            this.removeInLine(firstRow, range.start.column, this.$lines[firstRow].length);
            this.removeNewLine(range.start.row);
        }
        else {
            this.removeInLine(firstRow, range.start.column, range.end.column);
=======
        this.$remove(range, fromUndo);

        this.fireChangeEvent(range.start.row, range.isMultiLine() ? undefined : range.start.row);

        return range.start;
    };

    this.multiRowRemove = function(rows, range) {
        if (range.start.row !== rows[0])
            throw new TypeError("range must start in the first row!");

        var height = range.end.row - rows[0];
        for (var i=rows.length-1; i>=0; i--) {
            var row = rows[i];
            if (row >= this.lines.length)
                continue;

            var end = this.$remove(new Range(row, range.start.column, row+height, range.end.column), false);
        }

        if (end) {
            if (height < 0)
                this.fireChangeEvent(rows[0]+height, undefined);
            else
                this.fireChangeEvent(rows[0], height == 0 ? rows[rows.length-1] : undefined);
>>>>>>> e584900d
        }
        return range.start;
    };
<<<<<<< HEAD
    
    this.removeInLine = function(row, startColumn, endColumn) {
        if (startColumn == endColumn)
            return;
            
        var range = new Range(row, startColumn, row, endColumn);
        var line = this.getLine(row);
        var removed = line.substring(startColumn, endColumn);
        var newLine = line.substring(0, startColumn) + line.substring(endColumn, line.length);
        this.$lines.splice(row, 1, newLine);
        
        var delta = {
            action: "removeText",
            range: range,
            text: removed
        };
        this._dispatchEvent("change", { data: delta });
        return range.start;
    };
    
    /**
     * Removes a range of full lines
     * 
     * @param firstRow {Integer} The first row to be removed
     * @param lastRow {Integer} The last row to be removed
     * @return {String[]} The removed lines
     */
    this.removeLines = function(firstRow, lastRow) {
        var range = new Range(firstRow, 0, lastRow, this.$lines[lastRow].length);        
        var removed = this.$lines.splice(firstRow, lastRow - firstRow + 1);
        
        var delta = {
            action: "removeLines",
            range: range,
            nl: this.getNewLineCharacter(),
            lines: removed
        };
        this._dispatchEvent("change", { data: delta });
        return removed;
    };
    
    this.removeNewLine = function(row) {
        var firstLine = this.getLine(row);
        var secondLine = this.getLine(row+1);
        
        var range = new Range(row, firstLine.length, row+1, 0);
        var line = firstLine + secondLine;
        
        this.$lines.splice(row, 2, line);
        
        var delta = {
            action: "removeText",
            range: range,
            text: this.getNewLineCharacter()
        };
        this._dispatchEvent("change", { data: delta });
    };
    
    this.replace = function(range, text) {
        if (text.length == 0 && range.isEmpty())
            return range.start;
        
        // Shortcut: If the text we want to insert is the same as it is already
        // in the document, we don't have to replace anything.
        if (text == this.getTextRange(range))
            return range.end;
    
        this.remove(range);
=======

    this.$remove = function(range, fromUndo) {
        if (range.isEmpty())
            return;

        var delta = {
            action: "removeText",
            range: range.clone(),
            text: this.getTextRange(range)
        };
        if (!fromUndo && this.$undoManager) {
            this.$deltas.push(delta);
            this.$informUndoManager.schedule();
        }

        this.modified = true;

        var firstRow = range.start.row;
        var lastRow = range.end.row;

        var row = this.getLine(firstRow).substring(0, range.start.column)
                + this.getLine(lastRow).substring(range.end.column);

        if (row != "")
            this.lines.splice(firstRow, lastRow - firstRow + 1, row);
        else
            this.lines.splice(firstRow, lastRow - firstRow + 1, "");

        this._dispatchEvent("changeDelta", { data: delta });
        return range.start;
    };

    this.undoChanges = function(deltas) {
        this.selection.clearSelection();
        for (var i=deltas.length-1; i>=0; i--) {
            var delta = deltas[i];
            if (delta.action == "insertText") {
                this.remove(delta.range, true);
                this.selection.moveCursorToPosition(delta.range.start);
            } else {
                this.insert(delta.range.start, delta.text, true);
                this.selection.clearSelection();
            }
        }
    },

    this.redoChanges = function(deltas) {
        this.selection.clearSelection();
        for (var i=0; i<deltas.length; i++) {
            var delta = deltas[i];
            if (delta.action == "insertText") {
                this.insert(delta.range.start, delta.text, true);
                this.selection.setSelectionRange(delta.range);
            } else {
                this.remove(delta.range, true);
                this.selection.moveCursorToPosition(delta.range.start);
            }
        }
    },

    this.replace = function(range, text) {
        // Shortcut: Nothing to replace in this case.
        if (text.length == 0 && range.isEmpty()) {
            return range.start;
        } else
        // Shortcut: If the text we want to insert is the same as it is already
        // in the document, we don't have to replace anything.
        if (text == this.getTextRange(range)) {
            return range.end;
        }

        this.$remove(range);
>>>>>>> e584900d
        if (text) {
            var end = this.insert(range.start, text);
        }
        else {
            end = range.start;
        }
    
        return end;
    };
<<<<<<< HEAD
    
    this.applyDeltas = function(deltas) {
        for (var i=0; i<deltas.length; i++) {
            var delta = deltas[i];
            var range = Range.fromPoints(delta.range.start, delta.range.end);
            
            if (delta.action == "insertLines")
                this.insertLines(range.start.row, delta.lines)
            else if (delta.action == "insertText")
                this.insert(range.start, delta.text)
            else if (delta.action == "removeLines")
                this.removeLines(range.start.row, range.end.row)
            else if (delta.action == "removeText")
                this.remove(range)
        }        
    };
    
    this.revertDeltas = function(deltas) {
        for (var i=deltas.length-1; i>=0; i--) {
            var delta = deltas[i];
            var range = Range.fromPoints(delta.range.start, delta.range.end);
            
            if (delta.action == "insertLines")
                this.removeLines(range.start.row, range.end.row)
            else if (delta.action == "insertText")
                this.remove(range)
            else if (delta.action == "removeLines")
                this.insertLines(range.start.row, delta.lines)
            else if (delta.action == "removeText")
                this.insert(range.start, delta.text)
        }        
=======

    this.indentRows = function(startRow, endRow, indentString) {
        indentString = indentString.replace("\t", this.getTabString());
        for (var row=startRow; row<=endRow; row++) {
            this.$insert({row: row, column:0}, indentString);
        }
        this.fireChangeEvent(startRow, endRow);
        return indentString.length;
    };

    this.outdentRows = function (range) {
        var rowRange = range.collapseRows();
        var deleteRange = new Range(0, 0, 0, 0);
        var size = this.getTabSize();

        for (var i = rowRange.start.row; i <= rowRange.end.row; ++i) {
            var line = this.getLine(i);

            deleteRange.start.row = i;
            deleteRange.end.row = i;
            for (var j = 0; j < size; ++j)
                if (line.charAt(j) != ' ')
                    break;
            if (j < size && line.charAt(j) == '\t') {
                deleteRange.start.column = j;
                deleteRange.end.column = j + 1;
            } else {
	            deleteRange.start.column = 0;
	            deleteRange.end.column = j;
	        }
            if (i == range.start.row)
                range.start.column -= deleteRange.end.column - deleteRange.start.column;
            if (i == range.end.row)
                range.end.column -= deleteRange.end.column - deleteRange.start.column;
            this.$remove(deleteRange);
        }
        this.fireChangeEvent(range.start.row, range.end.row);
        return range;
    }

    this.moveLinesUp = function(firstRow, lastRow) {
        if (firstRow <= 0) return 0;

        var removed = this.lines.slice(firstRow, lastRow + 1);
        this.$remove(new Range(firstRow-1, this.lines[firstRow-1].length, lastRow, this.lines[lastRow].length));
        this.$insertLines(firstRow - 1, removed);

        this.fireChangeEvent(firstRow - 1, lastRow);
        return -1;
    };

    this.moveLinesDown = function(firstRow, lastRow) {
        if (lastRow >= this.lines.length-1) return 0;

        var removed = this.lines.slice(firstRow, lastRow + 1);
        this.$remove(new Range(firstRow, 0, lastRow + 1, 0));
        this.$insertLines(firstRow+1, removed);

        this.fireChangeEvent(firstRow, lastRow + 1);
        return 1;
    };

    this.duplicateLines = function(firstRow, lastRow) {
        var firstRow = this.$clipRowToDocument(firstRow);
        var lastRow = this.$clipRowToDocument(lastRow);

        var lines = this.getLines(firstRow, lastRow);
        this.$insertLines(firstRow, lines);

        var addedRows = lastRow - firstRow + 1;
        this.fireChangeEvent(firstRow);

        return addedRows;
    };

    this.$clipRowToDocument = function(row) {
        return Math.max(0, Math.min(row, this.lines.length-1));
    };

}).call(Document.prototype);


(function() {
    this.$wrapLimit = 80;
    this.$useWrapMode = false;

    this.setUseWrapMode = function(useWrapMode) {
        if (useWrapMode != this.$useWrapMode) {
            this.$useWrapMode = useWrapMode;
            this.$updateWrapData(0, this.lines.length - 1);
            this._dispatchEvent("changeWrapMode");
            this.$computeWidth(true);
            this.fireChangeEvent(0);
        }
    };

    this.getUseWrapMode = function() {
        return this.$useWrapMode;
    };

    this.setWrapLimit = function(wrapLimit) {
        wrapLimit = Math.floor(wrapLimit);
        if (wrapLimit != this.$wrapLimit) {
            this.$wrapLimit = wrapLimit;
            this.$updateWrapData(0, this.lines.length - 1);
            this._dispatchEvent("changeWrapMode");
            this.$computeWidth(true);
        }
    };

    this.getWrapLimit = function() {
        return this.$wrapLimit;
    };

    this.onChangeDelta = function(e) {
        if (!this.$useWrapMode) {
            return;
        }

        var firstRow = e.data.range.start.row,
            lastRow  = e.data.range.end.row;

        if (firstRow != lastRow) {
            var len = lastRow - firstRow;
            if (e.data.action == "removeText") {
                this.$wrapData.splice(firstRow, len);
                lastRow = firstRow;
            } else {
                var args = [firstRow, 0];
                for (var i = 0; i < len; i++) args.push([]);
                this.$wrapData.splice.apply(this.$wrapData, args);
            }
        }

        this.$updateWrapData(firstRow, lastRow);
    };

    this.$updateWrapData = function(firstRow, lastRow) {
        var lines = this.lines;
        var tabSize = this.getTabSize();
        var wrapData = this.$wrapData;
        var wrapLimit = this.$wrapLimit;

        // Remove lines that are no longer there.
        wrapData.splice(lines.length, wrapData.length - lines.length);

        for (var row = firstRow; row <= lastRow; row++) {
            wrapData[row] =
                this.$computeWrapSplits(lines[row], wrapLimit, tabSize);
        }
    };

    this.$computeWrapSplits = function(textLine, wrapLimit, tabSize) {
        textLine = textLine.trimRight();
        if (textLine.length == 0) {
            return [];
        }

        var reSpaces = /^\s*$/;
        var tabLine = textLine.split("\t");
        var wrapSplits = [];

        var screenColumn = 0;
        var documentColumn = 0;
        var lastSplitColumn = 0;

        var value;
        var addedNewSplit;

        function addSplit(incrDocumentColumn) {
            var valueLenLeadingWhitespaces;
            value = value.substring(incrDocumentColumn);
            valueLenLeadingWhitespaces = value.length;
            value = value.trimLeft();

            incrDocumentColumn += valueLenLeadingWhitespaces - value.length;

            // If there was a split saved before, then add it to the resulting
            // array. It's not possible to store the split column here directly,
            // as there migth be tabs/spaces following the current column that
            // will cause the split position to get incremented.
            if (lastSplitColumn) {
                wrapSplits.push(lastSplitColumn);
            }

            lastSplitColumn = documentColumn += incrDocumentColumn;
            screenColumn = 0;

            addedNewSplit = true;
        }

        for (var i = 0; i < tabLine.length; i++) {
            value = tabLine[i];
            while (screenColumn + value.length >= wrapLimit) {
                // Find the last space that we use to split the line.
                var lastSpaceIdx =
                        value.substring(0, wrapLimit - screenColumn + 1).
                            lastIndexOf(" ");

                // There is no space to break the line.
                if (lastSpaceIdx == -1) {
                    // True if this is the first tabLine we face
                    // during this split. This means, there is no
                    // space or tab to make the split -> force split.
                    if (screenColumn == 0) {
                        addSplit(wrapLimit);
                    }
                    // True if we've added some content in this split line
                    // already. Add a split after this already existing content
                    // in the split.
                    else {
                        addSplit(0);
                    }
                }
                // There is at least one space to wrap the line at.
                else {
                    addSplit(lastSpaceIdx);
                }
            }

            // Add new content to the current split.
            if (!addedNewSplit) {
                screenColumn += value.length + tabSize;
                documentColumn += value.length + 1;
            }
            // True if at least one new split was added during the while loop.
            else {
                var lenBefore = value.length;
                value = value.trimLeft();

                // True if value has some content. This content goes directly
                // after the last split.
                // If there is no content but we are in the last tabLine, we
                // already know that there is no following tabLine and we can
                // shortcut by using this if instead of the following else.
                if (value.length != 0 || i == tabLine.length - 1) {
                    documentColumn = lastSplitColumn += lenBefore - value.length;
                    screenColumn += value.length;
                    documentColumn += 1; // The tab after this for-loop.
                }
                // There is no value left after the split. This means, following
                // spaces and tabs have to be ignored.
                else {
                    // Tab for this for-loop.
                    documentColumn = lastSplitColumn += 1;

                    // While the following tabLines are empty/only spaces, set
                    // the latest split position behind them.
                    while ((i + 1) < tabLine.length - 1
                            && reSpaces.test(tabLine[i + 1]))
                    {
                        i++;
                        documentColumn = lastSplitColumn += tabLine[i].length + 1;
                    }

                    // The tabLine[i + 1] is not empty. However, the trailing
                    // spaces have still to be removed.
                    value = tabLine[i + 1];
                    lenBefore = value.length;
                    value = value.trimLeft();
                    documentColumn = lastSplitColumn += lenBefore - value.length;
                    tabLine[i + 1] = value; // Store the trimed value.
                }
                addedNewSplit = false;
            }
        }
        if (lastSplitColumn) {
            wrapSplits.push(lastSplitColumn);
        }

        return wrapSplits;
    };

    this.getRowHeight = function(config, row) {
        var rows;
        if (!this.$useWrapMode) {
            rows = 1;
        } else {
            rows = this.$wrapData[row].length + 1;
        }

        return rows * config.lineHeight;
    };


    /**
     * Calculates the width of the a string on the screen while assuming that
     * the string starts at the first column on the screen.
     *
     * @param string str String to calculate the screen width of
     * @return int number of columns for str on screen.
     */
    this.$getStringScreenWidth = function(str) {
        var len = str.length;
        str.replace("\t", function(m) {
            len += tabSize-1;
            return m;
        });
        return len;
    }

    this.getScreenLastRowColumn = function(screenRow, returnDocPosition) {
        if (!this.$useWrapMode) {
            return this.$getStringScreenWidth(this.getLine(screenRow));
        }

        var rowData = this.$screenToDocumentRow(screenRow);
        var docRow = rowData[0],
            row = rowData[1];

        var start, end;
        if (this.$wrapData[docRow][row]) {
            start = (this.$wrapData[docRow][row - 1] || 0);
            end = this.$wrapData[docRow][row];
            returnDocPosition && end--;
        } else {
            end = this.lines[docRow].length;
            start = (this.$wrapData[docRow][row - 1] || 0);
        }
        if (!returnDocPosition) {
            return this.$getStringScreenWidth(this.getLine(docRow).substring(start, end));
        } else {
            return end;
        }
    };

    this.getDocumentLastRowColumn = function(docRow, docColumn) {
        if (!this.$useWrapMode) {
            return this.getLine(docRow).length;
        }

        var screenRow = this.documentToScreenRow(docRow, docColumn);
        return this.getScreenLastRowColumn(screenRow, true);
    }

    this.getScreenFirstRowColumn = function(screenRow) {
        if (!this.$useWrapMode) {
            return 0;
        }

        var rowData = this.$screenToDocumentRow(screenRow);
        var docRow = rowData[0],
            row = rowData[1];

        return this.$wrapData[docRow][row - 1] || 0;
    };

    this.getRowSplitData = function(row) {
        if (!this.$useWrapMode) {
            return undefined;
        } else {
            return this.$wrapData[row];
        }
    };

    /**
     *
     * @returns array
     * - array[0]: The documentRow aquivalent.
     * - array[1]: The screenRowOffset to the first documentRow on the screen.
     */
    this.$screenToDocumentRow = function(row) {
        if (!this.$useWrapMode) {
            return [row, 0];
        }

        var wrapData = this.$wrapData, linesCount = this.lines.length;
        var docRow = 0;
        while (docRow < linesCount && row >= wrapData[docRow].length + 1) {
            row -= wrapData[docRow].length + 1;
            docRow ++;
        }

        return [docRow, row];
    };

    this.screenToDocumentRow = function(screenRow) {
        return this.$screenToDocumentRow(screenRow)[0];
    };

    this.screenToDocumentColumn = function(screenRow, screenColumn) {
        return this.screenToDocumentPosition(screenRow, screenColumn).column;
    };

    this.screenToDocumentPosition = function(row, column) {
        var line;
        var docRow;
        var docColumn;
        var remaining = column;
        if (!this.$useWrapMode) {
            docRow = row;
            row = 0;
            docColumn = 0;
            line = this.getLine(docRow).split("\t");
        } else {
            var wrapData = this.$wrapData, linesCount = this.lines.length;

            var rowData = this.$screenToDocumentRow(row);
            row = rowData[1];
            docRow = rowData[0];

            if (docRow >= this.lines.length) {
                return {
                    row: docRow,
                    column: 0
                };
            }
            docColumn = wrapData[docRow][row - 1] || 0;
            line = this.getLine(docRow).substring(docColumn).split("\t");
        }

        var tabSize = this.getTabSize();
        for (var i=0; i<line.length; i++) {
            var len = line[i].length;
            if (remaining >= len + tabSize) {
                remaining -= (len + tabSize);
                docColumn += (len + 1);
            }
            else if (remaining > len){
                docColumn += len;
                break;
            }
            else {
                docColumn += remaining;
                break;
            }
        }

        // Clamp docColumn.
        if (docRow < linesCount && wrapData[docRow][row]) {
            if (docColumn >= wrapData[docRow][row]) {
                // We remove one character at the end such that the docColumn
                // position returned is not associated to the next row on the
                // screen.
                docColumn = wrapData[docRow][row] - 1;
            }
        } else if (this.lines[docRow]) {
             docColumn = Math.min(docColumn, this.lines[docRow].length);
        }

        return {
            row: docRow,
            column: docColumn
        };
>>>>>>> e584900d
    };

    this.documentToScreenColumn = function(row, docColumn) {
        return this.documentToScreenPosition(row, docColumn).column;
    };

    /**
     *
     * @return array[2]
     * - array[0]: The number of the row on the screen (aka screenRow)
     * - array[1]: The number of rows from the first docRow on the screen
     *              (aka screenRowOffset);
     */
    this.$documentToScreenRow = function(docRow, docColumn) {
        if (!this.$useWrapMode) {
            return [docRow, 0];
        }

        var wrapData = this.$wrapData;
        var screenRow = 0;

        // Handle special case where the row is outside of the range of lines.
        if (docRow > wrapData.length - 1) {
            return [this.getScreenLength(),
                    this.wrapData[this.wrapData.length - 1].length - 1];
        }

        for (var i = 0; i < docRow; i++) {
            screenRow += wrapData[i].length + 1;
        }

        var screenRowOffset = 0;
        while (docColumn >= wrapData[docRow][screenRowOffset]) {
            screenRow ++;
            screenRowOffset++;
        }

        return [screenRow, screenRowOffset];
    }

    this.documentToScreenRow = function(docRow, docColumn) {
        return this.$documentToScreenRow(docRow, docColumn)[0];
    }

    this.documentToScreenPosition = function(pos, column) {
        var str;
        var tabSize = this.getTabSize();

        // Normalize the passed in arguments.
        var row;
        if (column != null) {
            row = pos;
        } else {
            row = pos.row;
            column = pos.column;
        }

        if (!this.$useWrapMode) {
            str = this.getLine(row).substring(0, column);
            column += (str.split("\t").length - 1) * (tabSize - 1);
            return {
                row: row,
                column: column
            };
        }
        if (row >= this.lines.length) {
            return {
                row: screenRow,
                column: 0
            };
        }

        var split;
        var wrapRowData = this.$wrapData[row];
        var screenRow, screenRowOffset;
        var screenColumn;
        var rowData = this.$documentToScreenRow(row, column);
        screenRow = rowData[0];
        screenRowOffset = rowData[1];
        screenColumn = column - (wrapRowData[screenRowOffset - 1] || 0);

        str = this.getLine(row).substring(
                wrapRowData[screenRowOffset - 1] || 0,  column);
        screenColumn += (str.split("\t").length - 1) * (tabSize - 1);

        return {
            row: screenRow,
            column: screenColumn
        };
    };

    this.getScreenLength = function() {
        if (!this.$useWrapMode) {
            return this.getLength();
        }

        var screenRows = 0;
        for (var row = 0; row < this.$wrapData.length; row++) {
            screenRows += this.$wrapData[row].length + 1;
        }
        return screenRows;
    }

}).call(Document.prototype)

exports.Document = Document;
});<|MERGE_RESOLUTION|>--- conflicted
+++ resolved
@@ -20,7 +20,6 @@
  *
  * Contributor(s):
  *      Fabian Jakobs <fabian AT ajax DOT org>
- *      Julian Viereck <julian.viereck@gmail.com>
  *
  * Alternatively, the contents of this file may be used under the terms of
  * either the GNU General Public License Version 2 or later (the "GPL"), or
@@ -42,34 +41,14 @@
 var EventEmitter = require("pilot/event_emitter").EventEmitter;
 var Range = require("ace/range").Range;
 
-<<<<<<< HEAD
 var Document = function(text) {
     this.$lines = [];
 
-=======
-var NO_CHANGE_DELTAS = {};
-
-var Document = function(text, mode) {
-    this.modified = true;
-    this.lines = [];
-    this.selection = new Selection(this);
-    this.$breakpoints = [];
-    this.$wrapData = [];
-
-    this.listeners = [];
-    if (mode) {
-        this.setMode(mode);
-    }
-
->>>>>>> e584900d
     if (Array.isArray(text)) {
         this.insertLines(0, text);
     } else {
         this.insert({row: 0, column:0}, text);
     }
-
-    this.$onChangeDelta = this.onChangeDelta.bind(this);
-    this.addEventListener("changeDelta", this.$onChangeDelta);
 };
 
 (function() {
@@ -81,32 +60,13 @@
         this.remove(new Range(0, 0, len, this.getLine(len-1).length));
         this.insertLines(0, this.$split(text));
     };
-<<<<<<< HEAD
   	
     this.getValue = function() {
         return this.$lines.join(this.getNewLineCharacter());
-=======
-
-  	this.setValue = function(text) {
-  	    var args = [0, this.lines.length];
-  	    args.push.apply(args, this.$split(text));
-  	    this.lines.splice.apply(this.lines, args);
-  	    this.modified = true;
-  	    this.fireChangeEvent(0);
-  	    this.$updateWrapData(0, this.lines.length - 1);
-  	};
-
-    this.toString = function() {
-        return this.lines.join(this.$getNewLineCharacter());
-    };
-
-    this.getSelection = function() {
-        return this.selection;
->>>>>>> e584900d
-    };
-    
+    };
+
     // check for IE split bug
-    if ("aaa".split(/a/).length == 0)        
+    if ("aaa".split(/a/).length == 0)
         this.$split = function(text) {
             return text.replace(/\r\n|\r/g, "\n").split("\n");
         }
@@ -115,45 +75,7 @@
             return text.split(/\r\n|\r|\n/);
         };
 
-<<<<<<< HEAD
-    
-=======
-    this.getTabSize = function() {
-        return this.$tabSize;
-    };
-
-    this.isTabStop = function(position) {
-        return this.$useSoftTabs && (position.column % this.$tabSize == 0);
-    };
-
-    this.getBreakpoints = function() {
-        return this.$breakpoints;
-    };
-
-    this.setBreakpoints = function(rows) {
-        this.$breakpoints = [];
-        for (var i=0; i<rows.length; i++) {
-            this.$breakpoints[rows[i]] = true;
-        }
-        this._dispatchEvent("changeBreakpoint", {});
-    };
-
-    this.clearBreakpoints = function() {
-        this.$breakpoints = [];
-        this._dispatchEvent("changeBreakpoint", {});
-    };
-
-    this.setBreakpoint = function(row) {
-        this.$breakpoints[row] = true;
-        this._dispatchEvent("changeBreakpoint", {});
-    };
-
-    this.clearBreakpoint = function(row) {
-        delete this.$breakpoints[row];
-        this._dispatchEvent("changeBreakpoint", {});
-    };
-
->>>>>>> e584900d
+
     this.$detectNewLine = function(text) {
         var match = text.match(/^.*?(\r?\n)/m);
         if (match) {
@@ -162,47 +84,8 @@
             this.$autoNewLine = "\n";
         }
     };
-<<<<<<< HEAD
-    
+
     this.getNewLineCharacter = function() {
-=======
-
-    this.tokenRe = /^[\w\d]+/g;
-    this.nonTokenRe = /^[^\w\d]+/g;
-
-    this.getWordRange = function(row, column) {
-        var line = this.getLine(row);
-
-        var inToken = false;
-        if (column > 0) {
-            inToken = !!line.charAt(column - 1).match(this.tokenRe);
-        }
-
-        if (!inToken) {
-            inToken = !!line.charAt(column).match(this.tokenRe);
-        }
-
-        var re = inToken ? this.tokenRe : this.nonTokenRe;
-
-        var start = column;
-        if (start > 0) {
-            do {
-                start--;
-            }
-            while (start >= 0 && line.charAt(start).match(re));
-            start++;
-        }
-
-        var end = column;
-        while (end < line.length && line.charAt(end).match(re)) {
-            end++;
-        }
-
-        return new Range(row, start, row, end);
-    };
-
-    this.$getNewLineCharacter = function() {
->>>>>>> e584900d
       switch (this.$newLineMode) {
           case "windows":
               return "\r\n";
@@ -226,77 +109,9 @@
     this.getNewLineMode = function() {
         return this.$newLineMode;
     };
-<<<<<<< HEAD
-    
+
     this.isNewLine = function(text) {
         return (text == "\r\n" || text == "\r" || text == "\n");
-=======
-
-    this.$mode = null;
-    this.setMode = function(mode) {
-        if (this.$mode === mode) return;
-
-        this.$mode = mode;
-        this._dispatchEvent("changeMode");
-    };
-
-    this.getMode = function() {
-        if (!this.$mode) {
-            this.$mode = new TextMode();
-        }
-        return this.$mode;
-    };
-
-    this.$scrollTop = 0;
-    this.setScrollTopRow = function(scrollTopRow) {
-        if (this.$scrollTop === scrollTopRow) return;
-
-        this.$scrollTop = scrollTopRow;
-        this._dispatchEvent("changeScrollTop");
-    };
-
-    this.getScrollTopRow = function() {
-        return this.$scrollTop;
-    };
-
-    this.getWidth = function() {
-        this.$computeWidth();
-        return this.width;
-    };
-
-    this.getScreenWidth = function() {
-        this.$computeWidth();
-        return this.screenWidth;
-    };
-
-    this.$computeWidth = function(force) {
-        if (this.modified || force) {
-            this.modified = false;
-
-            var lines = this.lines;
-            var longestLine = 0;
-            var longestScreenLine = 0;
-            var tabSize = this.getTabSize();
-
-            for ( var i = 0; i < lines.length; i++) {
-                var len = lines[i].length;
-                longestLine = Math.max(longestLine, len);
-
-                lines[i].replace("\t", function(m) {
-                    len += tabSize-1;
-                    return m;
-                });
-                longestScreenLine = Math.max(longestScreenLine, len);
-            }
-            this.width = longestLine;
-
-            if (this.$useWrapMode) {
-                this.screenWidth = this.$wrapLimit;
-            } else {
-                this.screenWidth = longestScreenLine;
-            }
-        }
->>>>>>> e584900d
     };
 
     /**
@@ -305,13 +120,13 @@
     this.getLine = function(row) {
         return this.$lines[row] || "";
     };
-    
+
     this.getLines = function(firstRow, lastRow) {
         return this.$lines.slice(firstRow, lastRow+1);
     };
 
     /**
-     * Returns all lines in the document as string array. Warning: The caller 
+     * Returns all lines in the document as string array. Warning: The caller
      * should not modify this array!
      */
     this.getAllLines = function() {
@@ -342,15 +157,15 @@
             position.row = Math.max(0, length - 1);
             position.column = this.getLine(length-1).length;
         }
-        return position;        
+        return position;
     }
 
     this.insert = function(position, text) {
         if (text.length == 0)
             return position;
-            
+
         position = this.$clipPosition(position);
-            
+
         if (this.getLength() <= 1)
             this.$detectNewLine(text);
 
@@ -367,191 +182,72 @@
             this.insertNewLine(end);
             if (newLines.length > 2)
                 this.insertLines(position.row+1, newLines.slice(1, newLines.length-1));
-                
+
             var end = this.insertInLine({row: position.row + newLines.length - 1, column: 0}, newLines[newLines.length-1]);
         }
 
         return end;
     };
-<<<<<<< HEAD
-    
+
     this.insertLines = function(row, lines) {
-=======
-
-    /**
-     * @param rows Array[Integer] sorted list of rows
-     */
-    this.multiRowInsert = function(rows, column, text) {
-        var lines = this.lines;
-
-        for (var i=rows.length-1; i>=0; i--) {
-            var row = rows[i];
-            if (row >= lines.length)
-                continue;
-
-            var diff = column - lines[row].length;
-            if ( diff > 0) {
-                var padded = lang.stringRepeat(" ", diff) + text;
-                var offset = -diff;
-            }
-            else {
-                padded = text;
-                offset = 0;
-            }
-
-            var end = this.$insert({row: row, column: column+offset}, padded, false);
-        }
-
-        if (end) {
-            this.fireChangeEvent(rows[0], rows[rows.length-1] + end.row - rows[0]);
-            return {
-                rows: end.row - rows[0],
-                columns: end.column - column
-            }
-        }
-        else {
-            return {
-                rows: 0,
-                columns: 0
-            }
-        }
-    };
-
-    this.$insertLines = function(row, lines, fromUndo) {
->>>>>>> e584900d
         if (lines.length == 0)
             return {row: row, column: 0};
-            
+
         var args = [row, 0];
         args.push.apply(args, lines);
-<<<<<<< HEAD
         this.$lines.splice.apply(this.$lines, args);
-    
+
         var range = new Range(row, 0, row + lines.length - 1, 0);
         var delta = {
             action: "insertLines",
             range: range,
             lines: lines
         };
-        this._dispatchEvent("change", { data: delta });    
+        this._dispatchEvent("change", { data: delta });
         return range.end;
-=======
-        this.lines.splice.apply(this.lines, args);
-
-        var nl = this.$getNewLineCharacter();
-        var delta = {
-            action: "insertText",
-            range: new Range(row, 0, row + lines.length, 0),
-            text: lines.join(nl) + nl
-        };
-        if (!fromUndo && this.$undoManager) {
-            this.$deltas.push(delta);
-            this.$informUndoManager.schedule();
-        }
-        if (fromUndo !== NO_CHANGE_DELTAS) {
-            this._dispatchEvent("changeDelta", { data: delta });
-        }
->>>>>>> e584900d
     },
-    
+
     this.insertNewLine = function(position) {
         position = this.$clipPosition(position);
         var line = this.$lines[position.row] || "";
         this.$lines[position.row] = line.substring(0, position.column);
         this.$lines.splice(position.row + 1, 0, line.substring(position.column, line.length));
-        
+
         var end = {
             row : position.row + 1,
             column : 0
         };
-        
+
         var delta = {
             action: "insertText",
             range: Range.fromPoints(position, end),
             text: this.getNewLineCharacter()
         };
         this._dispatchEvent("change", { data: delta });
-        
+
         return end;
     };
-    
+
     this.insertInLine = function(position, text) {
         if (text.length == 0)
             return position;
-            
+
         var line = this.$lines[position.row] || "";
         this.$lines[position.row] = line.substring(0, position.column) + text
                 + line.substring(position.column);
 
-<<<<<<< HEAD
         var end = {
             row : position.row,
             column : position.column + text.length
         };
-        
-=======
-        this.modified = true;
-        if (this.lines.length <= 1) {
-            this.$detectNewLine(text);
-        }
-
-        var newLines = this.$split(text);
-
-        if (this.$isNewLine(text)) {
-            var line = this.lines[position.row] || "";
-            this.lines[position.row] = line.substring(0, position.column);
-            this.lines.splice(position.row + 1, 0, line.substring(position.column));
-
-            var end = {
-                row : position.row + 1,
-                column : 0
-            };
-        }
-        else if (newLines.length == 1) {
-            var line = this.lines[position.row] || "";
-            this.lines[position.row] = line.substring(0, position.column) + text
-                    + line.substring(position.column);
-
-            var end = {
-                row : position.row,
-                column : position.column + text.length
-            };
-        }
-        else {
-            var line = this.lines[position.row] || "";
-            var firstLine = line.substring(0, position.column) + newLines[0];
-            var lastLine = newLines[newLines.length - 1] + line.substring(position.column);
-
-            this.lines[position.row] = firstLine;
-            this.$insertLines(position.row + 1, [lastLine], NO_CHANGE_DELTAS);
-
-            if (newLines.length > 2) {
-                this.$insertLines(position.row + 1, newLines.slice(1, -1), NO_CHANGE_DELTAS);
-            }
-
-            var end = {
-                row : position.row + newLines.length - 1,
-                column : newLines[newLines.length - 1].length
-            };
-        }
-
->>>>>>> e584900d
+
         var delta = {
             action: "insertText",
             range: Range.fromPoints(position, end),
             text: text
         };
-<<<<<<< HEAD
-        this._dispatchEvent("change", { data: delta });
-        
-=======
-        if (!fromUndo && this.$undoManager) {
-            this.$deltas.push(delta);
-            this.$informUndoManager.schedule();
-        }
-        this._dispatchEvent("changeDelta", { data: delta });
-
->>>>>>> e584900d
+        this._dispatchEvent("change", { data: delta });
+
         return end;
     };
 
@@ -562,13 +258,12 @@
 
         if (range.isEmpty())
             return range.start;
-        
+
         var firstRow = range.start.row;
         var lastRow = range.end.row;
 
-<<<<<<< HEAD
         if (range.isMultiLine()) {
-            
+
             // TODO removeInLine can be optimized away!
             this.removeInLine(lastRow, 0, range.end.column);
             if (lastRow - firstRow >= 2)
@@ -578,48 +273,20 @@
         }
         else {
             this.removeInLine(firstRow, range.start.column, range.end.column);
-=======
-        this.$remove(range, fromUndo);
-
-        this.fireChangeEvent(range.start.row, range.isMultiLine() ? undefined : range.start.row);
-
+        }
         return range.start;
     };
 
-    this.multiRowRemove = function(rows, range) {
-        if (range.start.row !== rows[0])
-            throw new TypeError("range must start in the first row!");
-
-        var height = range.end.row - rows[0];
-        for (var i=rows.length-1; i>=0; i--) {
-            var row = rows[i];
-            if (row >= this.lines.length)
-                continue;
-
-            var end = this.$remove(new Range(row, range.start.column, row+height, range.end.column), false);
-        }
-
-        if (end) {
-            if (height < 0)
-                this.fireChangeEvent(rows[0]+height, undefined);
-            else
-                this.fireChangeEvent(rows[0], height == 0 ? rows[rows.length-1] : undefined);
->>>>>>> e584900d
-        }
-        return range.start;
-    };
-<<<<<<< HEAD
-    
     this.removeInLine = function(row, startColumn, endColumn) {
         if (startColumn == endColumn)
             return;
-            
+
         var range = new Range(row, startColumn, row, endColumn);
         var line = this.getLine(row);
         var removed = line.substring(startColumn, endColumn);
         var newLine = line.substring(0, startColumn) + line.substring(endColumn, line.length);
         this.$lines.splice(row, 1, newLine);
-        
+
         var delta = {
             action: "removeText",
             range: range,
@@ -628,18 +295,18 @@
         this._dispatchEvent("change", { data: delta });
         return range.start;
     };
-    
+
     /**
      * Removes a range of full lines
-     * 
+     *
      * @param firstRow {Integer} The first row to be removed
      * @param lastRow {Integer} The last row to be removed
      * @return {String[]} The removed lines
      */
     this.removeLines = function(firstRow, lastRow) {
-        var range = new Range(firstRow, 0, lastRow, this.$lines[lastRow].length);        
+        var range = new Range(firstRow, 0, lastRow, this.$lines[lastRow].length);
         var removed = this.$lines.splice(firstRow, lastRow - firstRow + 1);
-        
+
         var delta = {
             action: "removeLines",
             range: range,
@@ -649,16 +316,16 @@
         this._dispatchEvent("change", { data: delta });
         return removed;
     };
-    
+
     this.removeNewLine = function(row) {
         var firstLine = this.getLine(row);
         var secondLine = this.getLine(row+1);
-        
+
         var range = new Range(row, firstLine.length, row+1, 0);
         var line = firstLine + secondLine;
-        
+
         this.$lines.splice(row, 2, line);
-        
+
         var delta = {
             action: "removeText",
             range: range,
@@ -666,107 +333,32 @@
         };
         this._dispatchEvent("change", { data: delta });
     };
-    
+
     this.replace = function(range, text) {
         if (text.length == 0 && range.isEmpty())
             return range.start;
-        
+
         // Shortcut: If the text we want to insert is the same as it is already
         // in the document, we don't have to replace anything.
         if (text == this.getTextRange(range))
             return range.end;
-    
+
         this.remove(range);
-=======
-
-    this.$remove = function(range, fromUndo) {
-        if (range.isEmpty())
-            return;
-
-        var delta = {
-            action: "removeText",
-            range: range.clone(),
-            text: this.getTextRange(range)
-        };
-        if (!fromUndo && this.$undoManager) {
-            this.$deltas.push(delta);
-            this.$informUndoManager.schedule();
-        }
-
-        this.modified = true;
-
-        var firstRow = range.start.row;
-        var lastRow = range.end.row;
-
-        var row = this.getLine(firstRow).substring(0, range.start.column)
-                + this.getLine(lastRow).substring(range.end.column);
-
-        if (row != "")
-            this.lines.splice(firstRow, lastRow - firstRow + 1, row);
-        else
-            this.lines.splice(firstRow, lastRow - firstRow + 1, "");
-
-        this._dispatchEvent("changeDelta", { data: delta });
-        return range.start;
-    };
-
-    this.undoChanges = function(deltas) {
-        this.selection.clearSelection();
-        for (var i=deltas.length-1; i>=0; i--) {
-            var delta = deltas[i];
-            if (delta.action == "insertText") {
-                this.remove(delta.range, true);
-                this.selection.moveCursorToPosition(delta.range.start);
-            } else {
-                this.insert(delta.range.start, delta.text, true);
-                this.selection.clearSelection();
-            }
-        }
-    },
-
-    this.redoChanges = function(deltas) {
-        this.selection.clearSelection();
-        for (var i=0; i<deltas.length; i++) {
-            var delta = deltas[i];
-            if (delta.action == "insertText") {
-                this.insert(delta.range.start, delta.text, true);
-                this.selection.setSelectionRange(delta.range);
-            } else {
-                this.remove(delta.range, true);
-                this.selection.moveCursorToPosition(delta.range.start);
-            }
-        }
-    },
-
-    this.replace = function(range, text) {
-        // Shortcut: Nothing to replace in this case.
-        if (text.length == 0 && range.isEmpty()) {
-            return range.start;
-        } else
-        // Shortcut: If the text we want to insert is the same as it is already
-        // in the document, we don't have to replace anything.
-        if (text == this.getTextRange(range)) {
-            return range.end;
-        }
-
-        this.$remove(range);
->>>>>>> e584900d
         if (text) {
             var end = this.insert(range.start, text);
         }
         else {
             end = range.start;
         }
-    
+
         return end;
     };
-<<<<<<< HEAD
-    
+
     this.applyDeltas = function(deltas) {
         for (var i=0; i<deltas.length; i++) {
             var delta = deltas[i];
             var range = Range.fromPoints(delta.range.start, delta.range.end);
-            
+
             if (delta.action == "insertLines")
                 this.insertLines(range.start.row, delta.lines)
             else if (delta.action == "insertText")
@@ -775,14 +367,14 @@
                 this.removeLines(range.start.row, range.end.row)
             else if (delta.action == "removeText")
                 this.remove(range)
-        }        
-    };
-    
+        }
+    };
+
     this.revertDeltas = function(deltas) {
         for (var i=deltas.length-1; i>=0; i--) {
             var delta = deltas[i];
             var range = Range.fromPoints(delta.range.start, delta.range.end);
-            
+
             if (delta.action == "insertLines")
                 this.removeLines(range.start.row, range.end.row)
             else if (delta.action == "insertText")
@@ -791,557 +383,10 @@
                 this.insertLines(range.start.row, delta.lines)
             else if (delta.action == "removeText")
                 this.insert(range.start, delta.text)
-        }        
-=======
-
-    this.indentRows = function(startRow, endRow, indentString) {
-        indentString = indentString.replace("\t", this.getTabString());
-        for (var row=startRow; row<=endRow; row++) {
-            this.$insert({row: row, column:0}, indentString);
-        }
-        this.fireChangeEvent(startRow, endRow);
-        return indentString.length;
-    };
-
-    this.outdentRows = function (range) {
-        var rowRange = range.collapseRows();
-        var deleteRange = new Range(0, 0, 0, 0);
-        var size = this.getTabSize();
-
-        for (var i = rowRange.start.row; i <= rowRange.end.row; ++i) {
-            var line = this.getLine(i);
-
-            deleteRange.start.row = i;
-            deleteRange.end.row = i;
-            for (var j = 0; j < size; ++j)
-                if (line.charAt(j) != ' ')
-                    break;
-            if (j < size && line.charAt(j) == '\t') {
-                deleteRange.start.column = j;
-                deleteRange.end.column = j + 1;
-            } else {
-	            deleteRange.start.column = 0;
-	            deleteRange.end.column = j;
-	        }
-            if (i == range.start.row)
-                range.start.column -= deleteRange.end.column - deleteRange.start.column;
-            if (i == range.end.row)
-                range.end.column -= deleteRange.end.column - deleteRange.start.column;
-            this.$remove(deleteRange);
-        }
-        this.fireChangeEvent(range.start.row, range.end.row);
-        return range;
-    }
-
-    this.moveLinesUp = function(firstRow, lastRow) {
-        if (firstRow <= 0) return 0;
-
-        var removed = this.lines.slice(firstRow, lastRow + 1);
-        this.$remove(new Range(firstRow-1, this.lines[firstRow-1].length, lastRow, this.lines[lastRow].length));
-        this.$insertLines(firstRow - 1, removed);
-
-        this.fireChangeEvent(firstRow - 1, lastRow);
-        return -1;
-    };
-
-    this.moveLinesDown = function(firstRow, lastRow) {
-        if (lastRow >= this.lines.length-1) return 0;
-
-        var removed = this.lines.slice(firstRow, lastRow + 1);
-        this.$remove(new Range(firstRow, 0, lastRow + 1, 0));
-        this.$insertLines(firstRow+1, removed);
-
-        this.fireChangeEvent(firstRow, lastRow + 1);
-        return 1;
-    };
-
-    this.duplicateLines = function(firstRow, lastRow) {
-        var firstRow = this.$clipRowToDocument(firstRow);
-        var lastRow = this.$clipRowToDocument(lastRow);
-
-        var lines = this.getLines(firstRow, lastRow);
-        this.$insertLines(firstRow, lines);
-
-        var addedRows = lastRow - firstRow + 1;
-        this.fireChangeEvent(firstRow);
-
-        return addedRows;
-    };
-
-    this.$clipRowToDocument = function(row) {
-        return Math.max(0, Math.min(row, this.lines.length-1));
+        }
     };
 
 }).call(Document.prototype);
-
-
-(function() {
-    this.$wrapLimit = 80;
-    this.$useWrapMode = false;
-
-    this.setUseWrapMode = function(useWrapMode) {
-        if (useWrapMode != this.$useWrapMode) {
-            this.$useWrapMode = useWrapMode;
-            this.$updateWrapData(0, this.lines.length - 1);
-            this._dispatchEvent("changeWrapMode");
-            this.$computeWidth(true);
-            this.fireChangeEvent(0);
-        }
-    };
-
-    this.getUseWrapMode = function() {
-        return this.$useWrapMode;
-    };
-
-    this.setWrapLimit = function(wrapLimit) {
-        wrapLimit = Math.floor(wrapLimit);
-        if (wrapLimit != this.$wrapLimit) {
-            this.$wrapLimit = wrapLimit;
-            this.$updateWrapData(0, this.lines.length - 1);
-            this._dispatchEvent("changeWrapMode");
-            this.$computeWidth(true);
-        }
-    };
-
-    this.getWrapLimit = function() {
-        return this.$wrapLimit;
-    };
-
-    this.onChangeDelta = function(e) {
-        if (!this.$useWrapMode) {
-            return;
-        }
-
-        var firstRow = e.data.range.start.row,
-            lastRow  = e.data.range.end.row;
-
-        if (firstRow != lastRow) {
-            var len = lastRow - firstRow;
-            if (e.data.action == "removeText") {
-                this.$wrapData.splice(firstRow, len);
-                lastRow = firstRow;
-            } else {
-                var args = [firstRow, 0];
-                for (var i = 0; i < len; i++) args.push([]);
-                this.$wrapData.splice.apply(this.$wrapData, args);
-            }
-        }
-
-        this.$updateWrapData(firstRow, lastRow);
-    };
-
-    this.$updateWrapData = function(firstRow, lastRow) {
-        var lines = this.lines;
-        var tabSize = this.getTabSize();
-        var wrapData = this.$wrapData;
-        var wrapLimit = this.$wrapLimit;
-
-        // Remove lines that are no longer there.
-        wrapData.splice(lines.length, wrapData.length - lines.length);
-
-        for (var row = firstRow; row <= lastRow; row++) {
-            wrapData[row] =
-                this.$computeWrapSplits(lines[row], wrapLimit, tabSize);
-        }
-    };
-
-    this.$computeWrapSplits = function(textLine, wrapLimit, tabSize) {
-        textLine = textLine.trimRight();
-        if (textLine.length == 0) {
-            return [];
-        }
-
-        var reSpaces = /^\s*$/;
-        var tabLine = textLine.split("\t");
-        var wrapSplits = [];
-
-        var screenColumn = 0;
-        var documentColumn = 0;
-        var lastSplitColumn = 0;
-
-        var value;
-        var addedNewSplit;
-
-        function addSplit(incrDocumentColumn) {
-            var valueLenLeadingWhitespaces;
-            value = value.substring(incrDocumentColumn);
-            valueLenLeadingWhitespaces = value.length;
-            value = value.trimLeft();
-
-            incrDocumentColumn += valueLenLeadingWhitespaces - value.length;
-
-            // If there was a split saved before, then add it to the resulting
-            // array. It's not possible to store the split column here directly,
-            // as there migth be tabs/spaces following the current column that
-            // will cause the split position to get incremented.
-            if (lastSplitColumn) {
-                wrapSplits.push(lastSplitColumn);
-            }
-
-            lastSplitColumn = documentColumn += incrDocumentColumn;
-            screenColumn = 0;
-
-            addedNewSplit = true;
-        }
-
-        for (var i = 0; i < tabLine.length; i++) {
-            value = tabLine[i];
-            while (screenColumn + value.length >= wrapLimit) {
-                // Find the last space that we use to split the line.
-                var lastSpaceIdx =
-                        value.substring(0, wrapLimit - screenColumn + 1).
-                            lastIndexOf(" ");
-
-                // There is no space to break the line.
-                if (lastSpaceIdx == -1) {
-                    // True if this is the first tabLine we face
-                    // during this split. This means, there is no
-                    // space or tab to make the split -> force split.
-                    if (screenColumn == 0) {
-                        addSplit(wrapLimit);
-                    }
-                    // True if we've added some content in this split line
-                    // already. Add a split after this already existing content
-                    // in the split.
-                    else {
-                        addSplit(0);
-                    }
-                }
-                // There is at least one space to wrap the line at.
-                else {
-                    addSplit(lastSpaceIdx);
-                }
-            }
-
-            // Add new content to the current split.
-            if (!addedNewSplit) {
-                screenColumn += value.length + tabSize;
-                documentColumn += value.length + 1;
-            }
-            // True if at least one new split was added during the while loop.
-            else {
-                var lenBefore = value.length;
-                value = value.trimLeft();
-
-                // True if value has some content. This content goes directly
-                // after the last split.
-                // If there is no content but we are in the last tabLine, we
-                // already know that there is no following tabLine and we can
-                // shortcut by using this if instead of the following else.
-                if (value.length != 0 || i == tabLine.length - 1) {
-                    documentColumn = lastSplitColumn += lenBefore - value.length;
-                    screenColumn += value.length;
-                    documentColumn += 1; // The tab after this for-loop.
-                }
-                // There is no value left after the split. This means, following
-                // spaces and tabs have to be ignored.
-                else {
-                    // Tab for this for-loop.
-                    documentColumn = lastSplitColumn += 1;
-
-                    // While the following tabLines are empty/only spaces, set
-                    // the latest split position behind them.
-                    while ((i + 1) < tabLine.length - 1
-                            && reSpaces.test(tabLine[i + 1]))
-                    {
-                        i++;
-                        documentColumn = lastSplitColumn += tabLine[i].length + 1;
-                    }
-
-                    // The tabLine[i + 1] is not empty. However, the trailing
-                    // spaces have still to be removed.
-                    value = tabLine[i + 1];
-                    lenBefore = value.length;
-                    value = value.trimLeft();
-                    documentColumn = lastSplitColumn += lenBefore - value.length;
-                    tabLine[i + 1] = value; // Store the trimed value.
-                }
-                addedNewSplit = false;
-            }
-        }
-        if (lastSplitColumn) {
-            wrapSplits.push(lastSplitColumn);
-        }
-
-        return wrapSplits;
-    };
-
-    this.getRowHeight = function(config, row) {
-        var rows;
-        if (!this.$useWrapMode) {
-            rows = 1;
-        } else {
-            rows = this.$wrapData[row].length + 1;
-        }
-
-        return rows * config.lineHeight;
-    };
-
-
-    /**
-     * Calculates the width of the a string on the screen while assuming that
-     * the string starts at the first column on the screen.
-     *
-     * @param string str String to calculate the screen width of
-     * @return int number of columns for str on screen.
-     */
-    this.$getStringScreenWidth = function(str) {
-        var len = str.length;
-        str.replace("\t", function(m) {
-            len += tabSize-1;
-            return m;
-        });
-        return len;
-    }
-
-    this.getScreenLastRowColumn = function(screenRow, returnDocPosition) {
-        if (!this.$useWrapMode) {
-            return this.$getStringScreenWidth(this.getLine(screenRow));
-        }
-
-        var rowData = this.$screenToDocumentRow(screenRow);
-        var docRow = rowData[0],
-            row = rowData[1];
-
-        var start, end;
-        if (this.$wrapData[docRow][row]) {
-            start = (this.$wrapData[docRow][row - 1] || 0);
-            end = this.$wrapData[docRow][row];
-            returnDocPosition && end--;
-        } else {
-            end = this.lines[docRow].length;
-            start = (this.$wrapData[docRow][row - 1] || 0);
-        }
-        if (!returnDocPosition) {
-            return this.$getStringScreenWidth(this.getLine(docRow).substring(start, end));
-        } else {
-            return end;
-        }
-    };
-
-    this.getDocumentLastRowColumn = function(docRow, docColumn) {
-        if (!this.$useWrapMode) {
-            return this.getLine(docRow).length;
-        }
-
-        var screenRow = this.documentToScreenRow(docRow, docColumn);
-        return this.getScreenLastRowColumn(screenRow, true);
-    }
-
-    this.getScreenFirstRowColumn = function(screenRow) {
-        if (!this.$useWrapMode) {
-            return 0;
-        }
-
-        var rowData = this.$screenToDocumentRow(screenRow);
-        var docRow = rowData[0],
-            row = rowData[1];
-
-        return this.$wrapData[docRow][row - 1] || 0;
-    };
-
-    this.getRowSplitData = function(row) {
-        if (!this.$useWrapMode) {
-            return undefined;
-        } else {
-            return this.$wrapData[row];
-        }
-    };
-
-    /**
-     *
-     * @returns array
-     * - array[0]: The documentRow aquivalent.
-     * - array[1]: The screenRowOffset to the first documentRow on the screen.
-     */
-    this.$screenToDocumentRow = function(row) {
-        if (!this.$useWrapMode) {
-            return [row, 0];
-        }
-
-        var wrapData = this.$wrapData, linesCount = this.lines.length;
-        var docRow = 0;
-        while (docRow < linesCount && row >= wrapData[docRow].length + 1) {
-            row -= wrapData[docRow].length + 1;
-            docRow ++;
-        }
-
-        return [docRow, row];
-    };
-
-    this.screenToDocumentRow = function(screenRow) {
-        return this.$screenToDocumentRow(screenRow)[0];
-    };
-
-    this.screenToDocumentColumn = function(screenRow, screenColumn) {
-        return this.screenToDocumentPosition(screenRow, screenColumn).column;
-    };
-
-    this.screenToDocumentPosition = function(row, column) {
-        var line;
-        var docRow;
-        var docColumn;
-        var remaining = column;
-        if (!this.$useWrapMode) {
-            docRow = row;
-            row = 0;
-            docColumn = 0;
-            line = this.getLine(docRow).split("\t");
-        } else {
-            var wrapData = this.$wrapData, linesCount = this.lines.length;
-
-            var rowData = this.$screenToDocumentRow(row);
-            row = rowData[1];
-            docRow = rowData[0];
-
-            if (docRow >= this.lines.length) {
-                return {
-                    row: docRow,
-                    column: 0
-                };
-            }
-            docColumn = wrapData[docRow][row - 1] || 0;
-            line = this.getLine(docRow).substring(docColumn).split("\t");
-        }
-
-        var tabSize = this.getTabSize();
-        for (var i=0; i<line.length; i++) {
-            var len = line[i].length;
-            if (remaining >= len + tabSize) {
-                remaining -= (len + tabSize);
-                docColumn += (len + 1);
-            }
-            else if (remaining > len){
-                docColumn += len;
-                break;
-            }
-            else {
-                docColumn += remaining;
-                break;
-            }
-        }
-
-        // Clamp docColumn.
-        if (docRow < linesCount && wrapData[docRow][row]) {
-            if (docColumn >= wrapData[docRow][row]) {
-                // We remove one character at the end such that the docColumn
-                // position returned is not associated to the next row on the
-                // screen.
-                docColumn = wrapData[docRow][row] - 1;
-            }
-        } else if (this.lines[docRow]) {
-             docColumn = Math.min(docColumn, this.lines[docRow].length);
-        }
-
-        return {
-            row: docRow,
-            column: docColumn
-        };
->>>>>>> e584900d
-    };
-
-    this.documentToScreenColumn = function(row, docColumn) {
-        return this.documentToScreenPosition(row, docColumn).column;
-    };
-
-    /**
-     *
-     * @return array[2]
-     * - array[0]: The number of the row on the screen (aka screenRow)
-     * - array[1]: The number of rows from the first docRow on the screen
-     *              (aka screenRowOffset);
-     */
-    this.$documentToScreenRow = function(docRow, docColumn) {
-        if (!this.$useWrapMode) {
-            return [docRow, 0];
-        }
-
-        var wrapData = this.$wrapData;
-        var screenRow = 0;
-
-        // Handle special case where the row is outside of the range of lines.
-        if (docRow > wrapData.length - 1) {
-            return [this.getScreenLength(),
-                    this.wrapData[this.wrapData.length - 1].length - 1];
-        }
-
-        for (var i = 0; i < docRow; i++) {
-            screenRow += wrapData[i].length + 1;
-        }
-
-        var screenRowOffset = 0;
-        while (docColumn >= wrapData[docRow][screenRowOffset]) {
-            screenRow ++;
-            screenRowOffset++;
-        }
-
-        return [screenRow, screenRowOffset];
-    }
-
-    this.documentToScreenRow = function(docRow, docColumn) {
-        return this.$documentToScreenRow(docRow, docColumn)[0];
-    }
-
-    this.documentToScreenPosition = function(pos, column) {
-        var str;
-        var tabSize = this.getTabSize();
-
-        // Normalize the passed in arguments.
-        var row;
-        if (column != null) {
-            row = pos;
-        } else {
-            row = pos.row;
-            column = pos.column;
-        }
-
-        if (!this.$useWrapMode) {
-            str = this.getLine(row).substring(0, column);
-            column += (str.split("\t").length - 1) * (tabSize - 1);
-            return {
-                row: row,
-                column: column
-            };
-        }
-        if (row >= this.lines.length) {
-            return {
-                row: screenRow,
-                column: 0
-            };
-        }
-
-        var split;
-        var wrapRowData = this.$wrapData[row];
-        var screenRow, screenRowOffset;
-        var screenColumn;
-        var rowData = this.$documentToScreenRow(row, column);
-        screenRow = rowData[0];
-        screenRowOffset = rowData[1];
-        screenColumn = column - (wrapRowData[screenRowOffset - 1] || 0);
-
-        str = this.getLine(row).substring(
-                wrapRowData[screenRowOffset - 1] || 0,  column);
-        screenColumn += (str.split("\t").length - 1) * (tabSize - 1);
-
-        return {
-            row: screenRow,
-            column: screenColumn
-        };
-    };
-
-    this.getScreenLength = function() {
-        if (!this.$useWrapMode) {
-            return this.getLength();
-        }
-
-        var screenRows = 0;
-        for (var row = 0; row < this.$wrapData.length; row++) {
-            screenRows += this.$wrapData[row].length + 1;
-        }
-        return screenRows;
-    }
-
-}).call(Document.prototype)
 
 exports.Document = Document;
 });