--- conflicted
+++ resolved
@@ -106,11 +106,7 @@
   border: 1px solid rgb(192, 192, 192);
 }
 
-<<<<<<< HEAD
-.ace-github .ace_gutter_active_line {
-=======
 .ace-github .ace_gutter-active-line {
->>>>>>> 98b83978
     background-color : rgba(0, 0, 0, 0.07);
 }
 
