/* CSS style content from github's default pygments highlighter template.
   Cursor and selection styles from textmate.css. */
.ace-github .ace_gutter {
  background: #e8e8e8;
  color: #AAA;
}

.ace-github .ace_scroller {
  background: #fff;
}

.ace-github .ace_keyword {
  font-weight: bold;
}

.ace-github .ace_string {
  color: #D14;
}

.ace-github .ace_variable.ace_class {
  color: teal;
}

.ace-github .ace_constant.ace_numeric {
  color: #099;
}

.ace-github .ace_constant.ace_buildin {
  color: #0086B3;
}

.ace-github .ace_support.ace_function {
  color: #0086B3;
}

.ace-github .ace_comment {
  color: #998;
  font-style: italic;
}

.ace-github .ace_variable.ace_language  {
  color: #0086B3;
}

.ace-github .ace_paren {
  font-weight: bold;
}

.ace-github .ace_boolean {
  font-weight: bold;
}

.ace-github .ace_string.ace_regexp {
  color: #009926;
  font-weight: normal;
}

.ace-github .ace_variable.ace_instance {
  color: teal;
}

.ace-github .ace_constant.ace_language {
  font-weight: bold;
}

.ace-github .ace_text-layer {
}

.ace-github .ace_cursor {
  border-left: 2px solid black;
}

.ace-github .ace_cursor.ace_overwrite {
  border-left: 0px;
  border-bottom: 1px solid black;
}

.ace-github .ace_marker-layer .ace_active-line {
  background: rgb(255, 255, 204);
}

.ace-github .ace_marker-layer .ace_selection {
  background: rgb(181, 213, 255);
}

.ace-github.ace_multiselect .ace_selection.ace_start {
  box-shadow: 0 0 3px 0px white;
  border-radius: 2px;
}
<<<<<<< HEAD
/* bold keywords cause cursor issues for some fonts */
/* this disables bold style for editor and keeps for static highlighter */
.ace-github.ace_nobold .ace_line > span {
    font-weight: normal !important;
}
=======
>>>>>>> 7cdc24cd

.ace-github .ace_marker-layer .ace_step {
  background: rgb(252, 255, 0);
}

.ace-github .ace_marker-layer .ace_stack {
  background: rgb(164, 229, 101);
}

.ace-github .ace_marker-layer .ace_bracket {
  margin: -1px 0 0 -1px;
  border: 1px solid rgb(192, 192, 192);
}

.ace-github .ace_gutter-active-line {
    background-color : rgba(0, 0, 0, 0.07);
}

.ace-github .ace_marker-layer .ace_selected-word {
  background: rgb(250, 250, 255);
  border: 1px solid rgb(200, 200, 250);

}

.ace-github .ace_print-margin {
  width: 1px;
  background: #e8e8e8;
}

.ace-github .ace_indent-guide {
  background: url("data:image/png;base64,iVBORw0KGgoAAAANSUhEUgAAAAEAAAACCAYAAACZgbYnAAAAE0lEQVQImWP4////f4bLly//BwAmVgd1/w11/gAAAABJRU5ErkJggg==") right repeat-y;
}<|MERGE_RESOLUTION|>--- conflicted
+++ resolved
@@ -87,14 +87,11 @@
   box-shadow: 0 0 3px 0px white;
   border-radius: 2px;
 }
-<<<<<<< HEAD
 /* bold keywords cause cursor issues for some fonts */
 /* this disables bold style for editor and keeps for static highlighter */
 .ace-github.ace_nobold .ace_line > span {
     font-weight: normal !important;
 }
-=======
->>>>>>> 7cdc24cd
 
 .ace-github .ace_marker-layer .ace_step {
   background: rgb(252, 255, 0);
