.ace-tomorrow-night .ace_gutter {
  background: #25282c;
  color: #C5C8C6
}

.ace-tomorrow-night .ace_print-margin {
  width: 1px;
  background: #25282c
}

.ace-tomorrow-night .ace_scroller {
  background-color: #1D1F21
}

.ace-tomorrow-night .ace_text-layer {
  color: #C5C8C6
}

.ace-tomorrow-night .ace_cursor {
  border-left: 2px solid #AEAFAD
}

.ace-tomorrow-night .ace_cursor.ace_overwrite {
  border-left: 0px;
  border-bottom: 1px solid #AEAFAD
}

.ace-tomorrow-night .ace_marker-layer .ace_selection {
  background: #373B41
}

.ace-tomorrow-night.ace_multiselect .ace_selection.ace_start {
  box-shadow: 0 0 3px 0px #1D1F21;
  border-radius: 2px
}

.ace-tomorrow-night .ace_marker-layer .ace_step {
  background: rgb(102, 82, 0)
}

.ace-tomorrow-night .ace_marker-layer .ace_bracket {
  margin: -1px 0 0 -1px;
  border: 1px solid #4B4E55
}

.ace-tomorrow-night .ace_marker-layer .ace_active-line {
  background: #282A2E
}

.ace-tomorrow-night .ace_gutter-active-line {
  background-color: #282A2E
}

.ace-tomorrow-night .ace_marker-layer .ace_selected-word {
  border: 1px solid #373B41
}

.ace-tomorrow-night .ace_invisible {
  color: #4B4E55
}

.ace-tomorrow-night .ace_keyword,
.ace-tomorrow-night .ace_meta,
.ace-tomorrow-night .ace_storage,
.ace-tomorrow-night .ace_storage.ace_type,
.ace-tomorrow-night .ace_support.ace_type {
  color: #B294BB
}

.ace-tomorrow-night .ace_keyword.ace_operator {
  color: #8ABEB7
}

.ace-tomorrow-night .ace_constant.ace_character,
.ace-tomorrow-night .ace_constant.ace_language,
.ace-tomorrow-night .ace_constant.ace_numeric,
.ace-tomorrow-night .ace_keyword.ace_other.ace_unit,
.ace-tomorrow-night .ace_support.ace_constant,
.ace-tomorrow-night .ace_variable.ace_parameter {
  color: #DE935F
}

.ace-tomorrow-night .ace_constant.ace_other {
  color: #CED1CF
}

.ace-tomorrow-night .ace_invalid {
  color: #CED2CF;
  background-color: #DF5F5F
}

.ace-tomorrow-night .ace_invalid.ace_deprecated {
  color: #CED2CF;
  background-color: #B798BF
}

.ace-tomorrow-night .ace_fold {
<<<<<<< HEAD
    background-color: #81A2BE;
    border-color: #C5C8C6;
}

.ace-tomorrow-night .ace_support.ace_function {
  color:#81A2BE;
}

.ace-tomorrow-night .ace_support.ace_type {
  color:#F0C674;
}

.ace-tomorrow-night .ace_support.ace_class {
  color:#F0C674;
}

.ace-tomorrow-night .ace_storage {
  color:#B294BB;
}

.ace-tomorrow-night .ace_storage.ace_type,  .ace-tomorrow-night .ace_support.ace_type {
  color:#B294BB;
=======
  background-color: #81A2BE;
  border-color: #C5C8C6
>>>>>>> 98b83978
}

.ace-tomorrow-night .ace_entity.ace_name.ace_function,
.ace-tomorrow-night .ace_support.ace_function,
.ace-tomorrow-night .ace_variable {
  color: #81A2BE
}

.ace-tomorrow-night .ace_support.ace_class,
.ace-tomorrow-night .ace_support.ace_type {
  color: #F0C674
}

.ace-tomorrow-night .ace_markup.ace_heading,
.ace-tomorrow-night .ace_string {
  color: #B5BD68
}

.ace-tomorrow-night .ace_entity.ace_name.ace_tag,
.ace-tomorrow-night .ace_entity.ace_other.ace_attribute-name,
.ace-tomorrow-night .ace_meta.ace_tag,
.ace-tomorrow-night .ace_string.ace_regexp,
.ace-tomorrow-night .ace_variable {
  color: #CC6666
}

.ace-tomorrow-night .ace_comment {
  color: #969896
}

.ace-tomorrow-night .ace_markup.ace_underline {
  text-decoration: underline
}

.ace-tomorrow-night .ace_indent-guide {
  background: url(data:image/png;base64,iVBORw0KGgoAAAANSUhEUgAAAAEAAAACCAYAAACZgbYnAAAAEklEQVQImWOQlVf8z7Bq1ar/AA/hBFp7egmpAAAAAElFTkSuQmCC) right repeat-y
}<|MERGE_RESOLUTION|>--- conflicted
+++ resolved
@@ -95,33 +95,8 @@
 }
 
 .ace-tomorrow-night .ace_fold {
-<<<<<<< HEAD
-    background-color: #81A2BE;
-    border-color: #C5C8C6;
-}
-
-.ace-tomorrow-night .ace_support.ace_function {
-  color:#81A2BE;
-}
-
-.ace-tomorrow-night .ace_support.ace_type {
-  color:#F0C674;
-}
-
-.ace-tomorrow-night .ace_support.ace_class {
-  color:#F0C674;
-}
-
-.ace-tomorrow-night .ace_storage {
-  color:#B294BB;
-}
-
-.ace-tomorrow-night .ace_storage.ace_type,  .ace-tomorrow-night .ace_support.ace_type {
-  color:#B294BB;
-=======
   background-color: #81A2BE;
   border-color: #C5C8C6
->>>>>>> 98b83978
 }
 
 .ace-tomorrow-night .ace_entity.ace_name.ace_function,
