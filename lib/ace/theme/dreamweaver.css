--- conflicted
+++ resolved
@@ -107,12 +107,6 @@
   color: #00F;
 }
 
-<<<<<<< HEAD
-.ace-dreamweaver .ace_markup.ace_underline {
-    text-decoration:underline;
-}
-=======
->>>>>>> 98b83978
 
 .ace-dreamweaver .ace_markup.ace_heading {
   color: rgb(12, 7, 255);
