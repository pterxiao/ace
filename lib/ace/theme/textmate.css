--- conflicted
+++ resolved
@@ -104,12 +104,6 @@
   color: #0000A2;
 }
 
-<<<<<<< HEAD
-.ace-tm .ace_markup.ace_underline {
-    text-decoration:underline;
-}
-=======
->>>>>>> 98b83978
 
 .ace-tm .ace_markup.ace_heading {
   color: rgb(12, 7, 255);
