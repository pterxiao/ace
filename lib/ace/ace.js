--- conflicted
+++ resolved
@@ -63,15 +63,11 @@
  **/
 exports.require = require;
 
-/**
- * Embeds the Ace editor into the DOM, at the element provided by `el`.
- * @param {String | DOMElement} el Either the id of an element, or the element itself
-<<<<<<< HEAD
- * 
-=======
- *
->>>>>>> 06911396
- **/
+    /**
+     * Embeds the Ace editor into the DOM, at the element provided by `el`.
+     * @param {String | DOMElement} el Either the id of an element, or the element itself
+     * 
+     **/
 exports.edit = function(el) {
     if (typeof(el) == "string") {
         var _id = el;
