--- conflicted
+++ resolved
@@ -64,20 +64,14 @@
                 if (value.charCodeAt(value.length-1) == PLACEHOLDER.charCodeAt(0)) {
                     value = value.slice(0, -1);
                     if (value)
-<<<<<<< HEAD
                         host.onTextInput(value);
-                } else
+                } else {
                     host.onTextInput(value);
+                }
 
                 // If editor is no longer focused we quit immediately, since
                 // it means that something else like CLI is in charge now.
                 if (!isFocused()) return false;
-=======
-                        host.onTextInput(value, !pasted);
-                } else {
-                    host.onTextInput(value, !pasted);
-                }
->>>>>>> 87434951
             }
         }
 
