/* ***** BEGIN LICENSE BLOCK *****
 * Version: MPL 1.1/GPL 2.0/LGPL 2.1
 *
 * The contents of this file are subject to the Mozilla Public License Version
 * 1.1 (the "License"); you may not use this file except in compliance with
 * the License. You may obtain a copy of the License at
 * http://www.mozilla.org/MPL/
 *
 * Software distributed under the License is distributed on an "AS IS" basis,
 * WITHOUT WARRANTY OF ANY KIND, either express or implied. See the License
 * for the specific language governing rights and limitations under the
 * License.
 *
 * The Original Code is Mozilla Skywriter.
 *
 * The Initial Developer of the Original Code is
 * Mozilla.
 * Portions created by the Initial Developer are Copyright (C) 2009
 * the Initial Developer. All Rights Reserved.
 *
 * Contributor(s):
 *   Fabian Jakobs <fabian AT ajax DOT org>
 *   Julian Viereck (julian.viereck@gmail.com)
 *
 * Alternatively, the contents of this file may be used under the terms of
 * either the GNU General Public License Version 2 or later (the "GPL"), or
 * the GNU Lesser General Public License Version 2.1 or later (the "LGPL"),
 * in which case the provisions of the GPL or the LGPL are applicable instead
 * of those above. If you wish to allow use of your version of this file only
 * under the terms of either the GPL or the LGPL, and not to allow others to
 * use your version of this file under the terms of the MPL, indicate your
 * decision by deleting the provisions above and replace them with the notice
 * and other provisions required by the GPL or the LGPL. If you do not delete
 * the provisions above, a recipient may use your version of this file under
 * the terms of any one of the MPL, the GPL or the LGPL.
 *
 * ***** END LICENSE BLOCK ***** */

define(function(require, exports, module) {
"use strict";

var keyUtil  = require("../lib/keys");

function HashHandler(config, platform) {
    this.platform = platform;
    this.commands = {};
    this.commmandKeyBinding = {};

    this.addCommands(config);
};

(function() {

    this.addCommand = function(command) {
        if (this.commands[command.name])
            this.removeCommand(command);

        this.commands[command.name] = command;

        if (command.bindKey) {
            this._buildKeyHash(command);
        }
    };

    this.removeCommand = function(command) {
        var name = (typeof command === 'string' ? command : command.name);
        command = this.commands[name];
        delete this.commands[name];

        // exhaustive search is brute force but since removeCommand is
        // not a performance critical operation this should be OK
        var ckb = this.commmandKeyBinding;
        for (var hashId in ckb) {
            for (var key in ckb[hashId]) {
                if (ckb[hashId][key] == command)
                    delete ckb[hashId][key];
            }
        }
    };

    this.addCommands = function(commands) {
        commands && Object.keys(commands).forEach(function(name) {
            var command = commands[name];
            if (typeof command === "string")
                return this.bindKey(command, name);

            if (typeof command === "function")
                command = { exec: command };

            if (!command.name)
                command.name = name;

            this.addCommand(command);
        }, this);
    };

    this.removeCommands = function(commands) {
        Object.keys(commands).forEach(function(name) {
            this.removeCommand(commands[name]);
        }, this);
    };

    this.bindKey = function(key, command) {
        if(!key)
            return;

        var ckb = this.commmandKeyBinding;
        key.split("|").forEach(function(keyPart) {
            var binding = parseKeys(keyPart, command);
            var hashId = binding.hashId;
            (ckb[hashId] || (ckb[hashId] = {}))[binding.key] = command;
        });
    };

    this.bindKeys = function(keyList) {
        Object.keys(keyList).forEach(function(key) {
            this.bindKey(key, keyList[key]);
        }, this);
    };

    this._buildKeyHash = function(command) {
        var binding = command.bindKey;
        if (!binding)
            return;

        var key = typeof binding == "string" ? binding: binding[this.platform];
        this.bindKey(key, command);
    };

    function parseKeys(keys, val, ret) {
        var key;
        var hashId = 0;
        var parts = splitSafe(keys.toLowerCase());

        for (var i = 0, l = parts.length; i < l; i++) {
            if (keyUtil.KEY_MODS[parts[i]])
                hashId = hashId | keyUtil.KEY_MODS[parts[i]];
            else
                key = parts[i] || "-"; //when empty, the splitSafe removed a '-'
        }

        return {
            key: key,
            hashId: hashId
        };
    }

    function splitSafe(s) {
        return (s.trim()
            .split(new RegExp("[\\s ]*\\-[\\s ]*", "g"), 999));
    }

    this.findKeyCommand = function findKeyCommand(hashId, keyString) {
        var ckbr = this.commmandKeyBinding;
        return ckbr[hashId] && ckbr[hashId][keyString.toLowerCase()];
    }

    this.handleKeyboard = function(data, hashId, keyString, keyCode) {
        return {
            command: this.findKeyCommand(hashId, keyString)
        };
    };

<<<<<<< HEAD
    /*
     * This function is called by keyBinding.
     */
    this.handleKeyboard = function(data, hashId, textOrKey, keyCode) {
        // Figure out if a commandKey was pressed or just some text was insert.
        if (hashId != 0 || keyCode != 0) {
            return {
                command: (this.$config.reverse[hashId] || {})[textOrKey]
            }
        } else {
            return {
                command: "inserttext",
                args: {
                    text: textOrKey
                }
            }
        }
    }
=======
>>>>>>> 08b934ec
}).call(HashHandler.prototype)

exports.HashHandler = HashHandler;
});<|MERGE_RESOLUTION|>--- conflicted
+++ resolved
@@ -161,27 +161,6 @@
         };
     };
 
-<<<<<<< HEAD
-    /*
-     * This function is called by keyBinding.
-     */
-    this.handleKeyboard = function(data, hashId, textOrKey, keyCode) {
-        // Figure out if a commandKey was pressed or just some text was insert.
-        if (hashId != 0 || keyCode != 0) {
-            return {
-                command: (this.$config.reverse[hashId] || {})[textOrKey]
-            }
-        } else {
-            return {
-                command: "inserttext",
-                args: {
-                    text: textOrKey
-                }
-            }
-        }
-    }
-=======
->>>>>>> 08b934ec
 }).call(HashHandler.prototype)
 
 exports.HashHandler = HashHandler;
