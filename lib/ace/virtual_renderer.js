--- conflicted
+++ resolved
@@ -898,16 +898,12 @@
         this.scrollCursorIntoView(lead, offset);
     };
 
-<<<<<<< HEAD
-    /**
-    * VirtualRenderer.scrollCursorIntoView() -> Void
+    /**
+    * VirtualRenderer.scrollCursorIntoView(cursor, offset) -> Void
     *
     * Scrolls the cursor into the first visibile area of the editor
     **/
-    this.scrollCursorIntoView = function(cursor) {
-=======
     this.scrollCursorIntoView = function(cursor, offset) {
->>>>>>> 0c6b19a5
         // the editor is not visible
         if (this.$size.scrollerHeight === 0)
             return;
@@ -984,16 +980,6 @@
         this.session.setScrollTop(row * this.lineHeight);
     };
 
-<<<<<<< HEAD
-    /** 
-    * VirtualRenderer.scrollToLine(line, center) -> Void
-    * - line (Number): A line number
-    * - center (Boolean): If `true`, centers the editor the to indicated line
-    *
-    * Gracefully scrolls the editor to the row indicated.
-    **/
-    this.scrollToLine = function(line, center) {
-=======
     this.STEPS = 8;
     this.$calcSteps = function(fromValue, toValue){
         var i = 0;
@@ -1010,8 +996,16 @@
         return steps;
     };
 
+    /** 
+    * VirtualRenderer.scrollToLine(line, center, animate, callback) -> Void
+    * - line (Number): A line number
+    * - center (Boolean): If `true`, centers the editor the to indicated line
+    * - animate (Boolean): If `true` animates scrolling
+    * - callback (Function): Function to be called after the animation has finished
+    * 
+    * Gracefully scrolls the editor to the row indicated.
+    **/
     this.scrollToLine = function(line, center, animate, callback) {
->>>>>>> 0c6b19a5
         var pos = this.$cursorLayer.getPixelPosition({row: line, column: 0});
         var offset = pos.top;
         if (center)
@@ -1048,12 +1042,8 @@
                 }
             }, 10);
         }
-<<<<<<< HEAD
-        else {
-        this.session.setScrollTop(offset);
-        }
-    };
-
+    };
+    
     /**
     * VirtualRenderer.scrollToY(scrollTop) -> Number
     * - scrollTop (Number): The position to scroll to
@@ -1061,10 +1051,6 @@
     * Scrolls the editor to the y pixel indicated.
     *
     **/
-=======
-    };
-    
->>>>>>> 0c6b19a5
     this.scrollToY = function(scrollTop) {
         // after calling scrollBar.setScrollTop
         // scrollbar sends us event with same scrollTop. ignore it
