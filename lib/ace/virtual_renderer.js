--- conflicted
+++ resolved
@@ -21,11 +21,8 @@
  *
  * Contributor(s):
  *      Fabian Jakobs <fabian AT ajax DOT org>
-<<<<<<< HEAD
  *      Irakli Gozalishvili <rfobic@gmail.com> (http://jeditoolkit.com)
-=======
  *      Julian Viereck <julian.viereck@gmail.com>
->>>>>>> e584900d
  *
  * Alternatively, the contents of this file may be used under the terms of
  * either the GNU General Public License Version 2 or later (the "GPL"), or
@@ -137,22 +134,12 @@
 
     oop.implement(this, EventEmitter);
 
-<<<<<<< HEAD
     this.setSession = function(session) {
         this.session = session;
         this.$cursorLayer.setSession(session);
         this.$markerLayer.setSession(session);
+        this.$gutterLayer.setSession(session);
         this.$textLayer.setSession(session);
-=======
-    this.setDocument = function(doc) {
-        this.lines = doc.lines;
-        this.doc = doc;
-        this.$cursorLayer.setDocument(doc);
-        this.$markerLayer.setDocument(doc);
-        this.$gutterLayer.setDocument(doc);
-        this.$textLayer.setDocument(doc);
->>>>>>> e584900d
-
         this.$loop.schedule(this.CHANGE_FULL);
     };
 
@@ -340,11 +327,7 @@
     };
 
     this.$updateScrollBar = function() {
-<<<<<<< HEAD
-        this.scrollBar.setInnerHeight(this.session.getLength() * this.lineHeight);
-=======
-        this.scrollBar.setInnerHeight(this.doc.getScreenLength() * this.lineHeight);
->>>>>>> e584900d
+        this.scrollBar.setInnerHeight(this.session.getScreenLength() * this.lineHeight);
         this.scrollBar.setScrollTop(this.scrollTop);
     };
 
@@ -410,32 +393,30 @@
     };
 
     this.$computeLayerConfig = function() {
+        var session = this.session;
+
         var offset = this.scrollTop % this.lineHeight;
         var minHeight = this.$size.scrollerHeight + this.lineHeight;
 
         var longestLine = this.$getLongestLine();
         var widthChanged = !this.layerConfig ? true : (this.layerConfig.width != longestLine);
 
-        var lineCount = Math.ceil(minHeight / this.lineHeight);
+        var lineCount = Math.ceil(minHeight / this.lineHeight) - 1;
         var firstRow = Math.max(0, Math.round((this.scrollTop - offset) / this.lineHeight));
-<<<<<<< HEAD
-        var lastRow = Math.max(0, Math.min(this.session.getLength(), firstRow + lineCount) - 1);
-=======
         var lastRow = firstRow + lineCount;
 
         // Map lines on the screen to lines in the document.
         var firstRowScreen, firstRowHeight;
         var lineHeight = { lineHeight: this.lineHeight };
-        firstRow = this.doc.screenToDocumentRow(firstRow);
-        firstRowScreen = this.doc.documentToScreenRow(firstRow);
-        firstRowHeight = this.doc.getRowHeight(lineHeight, firstRow);
-
-        lastRow = Math.min(this.doc.screenToDocumentRow(lastRow), this.doc.lines.length - 1);
-        minHeight = this.$size.scrollerHeight + this.doc.getRowHeight(lineHeight, lastRow)+
+        firstRow = session.screenToDocumentRow(firstRow);
+        firstRowScreen = session.documentToScreenRow(firstRow);
+        firstRowHeight = session.getRowHeight(lineHeight, firstRow);
+
+        lastRow = Math.min(session.screenToDocumentRow(lastRow), session.getLength() - 1);
+        minHeight = this.$size.scrollerHeight + session.getRowHeight(lineHeight, lastRow)+
                                                 firstRowHeight;
 
         offset = this.scrollTop - firstRowScreen * this.lineHeight;
->>>>>>> e584900d
 
         var layerConfig = this.layerConfig = {
             width : longestLine,
@@ -576,11 +557,7 @@
     };
 
     this.scrollToY = function(scrollTop) {
-<<<<<<< HEAD
-        var maxHeight = this.session.getLength() * this.lineHeight - this.$size.scrollerHeight;
-=======
-        var maxHeight = this.doc.getScreenLength() * this.lineHeight - this.$size.scrollerHeight;
->>>>>>> e584900d
+        var maxHeight = this.session.getScreenLength() * this.lineHeight - this.$size.scrollerHeight;
         var scrollTop = Math.max(0, Math.min(maxHeight, scrollTop));
 
         if (this.scrollTop !== scrollTop) {
@@ -609,27 +586,15 @@
         var row = Math.floor((pageY + this.scrollTop - canvasPos.top)
                 / this.lineHeight);
 
-<<<<<<< HEAD
-        return {
-            row : row,
-            column : this.session.screenToDocumentColumn(Math.max(0, Math.min(row, this.session.getLength()-1)), col)
-        };
-=======
-        return this.doc.screenToDocumentPosition(row, Math.max(col, 0));
->>>>>>> e584900d
+        return this.session.screenToDocumentPosition(row, Math.max(col, 0));
     };
 
     this.textToScreenCoordinates = function(row, column) {
         var canvasPos = this.scroller.getBoundingClientRect();
-        var pos = this.doc.documentToScreenPosition(row, column);
-
-<<<<<<< HEAD
-        var x = this.$padding + Math.round(this.session.documentToScreenColumn(row, column) * this.characterWidth);
-        var y = row * this.lineHeight;
-=======
+        var pos = this.session.documentToScreenPosition(row, column);
+
         var x = this.$padding + Math.round(pos.column * this.characterWidth);
         var y = pos.row * this.lineHeight;
->>>>>>> e584900d
 
         return {
             pageX: canvasPos.left + x - this.getScrollLeft(),
@@ -654,7 +619,7 @@
 		}
     	
         this.$composition.innerHTML = "&nbsp;";
-        
+
         var pos = this.$cursorLayer.getPixelPosition();
     	var style = this.$composition.style;
 		style.top = pos.top + "px";
@@ -674,7 +639,7 @@
 
         if (!this.$composition)
             return;
-            
+
     	var style = this.$composition.style;
 		style.top = "-10000px";
 		style.left = "-10000px";
