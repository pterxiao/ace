--- conflicted
+++ resolved
@@ -372,11 +372,7 @@
         }
         else if (changes & this.CHANGE_LINES) {
             this.$updateLines();
-<<<<<<< HEAD
             this.$updateScrollBar();
-=======
-            this.$updateScrollBar();       
->>>>>>> f222d0e6
         } if (changes & this.CHANGE_GUTTER) {
             this.showGutter && this.$gutterLayer.update(this.layerConfig);
         }
