/* vim:ts=4:sts=4:sw=4:
 * ***** BEGIN LICENSE BLOCK *****
 * Version: MPL 1.1/GPL 2.0/LGPL 2.1
 *
 * The contents of this file are subject to the Mozilla Public License Version
 * 1.1 (the "License"); you may not use this file except in compliance with
 * the License. You may obtain a copy of the License at
 * http://www.mozilla.org/MPL/
 *
 * Software distributed under the License is distributed on an "AS IS" basis,
 * WITHOUT WARRANTY OF ANY KIND, either express or implied. See the License
 * for the specific language governing rights and limitations under the
 * License.
 *
 * The Original Code is Ajax.org Code Editor (ACE).
 *
 * The Initial Developer of the Original Code is
 * Ajax.org B.V.
 * Portions created by the Initial Developer are Copyright (C) 2010
 * the Initial Developer. All Rights Reserved.
 *
 * Contributor(s):
 *      Fabian Jakobs <fabian@ajax.org>
 *      Irakli Gozalishvili <rfobic@gmail.com> (http://jeditoolkit.com)
 *      Julian Viereck <julian.viereck@gmail.com>
 *
 * Alternatively, the contents of this file may be used under the terms of
 * either the GNU General Public License Version 2 or later (the "GPL"), or
 * the GNU Lesser General Public License Version 2.1 or later (the "LGPL"),
 * in which case the provisions of the GPL or the LGPL are applicable instead
 * of those above. If you wish to allow use of your version of this file only
 * under the terms of either the GPL or the LGPL, and not to allow others to
 * use your version of this file under the terms of the MPL, indicate your
 * decision by deleting the provisions above and replace them with the notice
 * and other provisions required by the GPL or the LGPL. If you do not delete
 * the provisions above, a recipient may use your version of this file under
 * the terms of any one of the MPL, the GPL or the LGPL.
 *
 * ***** END LICENSE BLOCK ***** */

define(function(require, exports, module) {
"use strict";

var oop = require("./lib/oop");
var dom = require("./lib/dom");
var event = require("./lib/event");
var useragent = require("./lib/useragent");
var config = require("./config");
var net = require("./lib/net");
var GutterLayer = require("./layer/gutter").Gutter;
var MarkerLayer = require("./layer/marker").Marker;
var TextLayer = require("./layer/text").Text;
var CursorLayer = require("./layer/cursor").Cursor;
var ScrollBar = require("./scrollbar").ScrollBar;
var RenderLoop = require("./renderloop").RenderLoop;
var EventEmitter = require("./lib/event_emitter").EventEmitter;
var editorCss = require("ace/requirejs/text!./css/editor.css");

dom.importCssString(editorCss, "ace_editor");

var VirtualRenderer = function(container, theme) {
    var _self = this;

    this.container = container;

    // TODO: this breaks rendering in Cloud9 with multiple ace instances
//    // Imports CSS once per DOM document ('ace_editor' serves as an identifier).
//    dom.importCssString(editorCss, "ace_editor", container.ownerDocument);

    dom.addCssClass(container, "ace_editor");

    this.setTheme(theme);

    this.$gutter = dom.createElement("div");
    this.$gutter.className = "ace_gutter";
    this.container.appendChild(this.$gutter);
    
    this.$corner = dom.createElement("div");
    this.$corner.className = "ace_corner";
    this.container.appendChild(this.$corner);

    this.scroller = dom.createElement("div");
    this.scroller.className = "ace_scroller";
    this.container.appendChild(this.scroller);

    this.content = dom.createElement("div");
    this.content.className = "ace_content";
    this.scroller.appendChild(this.content);

    this.$gutterLayer = new GutterLayer(this.$gutter);
    this.$gutterLayer.on("changeGutterWidth", this.onResize.bind(this, true));

    this.$markerBack = new MarkerLayer(this.content);

    var textLayer = this.$textLayer = new TextLayer(this.content);
    this.canvas = textLayer.element;

    this.$markerFront = new MarkerLayer(this.content);

    this.characterWidth = textLayer.getCharacterWidth();
    this.lineHeight = textLayer.getLineHeight();

    this.$cursorLayer = new CursorLayer(this.content);
    this.$cursorPadding = 8;

    // Indicates whether the horizontal scrollbar is visible
    this.$horizScroll = true;
    this.$horizScrollAlwaysVisible = true;

    this.$animatedScroll = false;

    this.scrollBar = new ScrollBar(container);
    this.scrollBar.addEventListener("scroll", function(e) {
        _self.session.setScrollTop(e.data);
    });

    this.scrollTop = 0;
    this.scrollLeft = 0;

    event.addListener(this.scroller, "scroll", function() {
        var scrollLeft = _self.scroller.scrollLeft;
        _self.scrollLeft = scrollLeft;
        _self.session.setScrollLeft(scrollLeft);
        
        if (scrollLeft == 0) {
            _self.$gutter.className = "ace_gutter";
        }
        else {
            _self.$gutter.className = "ace_gutter horscroll";
        }
    });

    this.cursorPos = {
        row : 0,
        column : 0
    };

    this.$textLayer.addEventListener("changeCharacterSize", function() {
        _self.characterWidth = textLayer.getCharacterWidth();
        _self.lineHeight = textLayer.getLineHeight();
        _self.$updatePrintMargin();
        _self.onResize(true);

        _self.$loop.schedule(_self.CHANGE_FULL);
    });

    this.$size = {
        width: 0,
        height: 0,
        scrollerHeight: 0,
        scrollerWidth: 0
    };

    this.layerConfig = {
        width : 1,
        padding : 0,
        firstRow : 0,
        firstRowScreen: 0,
        lastRow : 0,
        lineHeight : 1,
        characterWidth : 1,
        minHeight : 1,
        maxHeight : 1,
        offset : 0,
        height : 1
    };

    this.$loop = new RenderLoop(
        this.$renderChanges.bind(this),
        this.container.ownerDocument.defaultView
    );
    this.$loop.schedule(this.CHANGE_FULL);

    this.setPadding(4);
    this.$updatePrintMargin();
};

(function() {
    this.showGutter = true;

    this.CHANGE_CURSOR = 1;
    this.CHANGE_MARKER = 2;
    this.CHANGE_GUTTER = 4;
    this.CHANGE_SCROLL = 8;
    this.CHANGE_LINES = 16;
    this.CHANGE_TEXT = 32;
    this.CHANGE_SIZE = 64;
    this.CHANGE_MARKER_BACK = 128;
    this.CHANGE_MARKER_FRONT = 256;
    this.CHANGE_FULL = 512;
    this.CHANGE_H_SCROLL = 1024;

    oop.implement(this, EventEmitter);

    this.setSession = function(session) {
        this.session = session;
        this.$cursorLayer.setSession(session);
        this.$markerBack.setSession(session);
        this.$markerFront.setSession(session);
        this.$gutterLayer.setSession(session);
        this.$textLayer.setSession(session);
        this.$loop.schedule(this.CHANGE_FULL);
    };

    /**
     * Triggers partial update of the text layer
     */
    this.updateLines = function(firstRow, lastRow) {
        if (lastRow === undefined)
            lastRow = Infinity;

        if (!this.$changedLines) {
            this.$changedLines = {
                firstRow: firstRow,
                lastRow: lastRow
            };
        }
        else {
            if (this.$changedLines.firstRow > firstRow)
                this.$changedLines.firstRow = firstRow;

            if (this.$changedLines.lastRow < lastRow)
                this.$changedLines.lastRow = lastRow;
        }

        this.$loop.schedule(this.CHANGE_LINES);
    };

    /**
     * Triggers full update of the text layer
     */
    this.updateText = function() {
        this.$loop.schedule(this.CHANGE_TEXT);
    };

    /**
     * Triggers a full update of all layers
     */
    this.updateFull = function() {
        this.$loop.schedule(this.CHANGE_FULL);
    };

    this.updateFontSize = function() {
        this.$textLayer.checkForSizeChanges();
    };

    /**
     * Triggers resize of the editor
     */
    this.onResize = function(force) {
        var changes = this.CHANGE_SIZE;
        var size = this.$size;

        var height = dom.getInnerHeight(this.container);
        if (force || size.height != height) {
            size.height = height;

            this.scroller.style.height = height + "px";
            size.scrollerHeight = this.scroller.clientHeight;
            this.scrollBar.setHeight(size.scrollerHeight);

            if (this.session) {
                this.session.setScrollTop(this.getScrollTop());
                changes = changes | this.CHANGE_FULL;
            }
        }

        var width = dom.getInnerWidth(this.container);
        if (force || size.width != width) {
            size.width = width;

            var gutterWidth = this.showGutter ? this.$gutter.offsetWidth : 0;
            this.scroller.style.left = gutterWidth + "px";
            size.scrollerWidth = Math.max(0, width - gutterWidth - this.scrollBar.getWidth());
            this.scroller.style.width = size.scrollerWidth + "px";

            if (this.session.getUseWrapMode() && this.adjustWrapLimit() || force)
                changes = changes | this.CHANGE_FULL;
        }

        this.$loop.schedule(changes);
    };

    this.adjustWrapLimit = function() {
        var availableWidth = this.$size.scrollerWidth - this.$padding * 2;
        var limit = Math.floor(availableWidth / this.characterWidth);
        return this.session.adjustWrapLimit(limit);
    };

    this.setAnimatedScroll = function(shouldAnimate){
        this.$animatedScroll = shouldAnimate;
    }
    
    this.getAnimatedscroll = function(){
        return this.$animatedScroll
    }

    this.setShowInvisibles = function(showInvisibles) {
        if (this.$textLayer.setShowInvisibles(showInvisibles))
            this.$loop.schedule(this.CHANGE_TEXT);
    };

    this.getShowInvisibles = function() {
        return this.$textLayer.showInvisibles;
    };

    this.$showPrintMargin = true;
    this.setShowPrintMargin = function(showPrintMargin) {
        this.$showPrintMargin = showPrintMargin;
        this.$updatePrintMargin();
    };

    this.getShowPrintMargin = function() {
        return this.$showPrintMargin;
    };

    this.$printMarginColumn = 80;
    this.setPrintMarginColumn = function(showPrintMargin) {
        this.$printMarginColumn = showPrintMargin;
        this.$updatePrintMargin();
    };

    this.getPrintMarginColumn = function() {
        return this.$printMarginColumn;
    };

    this.getShowGutter = function(){
        return this.showGutter;
    };

    this.setShowGutter = function(show){
        if(this.showGutter === show)
            return;
        this.$gutter.style.display = show ? "block" : "none";
        this.showGutter = show;
        this.onResize(true);
    };

    this.$updatePrintMargin = function() {
        var containerEl;

        if (!this.$showPrintMargin && !this.$printMarginEl)
            return;

        if (!this.$printMarginEl) {
            containerEl = dom.createElement("div");
            containerEl.className = "ace_print_margin_layer";
            this.$printMarginEl = dom.createElement("div");
            this.$printMarginEl.className = "ace_print_margin";
            containerEl.appendChild(this.$printMarginEl);
            this.content.insertBefore(containerEl, this.$textLayer.element);
        }

        var style = this.$printMarginEl.style;
        style.left = ((this.characterWidth * this.$printMarginColumn) + this.$padding) + "px";
        style.visibility = this.$showPrintMargin ? "visible" : "hidden";
    };

    this.getContainerElement = function() {
        return this.container;
    };

    this.getMouseEventTarget = function() {
        return this.content;
    };

    this.getTextAreaContainer = function() {
        return this.container;
    };

    this.moveTextAreaToCursor = function(textarea) {
        // in IE the native cursor always shines through
        // this persists in IE9
        if (useragent.isIE)
            return;

        if (this.layerConfig.lastRow === 0)
            return;

        var pos = this.$cursorLayer.getPixelPosition();
        if (!pos)
            return;

        var bounds = this.content.getBoundingClientRect();
        var offset = this.layerConfig.offset;

        textarea.style.left = (bounds.left + pos.left) + "px";
        textarea.style.top = (bounds.top + pos.top - this.scrollTop + offset) + "px";
    };

    this.getFirstVisibleRow = function() {
        return this.layerConfig.firstRow;
    };

    this.getFirstFullyVisibleRow = function() {
        return this.layerConfig.firstRow + (this.layerConfig.offset === 0 ? 0 : 1);
    };

    this.getLastFullyVisibleRow = function() {
        var flint = Math.floor((this.layerConfig.height + this.layerConfig.offset) / this.layerConfig.lineHeight);
        return this.layerConfig.firstRow - 1 + flint;
    };

    this.getLastVisibleRow = function() {
        return this.layerConfig.lastRow;
    };

    this.$padding = null;
    this.setPadding = function(padding) {
        this.$padding = padding;
        this.$textLayer.setPadding(padding);
        this.$cursorLayer.setPadding(padding);
        this.$markerFront.setPadding(padding);
        this.$markerBack.setPadding(padding);
        this.$loop.schedule(this.CHANGE_FULL);
        this.$updatePrintMargin();
    };

    this.getHScrollBarAlwaysVisible = function() {
        return this.$horizScrollAlwaysVisible;
    };

    this.setHScrollBarAlwaysVisible = function(alwaysVisible) {
        if (this.$horizScrollAlwaysVisible != alwaysVisible) {
            this.$horizScrollAlwaysVisible = alwaysVisible;
            if (!this.$horizScrollAlwaysVisible || !this.$horizScroll)
                this.$loop.schedule(this.CHANGE_SCROLL);
        }
    };

    this.$updateScrollBar = function() {
        this.scrollBar.setInnerHeight(this.layerConfig.maxHeight);
        this.scrollBar.setScrollTop(this.scrollTop);
    };

    this.$renderChanges = function(changes) {
        if (!changes || !this.session || !this.container.offsetWidth)
            return;

        // text, scrolling and resize changes can cause the view port size to change
        if (changes & this.CHANGE_FULL ||
            changes & this.CHANGE_SIZE ||
            changes & this.CHANGE_TEXT ||
            changes & this.CHANGE_LINES ||
            changes & this.CHANGE_SCROLL
        )
            this.$computeLayerConfig();

        // horizontal scrolling
        if (changes & this.CHANGE_H_SCROLL) {
            this.scroller.scrollLeft = this.scrollLeft;

            // read the value after writing it since the value might get clipped
            var scrollLeft = this.scroller.scrollLeft;
            this.scrollLeft = scrollLeft;
            this.session.setScrollLeft(scrollLeft);
        }

        // full
        if (changes & this.CHANGE_FULL) {
            this.$textLayer.checkForSizeChanges();
            // update scrollbar first to not lose scroll position when gutter calls resize
            this.$updateScrollBar();
            this.$textLayer.update(this.layerConfig);
            if (this.showGutter)
                this.$gutterLayer.update(this.layerConfig);
            this.$markerBack.update(this.layerConfig);
            this.$markerFront.update(this.layerConfig);
            this.$cursorLayer.update(this.layerConfig);
            return;
        }

        // scrolling
        if (changes & this.CHANGE_SCROLL) {
            this.$updateScrollBar();
            if (changes & this.CHANGE_TEXT || changes & this.CHANGE_LINES)
                this.$textLayer.update(this.layerConfig);
            else
                this.$textLayer.scrollLines(this.layerConfig);

            if (this.showGutter)
                this.$gutterLayer.update(this.layerConfig);
            this.$markerBack.update(this.layerConfig);
            this.$markerFront.update(this.layerConfig);
            this.$cursorLayer.update(this.layerConfig);
            return;
        }

        if (changes & this.CHANGE_TEXT) {
            this.$textLayer.update(this.layerConfig);
            if (this.showGutter)
                this.$gutterLayer.update(this.layerConfig);
        }
        else if (changes & this.CHANGE_LINES) {
            if (this.$updateLines()) {
                this.$updateScrollBar();
                if (this.showGutter)
                    this.$gutterLayer.update(this.layerConfig);
            }
        } else if (changes & this.CHANGE_GUTTER) {
            if (this.showGutter)
                this.$gutterLayer.update(this.layerConfig);
        }

        if (changes & this.CHANGE_CURSOR)
            this.$cursorLayer.update(this.layerConfig);

        if (changes & (this.CHANGE_MARKER | this.CHANGE_MARKER_FRONT)) {
            this.$markerFront.update(this.layerConfig);
        }

        if (changes & (this.CHANGE_MARKER | this.CHANGE_MARKER_BACK)) {
            this.$markerBack.update(this.layerConfig);
        }

        if (changes & this.CHANGE_SIZE)
            this.$updateScrollBar();
    };

    this.$computeLayerConfig = function() {
        var session = this.session;

        var offset = this.scrollTop % this.lineHeight;
        var minHeight = this.$size.scrollerHeight + this.lineHeight;

        var longestLine = this.$getLongestLine();

        var horizScroll = this.$horizScrollAlwaysVisible || this.$size.scrollerWidth - longestLine < 0;
        var horizScrollChanged = this.$horizScroll !== horizScroll;
        this.$horizScroll = horizScroll;
        if (horizScrollChanged) {
            this.scroller.style.overflowX = horizScroll ? "scroll" : "hidden";
            // when we hide scrollbar scroll event isn't emited
            // leaving session with wrong scrollLeft value
            if (!horizScroll)
                this.session.setScrollLeft(0);
        }
        var maxHeight = this.session.getScreenLength() * this.lineHeight;
        this.session.setScrollTop(Math.max(0, Math.min(this.scrollTop, maxHeight - this.$size.scrollerHeight)));

        var lineCount = Math.ceil(minHeight / this.lineHeight) - 1;
        var firstRow = Math.max(0, Math.round((this.scrollTop - offset) / this.lineHeight));
        var lastRow = firstRow + lineCount;

        // Map lines on the screen to lines in the document.
        var firstRowScreen, firstRowHeight;
        var lineHeight = { lineHeight: this.lineHeight };
        firstRow = session.screenToDocumentRow(firstRow, 0);

        // Check if firstRow is inside of a foldLine. If true, then use the first
        // row of the foldLine.
        var foldLine = session.getFoldLine(firstRow);
        if (foldLine) {
            firstRow = foldLine.start.row;
        }

        firstRowScreen = session.documentToScreenRow(firstRow, 0);
        firstRowHeight = session.getRowHeight(lineHeight, firstRow);

        lastRow = Math.min(session.screenToDocumentRow(lastRow, 0), session.getLength() - 1);
        minHeight = this.$size.scrollerHeight + session.getRowHeight(lineHeight, lastRow)+
                                                firstRowHeight;

        offset = this.scrollTop - firstRowScreen * this.lineHeight;

        this.layerConfig = {
            width : longestLine,
            padding : this.$padding,
            firstRow : firstRow,
            firstRowScreen: firstRowScreen,
            lastRow : lastRow,
            lineHeight : this.lineHeight,
            characterWidth : this.characterWidth,
            minHeight : minHeight,
            maxHeight : maxHeight,
            offset : offset,
            height : this.$size.scrollerHeight
        };

        // For debugging.
        // console.log(JSON.stringify(this.layerConfig));

        this.$gutterLayer.element.style.marginTop = (-offset) + "px";
        this.content.style.marginTop = (-offset) + "px";
        this.content.style.width = longestLine + 2 * this.$padding + "px";
        this.content.style.height = minHeight + "px";

        // Horizontal scrollbar visibility may have changed, which changes
        // the client height of the scroller
        if (horizScrollChanged)
            this.onResize(true);
    };

    this.$updateLines = function() {
        var firstRow = this.$changedLines.firstRow;
        var lastRow = this.$changedLines.lastRow;
        this.$changedLines = null;

        var layerConfig = this.layerConfig;

        // if the update changes the width of the document do a full redraw
        if (layerConfig.width != this.$getLongestLine())
            return this.$textLayer.update(layerConfig);

        if (firstRow > layerConfig.lastRow + 1) { return; }
        if (lastRow < layerConfig.firstRow) { return; }

        // if the last row is unknown -> redraw everything
        if (lastRow === Infinity) {
            if (this.showGutter)
                this.$gutterLayer.update(layerConfig);
            this.$textLayer.update(layerConfig);
            return;
        }

        // else update only the changed rows
        this.$textLayer.updateLines(layerConfig, firstRow, lastRow);
        return true;
    };

    this.$getLongestLine = function() {
        var charCount = this.session.getScreenWidth();
        if (this.$textLayer.showInvisibles)
            charCount += 1;

        return Math.max(this.$size.scrollerWidth - 2 * this.$padding, Math.round(charCount * this.characterWidth));
    };

    this.updateFrontMarkers = function() {
        this.$markerFront.setMarkers(this.session.getMarkers(true));
        this.$loop.schedule(this.CHANGE_MARKER_FRONT);
    };

    this.updateBackMarkers = function() {
        this.$markerBack.setMarkers(this.session.getMarkers());
        this.$loop.schedule(this.CHANGE_MARKER_BACK);
    };

    this.addGutterDecoration = function(row, className){
        this.$gutterLayer.addGutterDecoration(row, className);
        this.$loop.schedule(this.CHANGE_GUTTER);
    };

    this.removeGutterDecoration = function(row, className){
        this.$gutterLayer.removeGutterDecoration(row, className);
        this.$loop.schedule(this.CHANGE_GUTTER);
    };

    this.setBreakpoints = function(rows) {
        this.$gutterLayer.setBreakpoints(rows);
        this.$loop.schedule(this.CHANGE_GUTTER);
    };

    this.setAnnotations = function(annotations) {
        this.$gutterLayer.setAnnotations(annotations);
        this.$loop.schedule(this.CHANGE_GUTTER);
    };

    this.updateCursor = function() {
        this.$loop.schedule(this.CHANGE_CURSOR);
    };

    this.hideCursor = function() {
        this.$cursorLayer.hideCursor();
    };

    this.showCursor = function() {
        this.$cursorLayer.showCursor();
    };

    this.scrollSelectionIntoView = function(anchor, lead) {
        // first scroll anchor into view then scroll lead into view
        this.scrollCursorIntoView(anchor);
        this.scrollCursorIntoView(lead);
    };

    this.scrollCursorIntoView = function(cursor) {
        // the editor is not visible
        if (this.$size.scrollerHeight === 0)
            return;

        var pos = this.$cursorLayer.getPixelPosition(cursor);

        var left = pos.left;
        var top = pos.top;

        if (this.scrollTop > top) {
            this.session.setScrollTop(top);
        }

        if (this.scrollTop + this.$size.scrollerHeight < top + this.lineHeight) {
            this.session.setScrollTop(top + this.lineHeight - this.$size.scrollerHeight);
        }

        var scrollLeft = this.scrollLeft;

        if (scrollLeft > left) {
            if (left < this.$padding + 2 * this.layerConfig.characterWidth)
                left = 0;
            this.session.setScrollLeft(left);
        }

        if (scrollLeft + this.$size.scrollerWidth < left + this.characterWidth) {
            this.session.setScrollLeft(Math.round(left + this.characterWidth - this.$size.scrollerWidth));
        }
    };

    this.getScrollTop = function() {
        return this.session.getScrollTop();
    };

    this.getScrollLeft = function() {
        return this.session.getScrollLeft();
    };

    this.getScrollTopRow = function() {
        return this.scrollTop / this.lineHeight;
    };

    this.getScrollBottomRow = function() {
        return Math.max(0, Math.floor((this.scrollTop + this.$size.scrollerHeight) / this.lineHeight) - 1);
    };

    this.scrollToRow = function(row) {
        this.session.setScrollTop(row * this.lineHeight);
    };

<<<<<<< HEAD
    var STEPS = 10;
    function calcSteps(fromValue, toValue){
        var i     = 0,
            l     = STEPS,
            steps = [],
            func  = function(t, x_min, dx) {
                if ((t /= .5) < 1)
                    return dx / 2 * Math.pow(t, 3) + x_min;
                return dx / 2 * (Math.pow(t - 2, 3) + 2) + x_min;
            };
=======
    this.STEPS = 10;
    this.$calcSteps = function(fromValue, toValue){
        var i = 0;
        var l = STEPS;
        var steps = [];
        
        var func  = function(t, x_min, dx) {
            if ((t /= .5) < 1)
                return dx / 2 * Math.pow(t, 3) + x_min;
            return dx / 2 * (Math.pow(t - 2, 3) + 2) + x_min;
        };
>>>>>>> 2208ccdd

        for (i = 0; i < l; ++i)
            steps.push(func(i / this.STEPS, fromValue, toValue - fromValue));
        steps.push(toValue);
        
        return steps;
    };

    this.scrollToLine = function(line, center) {
        var pos = this.$cursorLayer.getPixelPosition({row: line, column: 0});
        var offset = pos.top;
        if (center)
            offset -= this.$size.scrollerHeight / 2;

        if (this.$animatedScroll && Math.abs(offset - this.scrollTop) < 10000) {
<<<<<<< HEAD
        var i = 0, _self = this, 
                steps = calcSteps(this.scrollTop, offset);
        clearInterval(_self.$timer);
        this.$timer = setInterval(function(){
            _self.session.setScrollTop(steps[i]);
            
            if (++i == STEPS + 1)
                clearInterval(_self.$timer);
        }, 10);
=======
            var i = 0;
            var _self = this;
            var steps = _self.$calcSteps(this.scrollTop, offset);
            
            clearInterval(_self.$timer);
            this.$timer = setInterval(function() {
                _self.session.setScrollTop(steps[i]);
                
                if (++i == STEPS + 1)
                    clearInterval(_self.$timer);
            }, 10);
>>>>>>> 2208ccdd
        }
        else {
            this.session.setScrollTop(offset);
        }
    };

    this.scrollToY = function(scrollTop) {
        // after calling scrollBar.setScrollTop
        // scrollbar sends us event with same scrollTop. ignore it
        if (this.scrollTop !== scrollTop) {
            this.$loop.schedule(this.CHANGE_SCROLL);
            this.scrollTop = scrollTop;
        }
    };

    this.scrollToX = function(scrollLeft) {
        if (scrollLeft <= this.$padding)
            scrollLeft = 0;

        if (this.scrollLeft !== scrollLeft)
            this.scrollLeft = scrollLeft;
        this.$loop.schedule(this.CHANGE_H_SCROLL);
    };

    this.scrollBy = function(deltaX, deltaY) {
        deltaY && this.session.setScrollTop(this.session.getScrollTop() + deltaY);
        deltaX && this.session.setScrollLeft(this.session.getScrollLeft() + deltaX);
    };

    this.isScrollableBy = function(deltaX, deltaY) {
        if (deltaY < 0 && this.session.getScrollTop() > 0)
           return true;
        if (deltaY > 0 && this.session.getScrollTop() + this.$size.scrollerHeight < this.layerConfig.maxHeight)
           return true;
        // todo: handle horizontal scrolling
    };

    this.screenToTextCoordinates = function(pageX, pageY) {
        var canvasPos = this.scroller.getBoundingClientRect();

        var col = Math.round(
            (pageX + this.scrollLeft - canvasPos.left - this.$padding - dom.getPageScrollLeft()) / this.characterWidth
        );
        var row = Math.floor(
            (pageY + this.scrollTop - canvasPos.top - dom.getPageScrollTop()) / this.lineHeight
        );

        return this.session.screenToDocumentPosition(row, Math.max(col, 0));
    };

    this.textToScreenCoordinates = function(row, column) {
        var canvasPos = this.scroller.getBoundingClientRect();
        var pos = this.session.documentToScreenPosition(row, column);

        var x = this.$padding + Math.round(pos.column * this.characterWidth);
        var y = pos.row * this.lineHeight;

        return {
            pageX: canvasPos.left + x - this.scrollLeft,
            pageY: canvasPos.top + y - this.scrollTop
        };
    };

    this.visualizeFocus = function() {
        dom.addCssClass(this.container, "ace_focus");
    };

    this.visualizeBlur = function() {
        dom.removeCssClass(this.container, "ace_focus");
    };

    this.showComposition = function(position) {
        if (!this.$composition) {
            this.$composition = dom.createElement("div");
            this.$composition.className = "ace_composition";
            this.content.appendChild(this.$composition);
        }

        this.$composition.innerHTML = "&#160;";

        var pos = this.$cursorLayer.getPixelPosition();
        var style = this.$composition.style;
        style.top = pos.top + "px";
        style.left = (pos.left + this.$padding) + "px";
        style.height = this.lineHeight + "px";

        this.hideCursor();
    };

    this.setCompositionText = function(text) {
        dom.setInnerText(this.$composition, text);
    };

    this.hideComposition = function() {
        this.showCursor();

        if (!this.$composition)
            return;

        var style = this.$composition.style;
        style.top = "-10000px";
        style.left = "-10000px";
    };

    this._loadTheme = function(name, callback) {
        if (!config.get("packaged"))
            return callback();

        var base = name.split("/").pop();
        var filename = config.get("themePath") + "/theme-" + base + config.get("suffix");
        net.loadScript(filename, callback);
    };

    this.setTheme = function(theme) {
        var _self = this;

        this.$themeValue = theme;
        if (!theme || typeof theme == "string") {
            var moduleName = theme || "ace/theme/textmate";

            var module;
            try {
                module = require(moduleName);
            } catch (e) {};
            if (module)
                return afterLoad(module);

            _self._loadTheme(moduleName, function() {
                require([theme], function(module) {
                    if (_self.$themeValue !== theme)
                        return;

                    afterLoad(module);
                });
            });
        } else {
            afterLoad(theme);
        }

        function afterLoad(theme) {
            dom.importCssString(
                theme.cssText,
                theme.cssClass,
                _self.container.ownerDocument
            );

            if (_self.$theme)
                dom.removeCssClass(_self.container, _self.$theme);

            _self.$theme = theme ? theme.cssClass : null;

            if (_self.$theme)
                dom.addCssClass(_self.container, _self.$theme);

            if (theme && theme.isDark)
                dom.addCssClass(_self.container, "ace_dark");
            else
                dom.removeCssClass(_self.container, "ace_dark");

            // force re-measure of the gutter width
            if (_self.$size) {
                _self.$size.width = 0;
                _self.onResize();
            }
        }
    };

    this.getTheme = function() {
        return this.$themeValue;
    };

    // Methods allows to add / remove CSS classnames to the editor element.
    // This feature can be used by plug-ins to provide a visual indication of
    // a certain mode that editor is in.

    this.setStyle = function setStyle(style) {
      dom.addCssClass(this.container, style);
    };

    this.unsetStyle = function unsetStyle(style) {
      dom.removeCssClass(this.container, style);
    };

    this.destroy = function() {
        this.$textLayer.destroy();
        this.$cursorLayer.destroy();
    };

}).call(VirtualRenderer.prototype);

exports.VirtualRenderer = VirtualRenderer;
});<|MERGE_RESOLUTION|>--- conflicted
+++ resolved
@@ -60,13 +60,13 @@
 
 var VirtualRenderer = function(container, theme) {
     var _self = this;
-
+    
     this.container = container;
 
     // TODO: this breaks rendering in Cloud9 with multiple ace instances
 //    // Imports CSS once per DOM document ('ace_editor' serves as an identifier).
 //    dom.importCssString(editorCss, "ace_editor", container.ownerDocument);
-
+    
     dom.addCssClass(container, "ace_editor");
 
     this.setTheme(theme);
@@ -88,8 +88,8 @@
     this.scroller.appendChild(this.content);
 
     this.$gutterLayer = new GutterLayer(this.$gutter);
-    this.$gutterLayer.on("changeGutterWidth", this.onResize.bind(this, true));
-
+    this.$gutterLayer.on("changeGutterWidth", this.onResize.bind(this, true));    
+    
     this.$markerBack = new MarkerLayer(this.content);
 
     var textLayer = this.$textLayer = new TextLayer(this.content);
@@ -116,7 +116,7 @@
 
     this.scrollTop = 0;
     this.scrollLeft = 0;
-
+    
     event.addListener(this.scroller, "scroll", function() {
         var scrollLeft = _self.scroller.scrollLeft;
         _self.scrollLeft = scrollLeft;
@@ -373,7 +373,7 @@
         // this persists in IE9
         if (useragent.isIE)
             return;
-
+        
         if (this.layerConfig.lastRow === 0)
             return;
 
@@ -449,13 +449,13 @@
         // horizontal scrolling
         if (changes & this.CHANGE_H_SCROLL) {
             this.scroller.scrollLeft = this.scrollLeft;
-
+            
             // read the value after writing it since the value might get clipped
             var scrollLeft = this.scroller.scrollLeft;
             this.scrollLeft = scrollLeft;
             this.session.setScrollLeft(scrollLeft);
         }
-
+        
         // full
         if (changes & this.CHANGE_FULL) {
             this.$textLayer.checkForSizeChanges();
@@ -725,18 +725,6 @@
         this.session.setScrollTop(row * this.lineHeight);
     };
 
-<<<<<<< HEAD
-    var STEPS = 10;
-    function calcSteps(fromValue, toValue){
-        var i     = 0,
-            l     = STEPS,
-            steps = [],
-            func  = function(t, x_min, dx) {
-                if ((t /= .5) < 1)
-                    return dx / 2 * Math.pow(t, 3) + x_min;
-                return dx / 2 * (Math.pow(t - 2, 3) + 2) + x_min;
-            };
-=======
     this.STEPS = 10;
     this.$calcSteps = function(fromValue, toValue){
         var i = 0;
@@ -748,7 +736,6 @@
                 return dx / 2 * Math.pow(t, 3) + x_min;
             return dx / 2 * (Math.pow(t - 2, 3) + 2) + x_min;
         };
->>>>>>> 2208ccdd
 
         for (i = 0; i < l; ++i)
             steps.push(func(i / this.STEPS, fromValue, toValue - fromValue));
@@ -764,17 +751,6 @@
             offset -= this.$size.scrollerHeight / 2;
 
         if (this.$animatedScroll && Math.abs(offset - this.scrollTop) < 10000) {
-<<<<<<< HEAD
-        var i = 0, _self = this, 
-                steps = calcSteps(this.scrollTop, offset);
-        clearInterval(_self.$timer);
-        this.$timer = setInterval(function(){
-            _self.session.setScrollTop(steps[i]);
-            
-            if (++i == STEPS + 1)
-                clearInterval(_self.$timer);
-        }, 10);
-=======
             var i = 0;
             var _self = this;
             var steps = _self.$calcSteps(this.scrollTop, offset);
@@ -786,7 +762,6 @@
                 if (++i == STEPS + 1)
                     clearInterval(_self.$timer);
             }, 10);
->>>>>>> 2208ccdd
         }
         else {
             this.session.setScrollTop(offset);
@@ -894,7 +869,7 @@
     this._loadTheme = function(name, callback) {
         if (!config.get("packaged"))
             return callback();
-
+            
         var base = name.split("/").pop();
         var filename = config.get("themePath") + "/theme-" + base + config.get("suffix");
         net.loadScript(filename, callback);
@@ -906,14 +881,14 @@
         this.$themeValue = theme;
         if (!theme || typeof theme == "string") {
             var moduleName = theme || "ace/theme/textmate";
-
+            
             var module;
             try {
                 module = require(moduleName);
             } catch (e) {};
             if (module)
                 return afterLoad(module);
-
+            
             _self._loadTheme(moduleName, function() {
                 require([theme], function(module) {
                     if (_self.$themeValue !== theme)
