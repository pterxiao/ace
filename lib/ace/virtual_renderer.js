/* ***** BEGIN LICENSE BLOCK *****
 * Distributed under the BSD license:
 *
 * Copyright (c) 2010, Ajax.org B.V.
 * All rights reserved.
 *
 * Redistribution and use in source and binary forms, with or without
 * modification, are permitted provided that the following conditions are met:
 *     * Redistributions of source code must retain the above copyright
 *       notice, this list of conditions and the following disclaimer.
 *     * Redistributions in binary form must reproduce the above copyright
 *       notice, this list of conditions and the following disclaimer in the
 *       documentation and/or other materials provided with the distribution.
 *     * Neither the name of Ajax.org B.V. nor the
 *       names of its contributors may be used to endorse or promote products
 *       derived from this software without specific prior written permission.
 *
 * THIS SOFTWARE IS PROVIDED BY THE COPYRIGHT HOLDERS AND CONTRIBUTORS "AS IS" AND
 * ANY EXPRESS OR IMPLIED WARRANTIES, INCLUDING, BUT NOT LIMITED TO, THE IMPLIED
 * WARRANTIES OF MERCHANTABILITY AND FITNESS FOR A PARTICULAR PURPOSE ARE
 * DISCLAIMED. IN NO EVENT SHALL AJAX.ORG B.V. BE LIABLE FOR ANY
 * DIRECT, INDIRECT, INCIDENTAL, SPECIAL, EXEMPLARY, OR CONSEQUENTIAL DAMAGES
 * (INCLUDING, BUT NOT LIMITED TO, PROCUREMENT OF SUBSTITUTE GOODS OR SERVICES;
 * LOSS OF USE, DATA, OR PROFITS; OR BUSINESS INTERRUPTION) HOWEVER CAUSED AND
 * ON ANY THEORY OF LIABILITY, WHETHER IN CONTRACT, STRICT LIABILITY, OR TORT
 * (INCLUDING NEGLIGENCE OR OTHERWISE) ARISING IN ANY WAY OUT OF THE USE OF THIS
 * SOFTWARE, EVEN IF ADVISED OF THE POSSIBILITY OF SUCH DAMAGE.
 *
 * ***** END LICENSE BLOCK ***** */

define(function(require, exports, module) {
"use strict";

var oop = require("./lib/oop");
var dom = require("./lib/dom");
var useragent = require("./lib/useragent");
var config = require("./config");
var GutterLayer = require("./layer/gutter").Gutter;
var MarkerLayer = require("./layer/marker").Marker;
var TextLayer = require("./layer/text").Text;
var CursorLayer = require("./layer/cursor").Cursor;
var ScrollBarH = require("./scrollbar").ScrollBarH;
var ScrollBarV = require("./scrollbar").ScrollBarV;
var RenderLoop = require("./renderloop").RenderLoop;
var EventEmitter = require("./lib/event_emitter").EventEmitter;
var editorCss = require("./requirejs/text!./css/editor.css");

dom.importCssString(editorCss, "ace_editor");

/**
 * The class that is responsible for drawing everything you see on the screen!
 * @class VirtualRenderer
 **/

/**
 * Constructs a new `VirtualRenderer` within the `container` specified, applying the given `theme`.
 * @param {DOMElement} container The root element of the editor
 * @param {String} theme The starting theme
 *
 * @constructor
 **/

var VirtualRenderer = function(container, theme) {
    var _self = this;

    this.container = container || dom.createElement("div");

    // TODO: this breaks rendering in Cloud9 with multiple ace instances
    // // Imports CSS once per DOM document ('ace_editor' serves as an identifier).
    // dom.importCssString(editorCss, "ace_editor", container.ownerDocument);

    // in IE <= 9 the native cursor always shines through
    this.$keepTextAreaAtCursor = !useragent.isIE;

    dom.addCssClass(this.container, "ace_editor");

    this.setTheme(theme);

    this.$gutter = dom.createElement("div");
    this.$gutter.className = "ace_gutter";
    this.container.appendChild(this.$gutter);

    this.scroller = dom.createElement("div");
    this.scroller.className = "ace_scroller";
    this.container.appendChild(this.scroller);

    this.content = dom.createElement("div");
    this.content.className = "ace_content";
    this.scroller.appendChild(this.content);

    this.$gutterLayer = new GutterLayer(this.$gutter);
    this.$gutterLayer.on("changeGutterWidth", this.onGutterResize.bind(this));

    this.$markerBack = new MarkerLayer(this.content);

    var textLayer = this.$textLayer = new TextLayer(this.content);
    this.canvas = textLayer.element;

    this.$markerFront = new MarkerLayer(this.content);

    this.$cursorLayer = new CursorLayer(this.content);

    // Indicates whether the horizontal scrollbar is visible
    this.$horizScroll = false;
    this.$vScroll = false;

    this.scrollBar = 
    this.scrollBarV = new ScrollBarV(this.container, this);
    this.scrollBarH = new ScrollBarH(this.container, this);
    this.scrollBarV.addEventListener("scroll", function(e) {
        if (!_self.$scrollAnimation)
            _self.session.setScrollTop(e.data - _self.scrollMargin.top);
    });
    this.scrollBarH.addEventListener("scroll", function(e) {
        if (!_self.$scrollAnimation)
            _self.session.setScrollLeft(e.data - _self.scrollMargin.left);
    });

    this.scrollTop = 0;
    this.scrollLeft = 0;

    this.cursorPos = {
        row : 0,
        column : 0
    };

    this.$textLayer.addEventListener("changeCharacterSize", function() {
        _self.updateCharacterSize();
        _self.onResize(true);
        _self._signal("changeCharacterSize");
    });

    this.$size = {
        width: 0,
        height: 0,
        scrollerHeight: 0,
        scrollerWidth: 0
    };

    this.layerConfig = {
        width : 1,
        padding : 0,
        firstRow : 0,
        firstRowScreen: 0,
        lastRow : 0,
        lineHeight : 1,
        characterWidth : 1,
        minHeight : 1,
        maxHeight : 1,
        offset : 0,
        height : 1
    };
    
    this.scrollMargin = {
        left: 0,
        right: 0,
        top: 0,
        bottom: 0,
        v: 0,
        h: 0
    };

    this.$loop = new RenderLoop(
        this.$renderChanges.bind(this),
        this.container.ownerDocument.defaultView
    );
    this.$loop.schedule(this.CHANGE_FULL);

    this.updateCharacterSize();
    this.setPadding(4);
    config.resetOptions(this);
    config._emit("renderer", this);
};

(function() {

    this.CHANGE_CURSOR = 1;
    this.CHANGE_MARKER = 2;
    this.CHANGE_GUTTER = 4;
    this.CHANGE_SCROLL = 8;
    this.CHANGE_LINES = 16;
    this.CHANGE_TEXT = 32;
    this.CHANGE_SIZE = 64;
    this.CHANGE_MARKER_BACK = 128;
    this.CHANGE_MARKER_FRONT = 256;
    this.CHANGE_FULL = 512;
    this.CHANGE_H_SCROLL = 1024;

    // this.$logChanges = function(changes) {
    //     var a = ""
    //     if (changes & this.CHANGE_CURSOR) a += " cursor";
    //     if (changes & this.CHANGE_MARKER) a += " marker";
    //     if (changes & this.CHANGE_GUTTER) a += " gutter";
    //     if (changes & this.CHANGE_SCROLL) a += " scroll";
    //     if (changes & this.CHANGE_LINES) a += " lines";
    //     if (changes & this.CHANGE_TEXT) a += " text";
    //     if (changes & this.CHANGE_SIZE) a += " size";
    //     if (changes & this.CHANGE_MARKER_BACK) a += " marker_back";
    //     if (changes & this.CHANGE_MARKER_FRONT) a += " marker_front";
    //     if (changes & this.CHANGE_FULL) a += " full";
    //     if (changes & this.CHANGE_H_SCROLL) a += " h_scroll";
    //     console.log(a.trim())
    // };

    oop.implement(this, EventEmitter);

    this.updateCharacterSize = function() {
        if (this.$textLayer.allowBoldFonts != this.$allowBoldFonts) {
            this.$allowBoldFonts = this.$textLayer.allowBoldFonts;
            this.setStyle("ace_nobold", !this.$allowBoldFonts);
        }

        this.layerConfig.characterWidth =
        this.characterWidth = this.$textLayer.getCharacterWidth();
        this.layerConfig.lineHeight =
        this.lineHeight = this.$textLayer.getLineHeight();
        this.$updatePrintMargin();
    };

    /**
    *
    * Associates the renderer with an [[EditSession `EditSession`]].
    **/
    this.setSession = function(session) {
        this.session = session;

        this.scroller.className = "ace_scroller";

        this.$cursorLayer.setSession(session);
        this.$markerBack.setSession(session);
        this.$markerFront.setSession(session);
        this.$gutterLayer.setSession(session);
        this.$textLayer.setSession(session);
        this.$loop.schedule(this.CHANGE_FULL);

    };

    /**
    * Triggers a partial update of the text, from the range given by the two parameters.
    * @param {Number} firstRow The first row to update
    * @param {Number} lastRow The last row to update
    *
    *
    **/
    this.updateLines = function(firstRow, lastRow) {
        if (lastRow === undefined)
            lastRow = Infinity;

        if (!this.$changedLines) {
            this.$changedLines = {
                firstRow: firstRow,
                lastRow: lastRow
            };
        }
        else {
            if (this.$changedLines.firstRow > firstRow)
                this.$changedLines.firstRow = firstRow;

            if (this.$changedLines.lastRow < lastRow)
                this.$changedLines.lastRow = lastRow;
        }

        if (this.$changedLines.firstRow > this.layerConfig.lastRow ||
            this.$changedLines.lastRow < this.layerConfig.firstRow)
            return;
        this.$loop.schedule(this.CHANGE_LINES);
    };

    this.onChangeTabSize = function() {
        this.$loop.schedule(this.CHANGE_TEXT | this.CHANGE_MARKER);
        this.$textLayer.onChangeTabSize();
    };

    /**
    * Triggers a full update of the text, for all the rows.
    **/
    this.updateText = function() {
        this.$loop.schedule(this.CHANGE_TEXT);
    };

    /**
    * Triggers a full update of all the layers, for all the rows.
    * @param {Boolean} force If `true`, forces the changes through
    *
    *
    **/
    this.updateFull = function(force) {
        if (force)
            this.$renderChanges(this.CHANGE_FULL, true);
        else
            this.$loop.schedule(this.CHANGE_FULL);
    };

    /**
    *
    * Updates the font size.
    **/
    this.updateFontSize = function() {
        this.$textLayer.checkForSizeChanges();
    };

    this.$changes = 0;
    /**
    * [Triggers a resize of the editor.]{: #VirtualRenderer.onResize}
    * @param {Boolean} force If `true`, recomputes the size, even if the height and width haven't changed
    * @param {Number} gutterWidth The width of the gutter in pixels
    * @param {Number} width The width of the editor in pixels
    * @param {Number} height The hiehgt of the editor, in pixels
    *
    *
    **/
    this.onResize = function(force, gutterWidth, width, height) {
        // if (force)
        //     console.log("force resize requested", width, height)
        if (this.resizing > 2)
            return;
        else if (this.resizing > 0)
            this.resizing++;
        else
            this.resizing = force ? 1 : 0;
        // `|| el.scrollHeight` is required for outosizing editors on ie
        // where elements with clientHeight = 0 alsoe have clientWidth = 0
        var el = this.container;
        if (!height)
            height = el.clientHeight || el.scrollHeight;
        if (!width)
            width = el.clientWidth || el.scrollWidth;

        var changes = this.$updateCachedSize(force, gutterWidth, width, height);
        
        // console.log("resizing to", width, height, JSON.stringify(this.$size))

        // setTimeout(function() {
        //     console.log("actual size ", this.container.clientWidth, this.container.clientHeight)
            
        // }.bind(this), 500)
        
        if (!this.$size.scrollerHeight || (!width && !height))
            return this.resizing = 0;

        if (force)
            this.$gutterLayer.$padding = null;

        if (force)
            this.$renderChanges(changes, true);
        else
            this.$loop.schedule(changes || this.$changes);

        if (this.resizing)
            this.resizing = 0;
    };
    
    this.$updateCachedSize = function(force, gutterWidth, width, height) {
        var changes = 0;
        var size = this.$size;
        if (height && (force || size.height != height)) {
            size.height = height;
            changes = this.CHANGE_SIZE;

            size.scrollerHeight = size.height;
            if (this.$horizScroll)
                size.scrollerHeight -= this.scrollBarH.getHeight();
                
            // this.scrollBarV.setHeight(size.scrollerHeight);
            this.scrollBarV.element.style.bottom = this.scrollBarH.getHeight() + "px";

            if (this.session) {
                this.session.setScrollTop(this.getScrollTop());
                changes = changes | this.CHANGE_SCROLL;
            }
        }

        if (width && (force || size.width != width)) {
            changes = this.CHANGE_SIZE;
            size.width = width;
            
            if (gutterWidth == null)
                gutterWidth = this.$showGutter ? this.$gutter.offsetWidth : 0;
            
            this.gutterWidth = gutterWidth;
            
            this.scrollBarH.element.style.left = 
            this.scroller.style.left = gutterWidth + "px";
            size.scrollerWidth = Math.max(0, width - gutterWidth - this.scrollBarV.getWidth());           
            
            this.scrollBarH.element.style.right = 
            this.scroller.style.right = this.scrollBarV.getWidth() + "px";
            this.scroller.style.bottom = this.scrollBarH.getHeight() + "px";
                
            // this.scrollBarH.element.style.setWidth(size.scrollerWidth);

            if (this.session && this.session.getUseWrapMode() && this.adjustWrapLimit() || force)
                changes = changes | this.CHANGE_FULL;
        }
        
        if (changes)
            this._signal("resize");

        return changes;
    };

    this.onGutterResize = function() {
        var gutterWidth = this.$showGutter ? this.$gutter.offsetWidth : 0;
        if (gutterWidth != this.gutterWidth)
            this.$changes != this.$updateCachedSize(true, gutterWidth, this.$size.width, this.$size.height);

        if (this.session.getUseWrapMode() && this.adjustWrapLimit())
            this.$loop.schedule(this.CHANGE_FULL);
        else {
            this.$computeLayerConfig();
            this.$loop.schedule(this.CHANGE_MARKER);
        }
    };

    /**
    * Adjusts the wrap limit, which is the number of characters that can fit within the width of the edit area on screen.
    **/
    this.adjustWrapLimit = function() {
        var availableWidth = this.$size.scrollerWidth - this.$padding * 2;
        var limit = Math.floor(availableWidth / this.characterWidth);
        return this.session.adjustWrapLimit(limit, this.$showPrintMargin && this.$printMarginColumn);
    };

    /**
    * Identifies whether you want to have an animated scroll or not.
    * @param {Boolean} shouldAnimate Set to `true` to show animated scrolls
    *
    **/
    this.setAnimatedScroll = function(shouldAnimate){
        this.setOption("animatedScroll", shouldAnimate);
    };

    /**
    * Returns whether an animated scroll happens or not.
    * @returns {Boolean}
    **/
    this.getAnimatedScroll = function() {
        return this.$animatedScroll;
    };

    /**
    * Identifies whether you want to show invisible characters or not.
    * @param {Boolean} showInvisibles Set to `true` to show invisibles
    *
    **/
    this.setShowInvisibles = function(showInvisibles) {
        this.setOption("showInvisibles", showInvisibles);
    };

    /**
    * Returns whether invisible characters are being shown or not.
    * @returns {Boolean}
    **/
    this.getShowInvisibles = function() {
        return this.getOption("showInvisibles");
    };
    this.getDisplayIndentGuides = function() {
        return this.getOption("displayIndentGuides");
    };

    this.setDisplayIndentGuides = function(display) {
        this.setOption("displayIndentGuides", display);
    };

    /**
    * Identifies whether you want to show the print margin or not.
    * @param {Boolean} showPrintMargin Set to `true` to show the print margin
    *
    **/
    this.setShowPrintMargin = function(showPrintMargin) {
        this.setOption("showPrintMargin", showPrintMargin);
    };

    /**
    * Returns whether the print margin is being shown or not.
    * @returns {Boolean}
    **/
    this.getShowPrintMargin = function() {
        return this.getOption("showPrintMargin");
    };
    /**
    * Identifies whether you want to show the print margin column or not.
    * @param {Boolean} showPrintMargin Set to `true` to show the print margin column
    *
    **/
    this.setPrintMarginColumn = function(showPrintMargin) {
        this.setOption("printMarginColumn", showPrintMargin);
    };

    /**
    * Returns whether the print margin column is being shown or not.
    * @returns {Boolean}
    **/
    this.getPrintMarginColumn = function() {
        return this.getOption("printMarginColumn");
    };

    /**
    * Returns `true` if the gutter is being shown.
    * @returns {Boolean}
    **/
    this.getShowGutter = function(){
        return this.getOption("showGutter");
    };

    /**
    * Identifies whether you want to show the gutter or not.
    * @param {Boolean} show Set to `true` to show the gutter
    *
    **/
    this.setShowGutter = function(show){
        return this.setOption("showGutter", show);
    };

    this.getFadeFoldWidgets = function(){
        return this.getOption("fadeFoldWidgets")
    };

    this.setFadeFoldWidgets = function(show) {
        this.setOption("fadeFoldWidgets", show);
    };

    this.setHighlightGutterLine = function(shouldHighlight) {
        this.setOption("highlightGutterLine", shouldHighlight);
    };

    this.getHighlightGutterLine = function() {
        return this.getOption("highlightGutterLine");
    };

    this.$updateGutterLineHighlight = function() {
        var pos = this.$cursorLayer.$pixelPos;
        var height = this.layerConfig.lineHeight;
        if (this.session.getUseWrapMode()) {
            var cursor = this.session.selection.getCursor();
            cursor.column = 0;
            pos = this.$cursorLayer.getPixelPosition(cursor, true);
            height *= this.session.getRowLength(cursor.row);
        }
        this.$gutterLineHighlight.style.top = pos.top - this.layerConfig.offset + "px";
        this.$gutterLineHighlight.style.height = height + "px";
    };

    this.$updatePrintMargin = function() {
        if (!this.$showPrintMargin && !this.$printMarginEl)
            return;

        if (!this.$printMarginEl) {
            var containerEl = dom.createElement("div");
            containerEl.className = "ace_layer ace_print-margin-layer";
            this.$printMarginEl = dom.createElement("div");
            this.$printMarginEl.className = "ace_print-margin";
            containerEl.appendChild(this.$printMarginEl);
            this.content.insertBefore(containerEl, this.content.firstChild);
        }

        var style = this.$printMarginEl.style;
        style.left = ((this.characterWidth * this.$printMarginColumn) + this.$padding) + "px";
        style.visibility = this.$showPrintMargin ? "visible" : "hidden";
        
        if (this.session && this.session.$wrap == -1)
            this.adjustWrapLimit();
    };

    /**
    *
    * Returns the root element containing this renderer.
    * @returns {DOMElement}
    **/
    this.getContainerElement = function() {
        return this.container;
    };

    /**
    *
    * Returns the element that the mouse events are attached to
    * @returns {DOMElement}
    **/
    this.getMouseEventTarget = function() {
        return this.content;
    };

    /**
    *
    * Returns the element to which the hidden text area is added.
    * @returns {DOMElement}
    **/
    this.getTextAreaContainer = function() {
        return this.container;
    };

    // move text input over the cursor
    // this is required for iOS and IME
    this.$moveTextAreaToCursor = function() {
        if (!this.$keepTextAreaAtCursor)
            return;
        var config = this.layerConfig;
        var posTop = this.$cursorLayer.$pixelPos.top;
        var posLeft = this.$cursorLayer.$pixelPos.left;
        posTop -= config.offset;

        var h = this.lineHeight;
        if (posTop < 0 || posTop > config.height - h)
            return;

        var w = this.characterWidth;
        if (this.$composition) {
            var val = this.textarea.value.replace(/^\x01+/, "");
            w *= (this.session.$getStringScreenWidth(val)[0]+2);
            h += 2;
            posTop -= 1;
        }
        posLeft -= this.scrollLeft;
        if (posLeft > this.$size.scrollerWidth - w)
            posLeft = this.$size.scrollerWidth - w;

        posLeft -= this.scrollBar.width;

        this.textarea.style.height = h + "px";
        this.textarea.style.width = w + "px";
        this.textarea.style.right = Math.max(0, this.$size.scrollerWidth - posLeft - w) + "px";
        this.textarea.style.bottom = Math.max(0, this.$size.height - posTop - h) + "px";
    };

    /**
    *
    * [Returns the index of the first visible row.]{: #VirtualRenderer.getFirstVisibleRow}
    * @returns {Number}
    **/
    this.getFirstVisibleRow = function() {
        return this.layerConfig.firstRow;
    };

    /**
    *
    * Returns the index of the first fully visible row. "Fully" here means that the characters in the row are not truncated; that the top and the bottom of the row are on the screen.
    * @returns {Number}
    **/
    this.getFirstFullyVisibleRow = function() {
        return this.layerConfig.firstRow + (this.layerConfig.offset === 0 ? 0 : 1);
    };

    /**
    *
    * Returns the index of the last fully visible row. "Fully" here means that the characters in the row are not truncated; that the top and the bottom of the row are on the screen.
    * @returns {Number}
    **/
    this.getLastFullyVisibleRow = function() {
        var flint = Math.floor((this.layerConfig.height + this.layerConfig.offset) / this.layerConfig.lineHeight);
        return this.layerConfig.firstRow - 1 + flint;
    };

    /**
    *
    * [Returns the index of the last visible row.]{: #VirtualRenderer.getLastVisibleRow}
    * @returns {Number}
    **/
    this.getLastVisibleRow = function() {
        return this.layerConfig.lastRow;
    };

    this.$padding = null;

    /**
    * Sets the padding for all the layers.
    * @param {Number} padding A new padding value (in pixels)
    *
    *
    *
    **/
    this.setPadding = function(padding) {
        this.$padding = padding;
        this.$textLayer.setPadding(padding);
        this.$cursorLayer.setPadding(padding);
        this.$markerFront.setPadding(padding);
        this.$markerBack.setPadding(padding);
        this.$loop.schedule(this.CHANGE_FULL);
        this.$updatePrintMargin();
    };
    
    this.setScrollMargin = function(top, bottom, left, right) {
        var sm = this.scrollMargin;
        sm.top = top|0;
        sm.bottom = bottom|0;
        sm.right = right|0;
        sm.left = left|0;
        sm.v = sm.top + sm.bottom;
        sm.h = sm.left + sm.right;
        this.updateFull();
    };

    /**
     * Returns whether the horizontal scrollbar is set to be always visible.
     * @returns {Boolean}
     **/
    this.getHScrollBarAlwaysVisible = function() {
        return this.$hScrollBarAlwaysVisible;
    };

    /**
     * Identifies whether you want to show the horizontal scrollbar or not.
     * @param {Boolean} alwaysVisible Set to `true` to make the horizontal scroll bar visible
     **/
    this.setHScrollBarAlwaysVisible = function(alwaysVisible) {
        this.setOption("hScrollBarAlwaysVisible", alwaysVisible);
    };
    /**
     * Returns whether the horizontal scrollbar is set to be always visible.
     * @returns {Boolean}
     **/
    this.getVScrollBarAlwaysVisible = function() {
        return this.$hScrollBarAlwaysVisible;
    };

    /**
     * Identifies whether you want to show the horizontal scrollbar or not.
     * @param {Boolean} alwaysVisible Set to `true` to make the horizontal scroll bar visible
     **/
    this.setVScrollBarAlwaysVisible = function(alwaysVisible) {
        this.setOption("vScrollBarAlwaysVisible", alwaysVisible);
    };

    this.$updateScrollBarV = function() {
        this.scrollBarV.setInnerHeight(this.layerConfig.maxHeight + this.scrollMargin.v);
        this.scrollBarV.setScrollTop(this.scrollTop + this.scrollMargin.top);
    };
    this.$updateScrollBarH = function() {
        this.scrollBarH.setInnerWidth(this.layerConfig.width + 2 * this.$padding + this.scrollMargin.h);
        this.scrollBarH.setScrollLeft(this.scrollLeft + this.scrollMargin.left);
    };

    this.$renderChanges = function(changes, force) {
        if (this.$changes) {
            changes |= this.$changes;
            this.$changes = 0;
        }
<<<<<<< HEAD
        if (!this.$size.width)
            return this.onResize(true);
            
=======
        if ((!this.session || !this.container.offsetWidth) || (!changes && !force)) {
            this.$changes |= changes;
            return; 
        } 
>>>>>>> 22de40bf
        // this.$logChanges(changes);
        
        this._signal("beforeRender");
        // text, scrolling and resize changes can cause the view port size to change
        if (changes & this.CHANGE_FULL ||
            changes & this.CHANGE_SIZE ||
            changes & this.CHANGE_TEXT ||
            changes & this.CHANGE_LINES ||
            changes & this.CHANGE_SCROLL ||
            changes & this.CHANGE_H_SCROLL
        )
            changes |= this.$computeLayerConfig();

        // horizontal scrolling
        if (changes & this.CHANGE_H_SCROLL) {
            this.$updateScrollBarH();
            this.content.style.marginLeft = -this.scrollLeft + "px";
            this.scroller.className = this.scrollLeft <= 0 ? "ace_scroller" : "ace_scroller ace_scroll-left";
        }

        // full
        if (changes & this.CHANGE_FULL) {
            this.$textLayer.checkForSizeChanges();
            // update scrollbar first to not lose scroll position when gutter calls resize
            this.$updateScrollBarV();
            this.$updateScrollBarH();
            this.$textLayer.update(this.layerConfig);
            if (this.$showGutter)
                this.$gutterLayer.update(this.layerConfig);
            this.$markerBack.update(this.layerConfig);
            this.$markerFront.update(this.layerConfig);
            this.$cursorLayer.update(this.layerConfig);
            this.$moveTextAreaToCursor();
            this.$highlightGutterLine && this.$updateGutterLineHighlight();
            this._signal("afterRender");
            return;
        }

        // scrolling
        if (changes & this.CHANGE_SCROLL) {
            this.$updateScrollBarV();
            if (changes & this.CHANGE_TEXT || changes & this.CHANGE_LINES)
                this.$textLayer.update(this.layerConfig);
            else
                this.$textLayer.scrollLines(this.layerConfig);

            if (this.$showGutter)
                this.$gutterLayer.update(this.layerConfig);
            this.$markerBack.update(this.layerConfig);
            this.$markerFront.update(this.layerConfig);
            this.$cursorLayer.update(this.layerConfig);
            this.$highlightGutterLine && this.$updateGutterLineHighlight();
            this.$moveTextAreaToCursor();
            this._signal("afterRender");
            return;
        }

        if (changes & this.CHANGE_TEXT) {
            this.$textLayer.update(this.layerConfig);
            if (this.$showGutter)
                this.$gutterLayer.update(this.layerConfig);
        }
        else if (changes & this.CHANGE_LINES) {
            if (this.$updateLines() || (changes & this.CHANGE_GUTTER) && this.$showGutter)
                this.$gutterLayer.update(this.layerConfig);
        }
        else if (changes & this.CHANGE_TEXT || changes & this.CHANGE_GUTTER) {
            if (this.$showGutter)
                this.$gutterLayer.update(this.layerConfig);
        }

        if (changes & this.CHANGE_CURSOR) {
            this.$cursorLayer.update(this.layerConfig);
            this.$moveTextAreaToCursor();
            this.$highlightGutterLine && this.$updateGutterLineHighlight();
        }

        if (changes & (this.CHANGE_MARKER | this.CHANGE_MARKER_FRONT)) {
            this.$markerFront.update(this.layerConfig);
        }

        if (changes & (this.CHANGE_MARKER | this.CHANGE_MARKER_BACK)) {
            this.$markerBack.update(this.layerConfig);
        }

        if (changes & this.CHANGE_SIZE || changes & this.CHANGE_LINES) {
            this.$updateScrollBarV();
            this.$updateScrollBarH();
        }

        this._signal("afterRender");
    };

    
    this.$autosize = function(height, width) {
        var height = this.session.getScreenLength() * this.lineHeight;
        var maxHeight = this.$maxLines * this.lineHeight;
        var desiredHeight = Math.max(
            (this.$minLines||1) * this.lineHeight,
            Math.min(maxHeight, height)
        );
        var vScroll = height > maxHeight;
        
        if (desiredHeight != this.desiredHeight ||
            this.$size.height != this.desiredHeight || vScroll != this.$vScroll) {
            if (vScroll != this.$vScroll) {
                this.$vScroll = vScroll;
                this.scrollBarV.setVisible(vScroll);
            }
            
            var w = this.container.clientWidth;
            this.container.style.height = desiredHeight + "px";
            this.$updateCachedSize(true, this.$gutterWidth, w, desiredHeight);
            // this.$loop.changes = 0;
            this.desiredHeight = desiredHeight;
        }
    };
    
    this.$computeLayerConfig = function() {
        if (this.$maxLines && this.lineHeight > 1)
            this.$autosize();

        var session = this.session;
        
        var hideScrollbars = this.$size.height <= 2 * this.lineHeight;
        var screenLines = this.session.getScreenLength()
        var maxHeight = screenLines * this.lineHeight;

        var offset = this.scrollTop % this.lineHeight;
        var minHeight = this.$size.scrollerHeight + this.lineHeight;

        var longestLine = this.$getLongestLine();
        
        var horizScroll = !hideScrollbars && (this.$hScrollBarAlwaysVisible ||
            this.$size.scrollerWidth - longestLine - 2 * this.$padding < 0);

        var hScrollChanged = this.$horizScroll !== horizScroll;
        if (hScrollChanged) {
            this.$horizScroll = horizScroll;
            this.scrollBarH.setVisible(horizScroll);
        }
        
        if (!this.$maxLines && this.$scrollPastEnd) {
            if (this.scrollTop > maxHeight - this.$size.scrollerHeight)
                maxHeight += Math.min(
                    (this.$size.scrollerHeight - this.lineHeight) * this.$scrollPastEnd,
                    this.scrollTop - maxHeight + this.$size.scrollerHeight
                );
        }
        
        var vScroll = !hideScrollbars && (this.$vScrollBarAlwaysVisible ||
            this.$size.scrollerHeight - maxHeight < 0);
        var vScrollChanged = this.$vScroll !== vScroll;
        if (vScrollChanged) {
            this.$vScroll = vScroll;
            this.scrollBarV.setVisible(vScroll);
        }
        
        this.session.setScrollTop(Math.max(-this.scrollMargin.top,
            Math.min(this.scrollTop, maxHeight - this.$size.scrollerHeight + this.scrollMargin.v)));

        this.session.setScrollLeft(Math.max(-this.scrollMargin.left, Math.min(this.scrollLeft, 
            longestLine + 2 * this.$padding - this.$size.scrollerWidth + this.scrollMargin.h)));

        var lineCount = Math.ceil(minHeight / this.lineHeight) - 1;
        var firstRow = Math.max(0, Math.round((this.scrollTop - offset) / this.lineHeight));
        var lastRow = firstRow + lineCount;

        // Map lines on the screen to lines in the document.
        var firstRowScreen, firstRowHeight;
        var lineHeight = this.lineHeight;
        firstRow = session.screenToDocumentRow(firstRow, 0);

        // Check if firstRow is inside of a foldLine. If true, then use the first
        // row of the foldLine.
        var foldLine = session.getFoldLine(firstRow);
        if (foldLine) {
            firstRow = foldLine.start.row;
        }

        firstRowScreen = session.documentToScreenRow(firstRow, 0);
        firstRowHeight = session.getRowLength(firstRow) * lineHeight;

        lastRow = Math.min(session.screenToDocumentRow(lastRow, 0), session.getLength() - 1);
        minHeight = this.$size.scrollerHeight + session.getRowLength(lastRow) * lineHeight +
                                                firstRowHeight;

        offset = this.scrollTop - firstRowScreen * lineHeight;

        var changes = 0;
        // Horizontal scrollbar visibility may have changed, which changes
        // the client height of the scroller
        if (hScrollChanged || vScrollChanged) {
            changes = this.$updateCachedSize(true, this.gutterWidth, this.$size.width, this.$size.height);
            this._signal("scrollbarVisibilityChanged");
            if (vScrollChanged)
                longestLine = this.$getLongestLine();
        }
        
        this.layerConfig = {
            width : longestLine,
            padding : this.$padding,
            firstRow : firstRow,
            firstRowScreen: firstRowScreen,
            lastRow : lastRow,
            lineHeight : lineHeight,
            characterWidth : this.characterWidth,
            minHeight : minHeight,
            maxHeight : maxHeight,
            offset : offset,
            height : this.$size.scrollerHeight
        };

        // For debugging.
        // console.log(JSON.stringify(this.layerConfig));

        this.$gutterLayer.element.style.marginTop = (-offset) + "px";
        this.content.style.marginTop = (-offset) + "px";
        this.content.style.width = longestLine + 2 * this.$padding + "px";
        this.content.style.height = minHeight + "px";

        return changes;
    };

    this.$updateLines = function() {
        var firstRow = this.$changedLines.firstRow;
        var lastRow = this.$changedLines.lastRow;
        this.$changedLines = null;

        var layerConfig = this.layerConfig;

        if (firstRow > layerConfig.lastRow + 1) { return; }
        if (lastRow < layerConfig.firstRow) { return; }

        // if the last row is unknown -> redraw everything
        if (lastRow === Infinity) {
            if (this.$showGutter)
                this.$gutterLayer.update(layerConfig);
            this.$textLayer.update(layerConfig);
            return;
        }

        // else update only the changed rows
        this.$textLayer.updateLines(layerConfig, firstRow, lastRow);
        return true;
    };

    this.$getLongestLine = function() {
        var charCount = this.session.getScreenWidth();
        if (this.$textLayer.showInvisibles)
            charCount += 1;

        return Math.max(this.$size.scrollerWidth - 2 * this.$padding, Math.round(charCount * this.characterWidth));
    };

    /**
    *
    * Schedules an update to all the front markers in the document.
    **/
    this.updateFrontMarkers = function() {
        this.$markerFront.setMarkers(this.session.getMarkers(true));
        this.$loop.schedule(this.CHANGE_MARKER_FRONT);
    };

    /**
    *
    * Schedules an update to all the back markers in the document.
    **/
    this.updateBackMarkers = function() {
        this.$markerBack.setMarkers(this.session.getMarkers());
        this.$loop.schedule(this.CHANGE_MARKER_BACK);
    };

    /**
    *
    * Deprecated; (moved to [[EditSession]])
    * @deprecated
    **/
    this.addGutterDecoration = function(row, className){
        this.$gutterLayer.addGutterDecoration(row, className);
    };

    /**
    * Deprecated; (moved to [[EditSession]])
    * @deprecated
    **/
    this.removeGutterDecoration = function(row, className){
        this.$gutterLayer.removeGutterDecoration(row, className);
    };

    /**
    *
    * Redraw breakpoints.
    **/
    this.updateBreakpoints = function(rows) {
        this.$loop.schedule(this.CHANGE_GUTTER);
    };

    /**
    *
    * Sets annotations for the gutter.
    * @param {Array} annotations An array containing annotations
    *
    *
    **/
    this.setAnnotations = function(annotations) {
        this.$gutterLayer.setAnnotations(annotations);
        this.$loop.schedule(this.CHANGE_GUTTER);
    };

    /**
    *
    * Updates the cursor icon.
    **/
    this.updateCursor = function() {
        this.$loop.schedule(this.CHANGE_CURSOR);
    };

    /**
    *
    * Hides the cursor icon.
    **/
    this.hideCursor = function() {
        this.$cursorLayer.hideCursor();
    };

    /**
    *
    * Shows the cursor icon.
    **/
    this.showCursor = function() {
        this.$cursorLayer.showCursor();
    };

    this.scrollSelectionIntoView = function(anchor, lead, offset) {
        // first scroll anchor into view then scroll lead into view
        this.scrollCursorIntoView(anchor, offset);
        this.scrollCursorIntoView(lead, offset);
    };

    /**
    *
    * Scrolls the cursor into the first visibile area of the editor
    **/
    this.scrollCursorIntoView = function(cursor, offset) {
        // the editor is not visible
        if (this.$size.scrollerHeight === 0)
            return;

        var pos = this.$cursorLayer.getPixelPosition(cursor);

        var left = pos.left;
        var top = pos.top;
        
        var scrollTop = this.$scrollAnimation ? this.session.getScrollTop() : this.scrollTop;

        if (scrollTop > top) {
            if (offset)
                top -= offset * this.$size.scrollerHeight;
            if (top == 0)
                top = - this.scrollMargin.top;
            else if (top == 0)
                top = + this.scrollMargin.bottom;
            this.session.setScrollTop(top);
        } else if (scrollTop + this.$size.scrollerHeight < top + this.lineHeight) {
            if (offset)
                top += offset * this.$size.scrollerHeight;
            this.session.setScrollTop(top + this.lineHeight - this.$size.scrollerHeight);
        }

        var scrollLeft = this.scrollLeft;

        if (scrollLeft > left) {
            if (left < this.$padding + 2 * this.layerConfig.characterWidth)
                left = -this.scrollMargin.left;
            this.session.setScrollLeft(left);
        } else if (scrollLeft + this.$size.scrollerWidth < left + this.characterWidth) {
            this.session.setScrollLeft(Math.round(left + this.characterWidth - this.$size.scrollerWidth));
        } else if (scrollLeft <= this.$padding && left - scrollLeft < this.characterWidth) {
            this.session.setScrollLeft(0);
        }
    };

    /**
    * {:EditSession.getScrollTop}
    * @related EditSession.getScrollTop
    * @returns {Number}
    **/
    this.getScrollTop = function() {
        return this.session.getScrollTop();
    };

    /**
    * {:EditSession.getScrollLeft}
    * @related EditSession.getScrollLeft
    * @returns {Number}
    **/
    this.getScrollLeft = function() {
        return this.session.getScrollLeft();
    };

    /**
    *
    * Returns the first visible row, regardless of whether it's fully visible or not.
    * @returns {Number}
    **/
    this.getScrollTopRow = function() {
        return this.scrollTop / this.lineHeight;
    };

    /**
    *
    * Returns the last visible row, regardless of whether it's fully visible or not.
    * @returns {Number}
    **/
    this.getScrollBottomRow = function() {
        return Math.max(0, Math.floor((this.scrollTop + this.$size.scrollerHeight) / this.lineHeight) - 1);
    };

    /**
    * Gracefully scrolls from the top of the editor to the row indicated.
    * @param {Number} row A row id
    *
    *
    * @related EditSession.setScrollTop
    **/
    this.scrollToRow = function(row) {
        this.session.setScrollTop(row * this.lineHeight);
    };

    this.alignCursor = function(cursor, alignment) {
        if (typeof cursor == "number")
            cursor = {row: cursor, column: 0};

        var pos = this.$cursorLayer.getPixelPosition(cursor);
        var h = this.$size.scrollerHeight - this.lineHeight;
        var offset = pos.top - h * (alignment || 0);

        this.session.setScrollTop(offset);
        return offset;
    };

    this.STEPS = 8;
    this.$calcSteps = function(fromValue, toValue){
        var i = 0;
        var l = this.STEPS;
        var steps = [];

        var func  = function(t, x_min, dx) {
            return dx * (Math.pow(t - 1, 3) + 1) + x_min;
        };

        for (i = 0; i < l; ++i)
            steps.push(func(i / this.STEPS, fromValue, toValue - fromValue));

        return steps;
    };

    /**
    * Gracefully scrolls the editor to the row indicated.
    * @param {Number} line A line number
    * @param {Boolean} center If `true`, centers the editor the to indicated line
    * @param {Boolean} animate If `true` animates scrolling
    * @param {Function} callback Function to be called after the animation has finished
    *
    *
    **/
    this.scrollToLine = function(line, center, animate, callback) {
        var pos = this.$cursorLayer.getPixelPosition({row: line, column: 0});
        var offset = pos.top;
        if (center)
            offset -= this.$size.scrollerHeight / 2;

        var initialScroll = this.scrollTop;
        this.session.setScrollTop(offset);
        if (animate !== false)
            this.animateScrolling(initialScroll, callback);
    };

    this.animateScrolling = function(fromValue, callback) {
        var toValue = this.scrollTop;
        if (!this.$animatedScroll)
            return;
        var _self = this;
        
        if (fromValue == toValue)
            return;
        
        if (this.$scrollAnimation) {
            var oldSteps = this.$scrollAnimation.steps;
            if (oldSteps.length) {
                fromValue = oldSteps[0];
                if (fromValue == toValue)
                    return;
            }
        }
        
        var steps = _self.$calcSteps(fromValue, toValue);
        this.$scrollAnimation = {from: fromValue, to: toValue, steps: steps};

        clearInterval(this.$timer);

        _self.session.setScrollTop(steps.shift());
        this.$timer = setInterval(function() {
            if (steps.length) {
                _self.session.setScrollTop(steps.shift());
                // trick session to think it's already scrolled to not loose toValue
                _self.session.$scrollTop = toValue;
            } else if (toValue != null) {
                _self.session.$scrollTop = -1;
                _self.session.setScrollTop(toValue);
                toValue = null;
            } else {
                // do this on separate step to not get spurious scroll event from scrollbar
                _self.$timer = clearInterval(_self.$timer);
                _self.$scrollAnimation = null;
                callback && callback();
            }
        }, 10);
    };

    /**
    * Scrolls the editor to the y pixel indicated.
    * @param {Number} scrollTop The position to scroll to
    *
    *
    * @returns {Number}
    **/
    this.scrollToY = function(scrollTop) {
        // after calling scrollBar.setScrollTop
        // scrollbar sends us event with same scrollTop. ignore it
        if (this.scrollTop !== scrollTop) {
            this.$loop.schedule(this.CHANGE_SCROLL);
            this.scrollTop = scrollTop;
        }
    };

    /**
    * Scrolls the editor across the x-axis to the pixel indicated.
    * @param {Number} scrollLeft The position to scroll to
    *
    *
    * @returns {Number}
    **/
    this.scrollToX = function(scrollLeft) {
        if (this.scrollLeft !== scrollLeft)
            this.scrollLeft = scrollLeft;
        this.$loop.schedule(this.CHANGE_H_SCROLL);
    };

    /**
    * Scrolls the editor across both x- and y-axes.
    * @param {Number} deltaX The x value to scroll by
    * @param {Number} deltaY The y value to scroll by
    *
    *
    **/
    this.scrollBy = function(deltaX, deltaY) {
        deltaY && this.session.setScrollTop(this.session.getScrollTop() + deltaY);
        deltaX && this.session.setScrollLeft(this.session.getScrollLeft() + deltaX);
    };

    /**
    * Returns `true` if you can still scroll by either parameter; in other words, you haven't reached the end of the file or line.
    * @param {Number} deltaX The x value to scroll by
    * @param {Number} deltaY The y value to scroll by
    *
    *
    * @returns {Boolean}
    **/
    this.isScrollableBy = function(deltaX, deltaY) {
        if (deltaY < 0 && this.session.getScrollTop() >= 1 - this.scrollMargin.top)
           return true;
        if (deltaY > 0 && this.session.getScrollTop() + this.$size.scrollerHeight
            - this.layerConfig.maxHeight - (this.$size.scrollerHeight - this.lineHeight) * this.$scrollPastEnd
            < -1 + this.scrollMargin.bottom)
           return true;
        // todo: better handle horizontal scrolling
        if (deltaX)
           return true;
    };

    this.pixelToScreenCoordinates = function(x, y) {
        var canvasPos = this.scroller.getBoundingClientRect();

        var offset = (x + this.scrollLeft - canvasPos.left - this.$padding) / this.characterWidth;
        var row = Math.floor((y + this.scrollTop - canvasPos.top) / this.lineHeight);
        var col = Math.round(offset);

        return {row: row, column: col, side: offset - col > 0 ? 1 : -1};
    };

    this.screenToTextCoordinates = function(x, y) {
        var canvasPos = this.scroller.getBoundingClientRect();

        var col = Math.round(
            (x + this.scrollLeft - canvasPos.left - this.$padding) / this.characterWidth
        );
        var row = Math.floor(
            (y + this.scrollTop - canvasPos.top) / this.lineHeight
        );

        return this.session.screenToDocumentPosition(row, Math.max(col, 0));
    };

    /**
    * Returns an object containing the `pageX` and `pageY` coordinates of the document position.
    * @param {Number} row The document row position
    * @param {Number} column The document column position
    *
    *
    *
    * @returns {Object}
    **/
    this.textToScreenCoordinates = function(row, column) {
        var canvasPos = this.scroller.getBoundingClientRect();
        var pos = this.session.documentToScreenPosition(row, column);

        var x = this.$padding + Math.round(pos.column * this.characterWidth);
        var y = pos.row * this.lineHeight;

        return {
            pageX: canvasPos.left + x - this.scrollLeft,
            pageY: canvasPos.top + y - this.scrollTop
        };
    };

    /**
    *
    * Focuses the current container.
    **/
    this.visualizeFocus = function() {
        dom.addCssClass(this.container, "ace_focus");
    };

    /**
    *
    * Blurs the current container.
    **/
    this.visualizeBlur = function() {
        dom.removeCssClass(this.container, "ace_focus");
    };

    /**
    * @param {Number} position
    *
    * @private
    **/
    this.showComposition = function(position) {
        if (!this.$composition)
            this.$composition = {
                keepTextAreaAtCursor: this.$keepTextAreaAtCursor,
                cssText: this.textarea.style.cssText
            };

        this.$keepTextAreaAtCursor = true;
        dom.addCssClass(this.textarea, "ace_composition");
        this.textarea.style.cssText = "";
        this.$moveTextAreaToCursor();
    };

    /**
    * @param {String} text A string of text to use
    *
    * Sets the inner text of the current composition to `text`.
    **/
    this.setCompositionText = function(text) {
        this.$moveTextAreaToCursor();
    };

    /**
    *
    * Hides the current composition.
    **/
    this.hideComposition = function() {
        if (!this.$composition)
            return;

        dom.removeCssClass(this.textarea, "ace_composition");
        this.$keepTextAreaAtCursor = this.$composition.keepTextAreaAtCursor;
        this.textarea.style.cssText = this.$composition.cssText;
        this.$composition = null;
    };

    /**
    * [Sets a new theme for the editor. `theme` should exist, and be a directory path, like `ace/theme/textmate`.]{: #VirtualRenderer.setTheme}
    * @param {String} theme The path to a theme
    * @param {Function} cb optional callback
    *
    **/
    this.setTheme = function(theme, cb) {
        var _self = this;
        this.$themeValue = theme;
        _self._dispatchEvent('themeChange',{theme:theme});

        if (!theme || typeof theme == "string") {
            var moduleName = theme || "ace/theme/textmate";
            config.loadModule(["theme", moduleName], afterLoad);
        } else {
            afterLoad(theme);
        }

        function afterLoad(module) {
            if (_self.$themeValue != theme)
                return cb && cb();
            if (!module.cssClass)
                return;
            dom.importCssString(
                module.cssText,
                module.cssClass,
                _self.container.ownerDocument
            );

            if (_self.theme)
                dom.removeCssClass(_self.container, _self.theme.cssClass);

            // this is kept only for backwards compatibility
            _self.$theme = module.cssClass;

            _self.theme = module;
            dom.addCssClass(_self.container, module.cssClass);
            dom.setCssClass(_self.container, "ace_dark", module.isDark);

            var padding = module.padding || 4;
            if (_self.$padding && padding != _self.$padding)
                _self.setPadding(padding);

            // force re-measure of the gutter width
            if (_self.$size) {
                _self.$size.width = 0;
                _self.onResize();
            }

            _self._dispatchEvent('themeLoaded', {theme:module});
            cb && cb();
        }
    };

    /**
    * [Returns the path of the current theme.]{: #VirtualRenderer.getTheme}
    * @returns {String}
    **/
    this.getTheme = function() {
        return this.$themeValue;
    };

    // Methods allows to add / remove CSS classnames to the editor element.
    // This feature can be used by plug-ins to provide a visual indication of
    // a certain mode that editor is in.

    /**
    * [Adds a new class, `style`, to the editor.]{: #VirtualRenderer.setStyle}
    * @param {String} style A class name
    *
    *
    **/
    this.setStyle = function setStyle(style, include) {
        dom.setCssClass(this.container, style, include != false);
    };

    /**
    * [Removes the class `style` from the editor.]{: #VirtualRenderer.unsetStyle}
    * @param {String} style A class name
    *
    *
    **/
    this.unsetStyle = function unsetStyle(style) {
        dom.removeCssClass(this.container, style);
    };

    /**
    *
    * Destroys the text and cursor layers for this renderer.
    **/
    this.destroy = function() {
        this.$textLayer.destroy();
        this.$cursorLayer.destroy();
    };

}).call(VirtualRenderer.prototype);


config.defineOptions(VirtualRenderer.prototype, "renderer", {
    animatedScroll: {initialValue: false},
    showInvisibles: {
        set: function(value) {
            if (this.$textLayer.setShowInvisibles(value))
                this.$loop.schedule(this.CHANGE_TEXT);
        },
        initialValue: false
    },
    showPrintMargin: {
        set: function() { this.$updatePrintMargin(); },
        initialValue: true
    },
    printMarginColumn: {
        set: function() { this.$updatePrintMargin(); },
        initialValue: 80
    },
    printMargin: {
        set: function(val) {
            if (typeof val == "number")
                this.$printMarginColumn = val;
            this.$showPrintMargin = !!val;
            this.$updatePrintMargin();
        },
        get: function() {
            return this.$showPrintMargin && this.$printMarginColumn; 
        }
    },
    showGutter: {
        set: function(show){
            this.$gutter.style.display = show ? "block" : "none";
            this.onGutterResize();
        },
        initialValue: true
    },
    fadeFoldWidgets: {
        set: function(show) {
            dom.setCssClass(this.$gutter, "ace_fade-fold-widgets", show);
        },
        initialValue: false
    },
    showFoldWidgets: {
        set: function(show) {this.$gutterLayer.setShowFoldWidgets(show)},
        initialValue: true
    },
    displayIndentGuides: {
        set: function(show) {
            if (this.$textLayer.setDisplayIndentGuides(show))
                this.$loop.schedule(this.CHANGE_TEXT);
        },
        initialValue: true
    },
    highlightGutterLine: {
        set: function(shouldHighlight) {
            if (!this.$gutterLineHighlight) {
                this.$gutterLineHighlight = dom.createElement("div");
                this.$gutterLineHighlight.className = "ace_gutter-active-line";
                this.$gutter.appendChild(this.$gutterLineHighlight);
                return;
            }

            this.$gutterLineHighlight.style.display = shouldHighlight ? "" : "none";
            // if cursorlayer have never been updated there's nothing on screen to update
            if (this.$cursorLayer.$pixelPos)
                this.$updateGutterLineHighlight();
        },
        initialValue: false,
        value: true
    },
    hScrollBarAlwaysVisible: {
        set: function(val) {
            if (!this.$hScrollBarAlwaysVisible || !this.$horizScroll)
                this.$loop.schedule(this.CHANGE_SCROLL);
        },
        initialValue: false
    },
    vScrollBarAlwaysVisible: {
        set: function(val) {
            if (!this.$vScrollBarAlwaysVisible || !this.$vScroll)
                this.$loop.schedule(this.CHANGE_SCROLL);
        },
        initialValue: false
    },
    fontSize:  {
        set: function(size) {
            if (typeof size == "number")
                size = size + "px";
            this.container.style.fontSize = size;
            this.updateFontSize();
        },
        initialValue: 12
    },
    fontFamily: {
        set: function(name) {
            this.container.style.fontFamily = name;
            this.updateFontSize();
        }
    },
    maxLines: {
        set: function(val) {
            this.updateFull();
        }
    },
    minLines: {
        set: function(val) {
            this.updateFull();
        }
    },
    scrollPastEnd: {
        set: function(val) {
            val = +val || 0;
            if (this.$scrollPastEnd == val)
                return;
            this.$scrollPastEnd = val;
            this.$loop.schedule(this.CHANGE_SCROLL);
        },
        initialValue: 0,
        handlesSet: true
    }
});

exports.VirtualRenderer = VirtualRenderer;
});<|MERGE_RESOLUTION|>--- conflicted
+++ resolved
@@ -734,16 +734,13 @@
             changes |= this.$changes;
             this.$changes = 0;
         }
-<<<<<<< HEAD
-        if (!this.$size.width)
-            return this.onResize(true);
-            
-=======
         if ((!this.session || !this.container.offsetWidth) || (!changes && !force)) {
             this.$changes |= changes;
             return; 
         } 
->>>>>>> 22de40bf
+        if (!this.$size.width)
+            return this.onResize(true);
+            
         // this.$logChanges(changes);
         
         this._signal("beforeRender");
