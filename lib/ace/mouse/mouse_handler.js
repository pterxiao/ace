--- conflicted
+++ resolved
@@ -85,22 +85,17 @@
         return this.$scrollSpeed;
     };
 
-<<<<<<< HEAD
     this.onMouseEvent = function(name, e) {
         this.editor._dispatchEvent(name, new MouseEvent(e, this.editor));
-=======
+    };
+    
     this.$dragTimer = 250;
     this.setDragTimer = function(dragTimer) {
-        this.$dragTimer=dragTimer;
+        this.$dragTimer = dragTimer;
     };
 
     this.getDragTimer = function() {
         return this.$dragTimer;
-    };
-
-    this.onMouseDown = function(e) {
-        this.editor._dispatchEvent("mousedown", new MouseEvent(e, this.editor));
->>>>>>> e8c077e9
     };
 
     this.onMouseMove = function(name, e) {
