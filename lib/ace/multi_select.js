/* vim:ts=4:sts=4:sw=4:
 * ***** BEGIN LICENSE BLOCK *****
 * Version: MPL 1.1/GPL 2.0/LGPL 2.1
 *
 * The contents of this file are subject to the Mozilla Public License Version
 * 1.1 (the "License"); you may not use this file except in compliance with
 * the License. You may obtain a copy of the License at
 * http://www.mozilla.org/MPL/
 *
 * Software distributed under the License is distributed on an "AS IS" basis,
 * WITHOUT WARRANTY OF ANY KIND, either express or implied. See the License
 * for the specific language governing rights and limitations under the
 * License.
 *
 * The Original Code is Ajax.org Code Editor (ACE).
 *
 * The Initial Developer of the Original Code is
 * Ajax.org B.V.
 * Portions created by the Initial Developer are Copyright (C) 2010
 * the Initial Developer. All Rights Reserved.
 *
 * Contributor(s):
 *      Harutyun Amirjanyan <amirjanyan AT gmail DOT com>
 *
 * Alternatively, the contents of this file may be used under the terms of
 * either the GNU General Public License Version 2 or later (the "GPL"), or
 * the GNU Lesser General Public License Version 2.1 or later (the "LGPL"),
 * in which case the provisions of the GPL or the LGPL are applicable instead
 * of those above. If you wish to allow use of your version of this file only
 * under the terms of either the GPL or the LGPL, and not to allow others to
 * use your version of this file under the terms of the MPL, indicate your
 * decision by deleting the provisions above and replace them with the notice
 * and other provisions required by the GPL or the LGPL. If you do not delete
 * the provisions above, a recipient may use your version of this file under
 * the terms of any one of the MPL, the GPL or the LGPL.
 *
 * ***** END LICENSE BLOCK ***** */

define(function(require, exports, module) {

var RangeList = require("./range_list").RangeList;
var Range = require("./range").Range;
var Selection = require("./selection").Selection;
var onMouseDown = require("./mouse/multi_select_handler").onMouseDown;
exports.commands = require("./commands/multi_select_commands");

<<<<<<< HEAD
// Todo
=======
// Todo: session.find or editor.findVolatile that returns range
>>>>>>> ca35f324
var Search = require("./search").Search;
var search = new Search();

function find(session, needle, dir) {
    search.$options.wrap = true;
    search.$options.needle = needle;
    search.$options.backwards = dir == -1;
    return search.find(session);
}

// extend EditSession
var EditSession = require("./edit_session").EditSession;
;(function() {
    this.getSelectionMarkers = function() {
        return this.$selectionMarkers;
    };
}).call(EditSession.prototype);

// extend Selection
;(function() {
    // list of ranges in reverse addition order
    this.ranges = null;
    
    // automatically sorted list of ranges
    this.rangeList = null;

    /**
     * add a range to selection entering multiselect mode if necessary
     */
    this.addRange = function(range) {
        if (!this.inMultiSelectMode && this.rangeCount == 0) {
            var oldRange = this.toOrientedRange();
            if (!range || !range.isEqual(oldRange)) {
                this.rangeList.add(oldRange);
                this.$onAddRange(oldRange);
            }
        }

        if (!range)
            return;

        if (!range.cursor)
            range.cursor = range.end;

        var removed = this.rangeList.add(range);

        this.$onAddRange(range);

        if (removed.length)
            this.$onRemoveRange(removed);

        if (this.rangeCount > 0 && !this.inMultiSelectMode) {
            this._emit("multiSelect");
            this.inMultiSelectMode = true;
            this.session.$undoSelect = false;
            this.rangeList.attach(this.session);
        }
    };

    this.toSingleRange = function(range) {
        range = range || this.ranges[0];
        var removed = this.rangeList.removeAll();
        if (removed.length)
            this.$onRemoveRange(removed);

        range && this.fromOrientedRange(range);
    };

    this.substractPoint = function(pos) {
        var removed = this.rangeList.substractPoint(pos);
        if (removed) {
            this.$onRemoveRange(removed);
            return removed[0]
        }
    };

    this.mergeOverlappingRanges = function() {
        var removed = this.rangeList.merge();
        if (removed.length)
            this.$onRemoveRange(removed);
        else if(this.ranges[0])
            this.fromOrientedRange(this.ranges[0]);
    };

    this.$onAddRange = function(range) {
        this.rangeCount = this.rangeList.ranges.length;
        this.ranges.unshift(range);
        this.fromOrientedRange(range);
        this._emit("addRange", {range: range});
    };

    this.$onRemoveRange = function(removed) {
        this.rangeCount = this.rangeList.ranges.length;
        if (this.rangeCount == 1 && this.inMultiSelectMode) {
            var lastRange = this.rangeList.ranges.pop()
            removed.push(lastRange);
            this.rangeCount = 0;
        }

        for (var i = removed.length; i--; ) {
            var index = this.ranges.indexOf(removed[i]);
            this.ranges.splice(index, 1);
        }

        this._emit("removeRange", {ranges: removed});

        if (this.rangeCount == 0 && this.inMultiSelectMode) {
            this.inMultiSelectMode = false;
            this._emit("singleSelect");
            this.session.$undoSelect = true;
            this.rangeList.detach(this.session);
        }

        lastRange = lastRange || this.ranges[0];
        if (lastRange && !lastRange.isEqual(this.getRange()))
            this.fromOrientedRange(lastRange);
    };

    // adds multicursor support to selection
    this.$initRangeList = function() {
        if (this.rangeList)
            return;

        this.rangeList = new RangeList;
        this.ranges = [];
        this.rangeCount = 0;
    };

    this.getAllRanges = function() {
        return this.rangeList.ranges.concat()
    };

    this.splitIntoLines = function () {
        if (this.rangeCount > 1) {
            var ranges = this.rangeList.ranges;
            var lastRange = ranges[ranges.length - 1]
            var range = Range.fromPoints(ranges[0].start, lastRange.end)

            this.toSingleRange()
            this.setSelectionRange(range, lastRange.cursor == lastRange.start)
        } else {
            var cursor = this.session.documentToScreenPosition(this.selectionLead);
            var anchor = this.session.documentToScreenPosition(this.selectionAnchor);

            var rectSel = this.rectangularRangeBlock(cursor, anchor);
            rectSel.forEach(this.addRange, this);
        }
    };

    /**
     *   gets list of ranges composing rectangular block on the screen
     *   @includeEmptyLines if true includes ranges inside the block which
     *         are empty becuase of the clipping
     */
    this.rectangularRangeBlock = function(screenCursor, screenAnchor, includeEmptyLines) {
        var rectSel = [];

        var xBackwards = screenCursor.column < screenAnchor.column;
        if (xBackwards) {
            var startColumn = screenCursor.column;
            var endColumn = screenAnchor.column;
        } else {
            var startColumn = screenAnchor.column;
            var endColumn = screenCursor.column;
        }

        var yBackwards = screenCursor.row < screenAnchor.row;
        if (yBackwards) {
            var startRow = screenCursor.row;
            var endRow = screenAnchor.row;
        } else {
            var startRow = screenAnchor.row;
            var endRow = screenCursor.row;
        }

        if (startColumn < 0)
            startColumn = 0;
        if (startRow < 0)
            startRow = 0;

        if (startRow == endRow)
            includeEmptyLines = true;

        for (var row = startRow; row <= endRow; row++) {
            var range = Range.fromPoints(
                this.session.screenToDocumentPosition(row, startColumn),
                this.session.screenToDocumentPosition(row, endColumn)
            );
            if (range.isEmpty()) {
                if (docEnd && isSamePoint(range.end, docEnd))
                    break;
                var docEnd = range.end;
            }
            range.cursor = xBackwards ? range.start : range.end;
            rectSel.push(range);
        }
        if (yBackwards)
            rectSel.reverse();

        if (!includeEmptyLines) {
            var end = rectSel.length - 1;
            while (rectSel[end].isEmpty() && end > 0)
                end--;
            if (end > 0) {
                var start = 0;
                while (rectSel[start].isEmpty())
                    start++;
            }
            for (var i = end; i >= start; i--) {
                if (rectSel[i].isEmpty())
                    rectSel.splice(i, 1);
            }
        }

        return rectSel;
    };
}).call(Selection.prototype);

// extend Editor
var Editor = require("./editor").Editor;
;(function() {
    this.updateSelectionMarkers = function(orientedRange) {
        this.renderer.updateCursor();
        this.renderer.updateBackMarkers();
    };

    this.addSelectionMarker = function(orientedRange) {
        if (!orientedRange.cursor)
            orientedRange.cursor = orientedRange.end;

        var style = this.getSelectionStyle();
        orientedRange.marker = this.session.addMarker(orientedRange, "ace_selection", style);

        this.session.$selectionMarkers.push(orientedRange);
        this.session.selectionMarkerCount = this.session.$selectionMarkers.length;
        return orientedRange;
    };

    this.removeSelectionMarkers = function(ranges) {
        for (var i = ranges.length; i--; ) {
            var range = ranges[i];
            if (!range.marker)
                continue;
            this.session.removeMarker(range.marker);
            var index = this.session.$selectionMarkers.indexOf(range);
            if (index != -1)
                this.session.$selectionMarkers.splice(index, 1)
        }
        this.session.selectionMarkerCount = this.session.$selectionMarkers.length;
    };

    this.$onAddRange = function(e) {
        this.addSelectionMarker(e.range);
        this.renderer.updateCursor();
        this.renderer.updateBackMarkers();
    };
    this.$onRemoveRange = function(e) {
        this.removeSelectionMarkers(e.ranges);
        this.renderer.updateCursor();
        this.renderer.updateBackMarkers();
    };
    this.$onMultiSelect = function(e) {
        if (this.inMultiSelectMode)
            return;
        this.inMultiSelectMode = true;

        this.setStyle("multiselect");
        this.keyBinding.addKeyboardHandler(exports.commands.keyboardHandler);
        this.commands.on("exec", this.$onMultiSelectExec);

        this.renderer.updateCursor();
        this.renderer.updateBackMarkers();
    };
    this.$onSingleSelect = function(e) {
        if (this.session.multiSelect.inVirtualMode)
            return;
        this.inMultiSelectMode = false;

        this.unsetStyle("multiselect");
        this.keyBinding.removeKeyboardHandler(exports.commands.keyboardHandler);

        this.commands.removeEventListener("exec", this.$onMultiSelectExec);
        this.renderer.updateCursor();
        this.renderer.updateBackMarkers();
    };

    this.$onMultiSelectExec = function(e) {
        var command = e.command;
        var editor = e.editor;
        if (!command.multiSelectAction) {
            command.exec(editor, e.args || {});
            editor.multiSelect.addRange(editor.multiSelect.toOrientedRange());
            editor.multiSelect.mergeOverlappingRanges();
        } else if (command.multiSelectAction == "forEach") {
            editor.forEachSelection(command, e.args);
        } else if (command.multiSelectAction == "single") {
            editor.exitMultiSelectMode();
            command.exec(editor, e.args || {});
        } else {
            command.multiSelectAction(editor, e.args || {});
        }
        e.preventDefault();
    };


    this.forEachSelection = function(cmd, args) {
        if (this.inVirtualSelectionMode)
            return;
        var session = this.session
        var selection = this.selection
        var rangeList = selection.rangeList

        var reg = selection._eventRegistry;
        selection._eventRegistry = {};

        var tmpSel = new Selection(session);
        this.inVirtualSelectionMode = true;
        for (var i = rangeList.ranges.length; i--;) {
            tmpSel.fromOrientedRange(rangeList.ranges[i]);
            this.selection = session.selection = tmpSel;
            cmd.exec(this, args || {});
            tmpSel.toOrientedRange(rangeList.ranges[i]);
        }
        tmpSel.detach();

        this.selection = session.selection = selection;
        this.inVirtualSelectionMode = false;
        selection._eventRegistry = reg;
        selection.mergeOverlappingRanges();

        this.onCursorChange();
        this.onSelectionChange();
    };

    this.exitMultiSelectMode = function() {
        if (this.inVirtualSelectionMode)
            return;
        this.multiSelect.toSingleRange();
    };

    // todo route copy/cut/paste through commandmanager
    this.getCopyText = function() {
        var text = "";
        if (this.inMultiSelectMode) {
            var ranges = this.multiSelect.rangeList.ranges;
            for (var i = 0; i < ranges.length; i++) {
                text += this.session.getTextRange(ranges[i]);
            }
        } else if (!this.selection.isEmpty()) {
            text = this.session.getTextRange(this.getSelectionRange());
        }

        return text;
    };

    this.onCut = function() {
        var cmd = {
            name: "cut",
            exec: function(editor) {
                var range = editor.getSelectionRange();
                editor._emit("cut", range);

                if (!editor.selection.isEmpty()) {
                    editor.session.remove(range);
                    editor.clearSelection();
                }
            },
            readonly: true,
            multiSelectAction: "forEach"
        }
        this.commands.exec(cmd, this)
    };

    // commands

    this.selectMoreLines = function(dir, skip) {
        var range = this.selection.toOrientedRange();
        var isBackwards = range.cursor == range.end;

        var screenLead = this.session.documentToScreenPosition(range.cursor);
        if (this.selection.$desiredColumn)
            screenLead.column = this.selection.$desiredColumn;

        var lead = this.session.screenToDocumentPosition(screenLead.row + dir, screenLead.column);

        if (!range.isEmpty()) {
            var screenAnchor = this.session.documentToScreenPosition(isBackwards ? range.end : range.start);
            var anchor = this.session.screenToDocumentPosition(screenAnchor.row + dir, screenAnchor.column);
        } else {
            var anchor = lead;
        }

        if (isBackwards) {
            var newRange = Range.fromPoints(lead, anchor);
            newRange.cursor = newRange.start;
        } else {
            var newRange = Range.fromPoints(anchor, lead);
            newRange.cursor = newRange.end;
        }

        newRange.desiredColumn = screenLead.column;
        if (!this.selection.inMultiSelectMode) {
            this.selection.addRange(range);
        } else {
            var allRanges = this.selection.rangeList.ranges;
            // remove range if at end
            // var atEdge = range.isEqual(allRanges[dir == 1 ? 0 : allRanges.length - 1]);
            if (skip)
                var toRemove = range.cursor;
        }

        this.selection.addRange(newRange);
        if (toRemove)
            this.selection.substractPoint(toRemove);
    }

    this.transposeSelections = function(dir) {
        var session = this.session;
        var sel = session.multiSelect;
        var all = sel.ranges;

        var words = [];
        for (var i = all.length; i--; ) {
            var range = all[i];
            if (range.isEmpty()) {
                var tmp = session.getWordRange(range.start.row, range.start.column);
                range.start.row = tmp.start.row;
                range.start.column = tmp.start.column;
                range.end.row = tmp.end.row;
                range.end.column = tmp.end.column;
            }

            words.unshift(this.session.getTextRange(range));
        }

        if (dir < 0)
            words.unshift(words.pop());
        else
            words.push(words.shift());

        for (var i = all.length; i--; ) {
            var range = all[i];
            var tmp = range.clone();
            session.replace(range, words[i]);
            range.start.row = tmp.start.row;
            range.start.column = tmp.start.column;
        }
    }

    this.selectMore = function (dir, skip) {
        var session = this.session;
        var sel = session.multiSelect;
        var all = sel.ranges;

        var range = sel.toOrientedRange();
        if (range.isEmpty()) {
            var range = session.getWordRange(range.start.row, range.start.column)
            range.cursor = range.end;
            this.multiSelect.addRange(range);
        }
        var needle = session.getTextRange(range);


        var newRange = find(session, needle, dir);
        if (newRange) {
            newRange.cursor = dir == -1 ? newRange.start : newRange.end;
            this.multiSelect.addRange(newRange);
        }
        if (skip)
            this.multiSelect.substractPoint(range.cursor);
    }
}).call(Editor.prototype);


function isSamePoint(p1, p2) {
    return p1.row == p2.row && p1.column == p2.column
}

// patch
// adds multicursor support to a session
exports.onSessionChange = function(e) {
    var session = e.session;
    if (!session.multiSelect) {
        session.$selectionMarkers = [];
        session.selection.$initRangeList();
        session.multiSelect = session.selection;
    }
    this.multiSelect = session.multiSelect;

    var oldSession = e.oldSession;
    if (oldSession) {
        // todo use events
        if (oldSession.multiSelect && oldSession.multiSelect.editor == this)
            oldSession.multiSelect.editor = null;

        session.multiSelect.removeEventListener("addRange", this.$onAddRange);
        session.multiSelect.removeEventListener("removeRange", this.$onRemoveRange);
        session.multiSelect.removeEventListener("multiSelect", this.$onMultiSelect);
        session.multiSelect.removeEventListener("singleSelect", this.$onSingleSelect);
    }

    session.multiSelect.on("addRange", this.$onAddRange);
    session.multiSelect.on("removeRange", this.$onRemoveRange);
    session.multiSelect.on("multiSelect", this.$onMultiSelect);
    session.multiSelect.on("singleSelect", this.$onSingleSelect);

    // this.$onSelectionChange = this.onSelectionChange.bind(this);

    if (this.inMultiSelectMode != session.selection.inMultiSelectMode) {
        if (session.selection.inMultiSelectMode)
            this.$onMultiSelect();
        else
            this.$onSingleSelect();
    }
}

// adds multicursor support to editor instance
function MultiSelect(editor) {
    editor.$onAddRange = editor.$onAddRange.bind(editor);
    editor.$onRemoveRange = editor.$onRemoveRange.bind(editor);
    editor.$onMultiSelect = editor.$onMultiSelect.bind(editor);
    editor.$onSingleSelect = editor.$onSingleSelect.bind(editor);

    exports.onSessionChange.call(editor, editor);
    editor.on("changeSession", exports.onSessionChange.bind(editor));

    editor.on("mousedown", onMouseDown);
    editor.commands.addCommands(exports.commands.defaultCommands);
}

exports.MultiSelect = MultiSelect;

});<|MERGE_RESOLUTION|>--- conflicted
+++ resolved
@@ -44,11 +44,7 @@
 var onMouseDown = require("./mouse/multi_select_handler").onMouseDown;
 exports.commands = require("./commands/multi_select_commands");
 
-<<<<<<< HEAD
-// Todo
-=======
 // Todo: session.find or editor.findVolatile that returns range
->>>>>>> ca35f324
 var Search = require("./search").Search;
 var search = new Search();
 
@@ -71,7 +67,7 @@
 ;(function() {
     // list of ranges in reverse addition order
     this.ranges = null;
-    
+
     // automatically sorted list of ranges
     this.rangeList = null;
 
@@ -501,7 +497,6 @@
     this.selectMore = function (dir, skip) {
         var session = this.session;
         var sel = session.multiSelect;
-        var all = sel.ranges;
 
         var range = sel.toOrientedRange();
         if (range.isEmpty()) {
