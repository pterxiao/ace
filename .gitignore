
# Junk that could exist anywhere:
.DS_Store
*.swp
*.tmp

# Project files that should not be in the repo
.project
.settings/
.settings.xml
.settings.xml.old
<<<<<<< HEAD
.*.gz
=======

# A handy place to put stuff that git should ignore:
/ignore/
>>>>>>> 5a74d8f9
<|MERGE_RESOLUTION|>--- conflicted
+++ resolved
@@ -1,4 +1,3 @@
-
 # Junk that could exist anywhere:
 .DS_Store
 *.swp
@@ -9,10 +8,7 @@
 .settings/
 .settings.xml
 .settings.xml.old
-<<<<<<< HEAD
 .*.gz
-=======
 
 # A handy place to put stuff that git should ignore:
-/ignore/
->>>>>>> 5a74d8f9
+/ignore/