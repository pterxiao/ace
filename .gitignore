# Junk that could exist anywhere:
.DS_Store
*.swp
*.tmp

# Project files that should not be in the repo
.project
.settings/
.settings.xml
.settings.xml.old
.*.gz

# A handy place to put stuff that git should ignore:
<<<<<<< HEAD
/ignore/
=======
/ignore/

build/
>>>>>>> d7486bb1
<|MERGE_RESOLUTION|>--- conflicted
+++ resolved
@@ -11,10 +11,5 @@
 .*.gz
 
 # A handy place to put stuff that git should ignore:
-<<<<<<< HEAD
 /ignore/
-=======
-/ignore/
-
-build/
->>>>>>> d7486bb1
+/build/