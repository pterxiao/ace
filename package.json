--- conflicted
+++ resolved
@@ -10,7 +10,6 @@
         "type" : "git",
          "url" : "http://github.com/ajaxorg/ace.git"
     },
-<<<<<<< HEAD
     "overlay": {
         "teleport": {
             "directories": {
@@ -22,14 +21,11 @@
         "pilot": ">=0.1.0",
         "cockpit": ">=0.1.0",
         "teleport": ">=0.2.4",
-        "requirejs": ">=0.22.0"
-=======
-    "dependencies": {
-        "asyncjs": ">=0.0.2",
+        "requirejs": ">=0.22.0",
+		"asyncjs": ">=0.0.2",
         "jsdom": ">=0.1.23",
         "htmlparser": ">=1.7.2",
         "dryice": ">=0.1.0"
->>>>>>> 6b0087c2
     },
     "licenses": [{
         "type": "MPL",
