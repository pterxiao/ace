--- conflicted
+++ resolved
@@ -24,12 +24,9 @@
     "engines": {
       "node": "~0.6.0"
     },
-<<<<<<< HEAD
-=======
     "mappings": {
         "ace": "."
     },
->>>>>>> eeeaf7d6
     "licenses": [{
         "type": "MPL",
         "url": "http://www.mozilla.org/MPL/"
@@ -65,7 +62,7 @@
                     "dynamicLinks": [
                         "/lib/ace/mode/*_worker.js"
                     ]
-                }
+    }
             }
         }
     }
