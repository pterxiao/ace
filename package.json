{
    "name": "ace",
    "description": "Ajax.org Code Editor is a full featured source code highlighting editor that powers the Cloud9 IDE",
    "version": "0.1.0",
    "homepage" : "http://github.com/ajaxorg/ace",
    "engines": {"node": ">= 0.2.0"},
    "author": "Fabian Jakobs <fabian@ajax.org>",
<<<<<<< HEAD
=======
    "main": "lib/ace",
>>>>>>> eed67cb9
    "repository" : {
        "type" : "git",
         "url" : "http://github.com/ajaxorg/ace.git"
    },
    "overlay": {
        "teleport": {
            "directories": {
                "lib": "lib/ace"
            }
        }
    },
    "dependencies": {
        "pilot": ">=0.1.0",
        "cockpit": ">=0.1.0",
        "teleport": ">=0.2.4",
        "requirejs": ">=0.22.0"
    },
    "licenses": [{
        "type": "MPL",
        "url": "http://www.mozilla.org/MPL/"
    },
    {
        "type": "GPL",
        "url": "http://www.gnu.org/licenses/gpl.html"
    },
    {
        "type": "LGPL",
        "url": "http://www.gnu.org/licenses/lgpl.html"
    }]
}<|MERGE_RESOLUTION|>--- conflicted
+++ resolved
@@ -5,10 +5,7 @@
     "homepage" : "http://github.com/ajaxorg/ace",
     "engines": {"node": ">= 0.2.0"},
     "author": "Fabian Jakobs <fabian@ajax.org>",
-<<<<<<< HEAD
-=======
     "main": "lib/ace",
->>>>>>> eed67cb9
     "repository" : {
         "type" : "git",
          "url" : "http://github.com/ajaxorg/ace.git"
