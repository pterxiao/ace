{
    "name": "ace",
    "description": "Ajax.org Code Editor is a full featured source code highlighting editor that powers the Cloud9 IDE",
    "version": "0.1.6",
    "homepage" : "http://github.com/ajaxorg/ace",
    "engines": {"node": ">= 0.2.0"},
    "author": "Fabian Jakobs <fabian@ajax.org>",
    "main": "lib/ace",
    "repository" : {
        "type" : "git",
         "url" : "http://github.com/ajaxorg/ace.git"
    },
    "overlay": {
        "teleport": {
            "directories": {
                "lib": "lib/ace",
                "dependencies": {
                    "cockpit": ">=0.1.1",
                    "pilot": ">=0.1.1"
                }
            }
        }
    },
    "dependencies": {
        "pilot": ">=0.1.1",
        "cockpit": ">=0.1.1",
        "teleport": ">=0.2.6",
        "asyncjs": ">=0.0.2",
        "jsdom": ">=0.1.23",
        "htmlparser": ">=1.7.2",
<<<<<<< HEAD
        "dryice": ">=0.2.0"
=======
        "dryice": ">=0.2.2",
        "mime": ">=1.2.1"
>>>>>>> e641c7f4
    },
    "licenses": [{
        "type": "MPL",
        "url": "http://www.mozilla.org/MPL/"
    },
    {
        "type": "GPL",
        "url": "http://www.gnu.org/licenses/gpl.html"
    },
    {
        "type": "LGPL",
        "url": "http://www.gnu.org/licenses/lgpl.html"
    }]
}<|MERGE_RESOLUTION|>--- conflicted
+++ resolved
@@ -28,12 +28,8 @@
         "asyncjs": ">=0.0.2",
         "jsdom": ">=0.1.23",
         "htmlparser": ">=1.7.2",
-<<<<<<< HEAD
-        "dryice": ">=0.2.0"
-=======
         "dryice": ">=0.2.2",
         "mime": ">=1.2.1"
->>>>>>> e641c7f4
     },
     "licenses": [{
         "type": "MPL",
