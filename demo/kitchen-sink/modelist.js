define(function(require, exports, module) {
"use strict";

/************** modes ***********************/
var modes = [];
function getModeFromPath(path) {
    var mode = modesByName.text;
    var fileName = path.split(/[\/\\]/).pop();
    for (var i = 0; i < modes.length; i++) {
        if (modes[i].supportsFile(fileName)) {
            mode = modes[i];
            break;
        }
    }
    return mode;
}

var Mode = function(name, desc, extensions) {
    this.name = name;
    this.desc = desc;
    this.mode = "ace/mode/" + name;
    if (/\^/.test(extensions)) {
        var re = extensions.replace(/\|(\^)?/g, function(a, b){
            return "$|" + (b ? "^" : "^.*\\.");
        }) + "$";
    } else {
        var re = "^.*\\.(" + extensions + ")$";
    }

    this.extRe = new RegExp(re, "gi");
};

Mode.prototype.supportsFile = function(filename) {
    return filename.match(this.extRe);
};

var modesByName = {
    asciidoc:   ["AsciiDoc"     , "asciidoc"],
    c9search:   ["C9Search"     , "c9search_results"],
    coffee:     ["CoffeeScript" , "^Cakefile|coffee|cf|cson"],
    coldfusion: ["ColdFusion"   , "cfm"],
    csharp:     ["C#"           , "cs"],
    css:        ["CSS"          , "css"],
    curly:      ["Curly"        , "curly"],
    dart:       ["Dart"         , "dart"],
    diff:       ["Diff"         , "diff|patch"],
    dot:        ["Dot"          , "dot"],
    ftl:        ["FreeMarker"   , "ftl"],
    glsl:       ["Glsl"         , "glsl|frag|vert"],
    golang:     ["Go"           , "go"],
    groovy:     ["Groovy"       , "groovy"],
    haxe:       ["haXe"         , "hx"],
    haml:       ["HAML"         , "haml"],
    html:       ["HTML"         , "htm|html|xhtml"],
    c_cpp:      ["C/C++"        , "c|cc|cpp|cxx|h|hh|hpp"],
    clojure:    ["Clojure"      , "clj"],
    jade:       ["Jade"         , "jade"],
    java:       ["Java"         , "java"],
    jsp:        ["JSP"          , "jsp"],
    javascript: ["JavaScript"   , "js"],
    json:       ["JSON"         , "json"],
    jsx:        ["JSX"          , "jsx"],
    latex:      ["LaTeX"        , "latex|tex|ltx|bib"],
    less:       ["LESS"         , "less"],
    lisp:       ["Lisp"         , "lisp"],
    scheme:     ["Scheme"       , "scm|rkt"],
    liquid:     ["Liquid"       , "liquid"],
    livescript: ["LiveScript"   , "ls"],
    logiql:     ["LogiQL"       , "logic|lql"],
    lua:        ["Lua"          , "lua"],
    luapage:    ["LuaPage"      , "lp"], // http://keplerproject.github.com/cgilua/manual.html#templates
    lucene:     ["Lucene"       , "lucene"],
    lsl:        ["LSL"          , "lsl"],
    makefile:   ["Makefile"     , "^GNUmakefile|^makefile|^Makefile|^OCamlMakefile|make"],
    markdown:   ["Markdown"     , "md|markdown"],
    mushcode:   ["TinyMUSH"     , "mc|mush"],
    objectivec: ["Objective-C"  , "m"],
    ocaml:      ["OCaml"        , "ml|mli"],
    pascal:     ["Pascal"       , "pas|p"],
    perl:       ["Perl"         , "pl|pm"],
    pgsql:      ["pgSQL"        , "pgsql"],
    php:        ["PHP"          , "php|phtml"],
    powershell: ["Powershell"   , "ps1"],
    properties: ["Properties"   , "properties"],
    python:     ["Python"       , "py"],
    r:          ["R"            , "r"],
    rdoc:       ["RDoc"         , "Rd"],
    rhtml:      ["RHTML"        , "Rhtml"],
    ruby:       ["Ruby"         , "ru|gemspec|rake|rb"],
    scad:       ["OpenSCAD"     , "scad"],
    scala:      ["Scala"        , "scala"],
    scss:       ["SCSS"         , "scss"],
    sass:       ["SASS"         , "sass"],
    sh:         ["SH"           , "sh|bash"],
    sql:        ["SQL"          , "sql"],
    stylus:     ["Stylus"       , "styl|stylus"],
    svg:        ["SVG"          , "svg"],
    tcl:        ["Tcl"          , "tcl"],
    tex:        ["Tex"          , "tex"],
    text:       ["Text"         , "txt"],
    textile:    ["Textile"      , "textile"],
    tmsnippet:  ["tmSnippet"    , "tmSnippet"],
    toml:       ["Toml"         , "toml"],
    typescript: ["Typescript"   , "typescript|ts|str"],
    vbscript:   ["VBScript"     , "vbs"],
    velocity:   ["Velocity"     , "vm"],
    xml:        ["XML"          , "xml|rdf|rss|wsdl|xslt|atom|mathml|mml|xul|xbl"],
    xquery:     ["XQuery"       , "xq"],
<<<<<<< HEAD
    jsoniq:     ["JSONiq"       , "jq"],
    yaml:       ["YAML"         , "yaml"]
=======
    yaml:       ["YAML"         , "yaml"],
    
    abap:         ["ABAP"          , "abap"],
    actionscript: ["ActionScript"  ,"as"],
    autohotkey:   ["AutoHotKey"    , "ahk"],
    batch_file:   ["BatchFile"    , "bat|cmd"],
    erlang:       ["Erlang"  ,"erl|hrl"],
    forth:        ["Forth",  ,"frt|fs|ldr"],
    haskell: ["Haskell", "hs"],
    julia:   ["Julia",   "jl"],
    prolog:  ["Prolog",  "plg|prolog"],
    rust:    ["Rust",    "rs"]
>>>>>>> 73ad918a
};

for (var name in modesByName) {
    var mode = modesByName[name];
    mode = new Mode(name, mode[0], mode[1]);
    modesByName[name] = mode;
    modes.push(mode);
}

module.exports = {
    getModeFromPath: getModeFromPath,
    modes: modes,
    modesByName: modesByName
};

});
<|MERGE_RESOLUTION|>--- conflicted
+++ resolved
@@ -106,12 +106,9 @@
     velocity:   ["Velocity"     , "vm"],
     xml:        ["XML"          , "xml|rdf|rss|wsdl|xslt|atom|mathml|mml|xul|xbl"],
     xquery:     ["XQuery"       , "xq"],
-<<<<<<< HEAD
     jsoniq:     ["JSONiq"       , "jq"],
-    yaml:       ["YAML"         , "yaml"]
-=======
     yaml:       ["YAML"         , "yaml"],
-    
+
     abap:         ["ABAP"          , "abap"],
     actionscript: ["ActionScript"  ,"as"],
     autohotkey:   ["AutoHotKey"    , "ahk"],
@@ -122,7 +119,6 @@
     julia:   ["Julia",   "jl"],
     prolog:  ["Prolog",  "plg|prolog"],
     rust:    ["Rust",    "rs"]
->>>>>>> 73ad918a
 };
 
 for (var name in modesByName) {
