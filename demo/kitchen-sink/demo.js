--- conflicted
+++ resolved
@@ -107,6 +107,7 @@
     new Mode("csharp", "C#", require("ace/mode/csharp").Mode, ["cs"]),
     new Mode("css", "CSS", require("ace/mode/css").Mode, ["css"]),
     new Mode("groovy", "Groovy", require("ace/mode/groovy").Mode, ["groovy"]),
+    new Mode("haxe", "haXe", require("ace/mode/haxe").Mode, ["hx"]),
     new Mode("html", "HTML", require("ace/mode/html").Mode, ["html", "htm"]),
     new Mode("java", "Java", require("ace/mode/java").Mode, ["java"]),
     new Mode("javascript", "JavaScript", require("ace/mode/javascript").Mode, ["js"]),
@@ -139,7 +140,6 @@
     loreIpsum += loreIpsum;
 }
 
-<<<<<<< HEAD
 var docs = [
     new Doc(
         "javascript", "JavaScript",
@@ -229,6 +229,10 @@
     new Doc(
         "c_cpp", "C/C++",
         require("ace/requirejs/text!./docs/cpp.cpp")
+    ),
+    new Doc(
+        "haxe", "haXe",
+        require("ace/requirejs/text!./docs/Haxe.hx")
     ),
     new WrappedDoc(
         "markdown", "Markdown",
@@ -263,248 +267,6 @@
         "gotolineend":    "$"
      })
 };
-=======
-exports.launch = function(env) {
-    
-    var modes = [
-        new Mode("c_cpp", "C/C++", require("ace/mode/c_cpp").Mode, ["c", "cpp", "cxx", "h", "hpp"]),
-        new Mode("clojure", "Clojure", require("ace/mode/clojure").Mode, ["clj"]),
-        new Mode("coffee", "CoffeeScript", require("ace/mode/coffee").Mode, ["coffee"]),
-        new Mode("coldfusion", "ColdFusion", require("ace/mode/coldfusion").Mode, ["cfm"]),
-        new Mode("csharp", "C#", require("ace/mode/csharp").Mode, ["cs"]),
-        new Mode("css", "CSS", require("ace/mode/css").Mode, ["css"]),
-        new Mode("groovy", "Groovy", require("ace/mode/groovy").Mode, ["groovy"]),
-        new Mode("haxe", "haXe", require("ace/mode/haxe").Mode, ["hx"]),
-        new Mode("html", "HTML", require("ace/mode/html").Mode, ["html", "htm"]),
-        new Mode("java", "Java", require("ace/mode/java").Mode, ["java"]),
-        new Mode("javascript", "JavaScript", require("ace/mode/javascript").Mode, ["js"]),
-        new Mode("json", "JSON", require("ace/mode/json").Mode, ["json"]),
-        new Mode("latex", "LaTeX", require("ace/mode/latex").Mode, ["tex"]),
-        new Mode("lua", "Lua", require("ace/mode/lua").Mode, ["lua"]),
-        new Mode("markdown", "MarkDown", require("ace/mode/markdown").Mode, ["md", "markdown"]),
-        new Mode("ocaml", "OCaml", require("ace/mode/ocaml").Mode, ["ml", "mli"]),
-        new Mode("perl", "Perl", require("ace/mode/perl").Mode, ["pl", "pm"]),
-        new Mode("php", "PHP",require("ace/mode/php").Mode, ["php"]),
-        new Mode("powershell", "Powershell", require("ace/mode/powershell").Mode, ["ps1"]),
-        new Mode("python", "Python", require("ace/mode/python").Mode, ["py"]),
-        new Mode("scala", "Scala", require("ace/mode/scala").Mode, ["scala"]),
-        new Mode("scss", "SCSS", require("ace/mode/scss").Mode, ["scss"]),
-        new Mode("ruby", "Ruby", require("ace/mode/ruby").Mode, ["rb"]),
-        new Mode("sql", "SQL", require("ace/mode/sql").Mode, ["sql"]),
-        new Mode("svg", "SVG", require("ace/mode/svg").Mode, ["svg"]),
-        new Mode("text", "Text", require("ace/mode/text").Mode, ["txt"]),
-        new Mode("textile", "Textile", require("ace/mode/textile").Mode, ["textile"]),
-        new Mode("xml", "XML", require("ace/mode/xml").Mode, ["xml"])
-    ];
-    
-    modesByName = {};
-    modes.forEach(function(m) {
-        modesByName[m.name] = m;
-    });
-    
-    var loreIpsum = require("ace/requirejs/text!demo/kitchen-sink/docs/plaintext.txt");
-    for (var i = 0; i < 5; i++) {
-        loreIpsum += loreIpsum;
-    }
-    
-    var docs = [
-        new Doc(
-            "javascript", "JavaScript",
-            require("ace/requirejs/text!demo/kitchen-sink/docs/javascript.js")
-        ),
-        new WrappedDoc("text", "Plain Text", loreIpsum),
-        new Doc(
-            "coffee", "Coffeescript",
-            require("ace/requirejs/text!demo/kitchen-sink/docs/coffeescript.coffee")
-        ),
-        new Doc(
-            "json", "JSON",
-            require("ace/requirejs/text!demo/kitchen-sink/docs/json.json")
-        ),
-        new Doc(
-            "css", "CSS",
-            require("ace/requirejs/text!demo/kitchen-sink/docs/css.css")
-        ),
-        new Doc(
-            "scss", "SCSS",
-            require("ace/requirejs/text!demo/kitchen-sink/docs/scss.scss")
-        ),
-        new Doc(
-            "html", "HTML",
-            require("ace/requirejs/text!demo/kitchen-sink/docs/html.html")
-        ),
-        new Doc(
-            "haxe", "haXe",
-            require("ace/requirejs/text!demo/kitchen-sink/docs/Haxe.hx")
-        ),
-        new Doc(
-            "xml", "XML",
-            require("ace/requirejs/text!demo/kitchen-sink/docs/xml.xml")
-        ),
-        new Doc(
-            "svg", "SVG",
-            require("ace/requirejs/text!demo/kitchen-sink/docs/svg.svg")
-        ),
-        new Doc(
-            "php", "PHP",
-            require("ace/requirejs/text!demo/kitchen-sink/docs/php.php")
-        ),
-        new Doc(
-            "coldfusion", "ColdFusion",
-            require("ace/requirejs/text!demo/kitchen-sink/docs/coldfusion.cfm")
-        ),
-        new Doc(
-            "python", "Python",
-            require("ace/requirejs/text!demo/kitchen-sink/docs/python.py")
-        ),
-        new Doc(
-            "ruby", "Ruby",
-            require("ace/requirejs/text!demo/kitchen-sink/docs/ruby.rb")
-        ),
-        new Doc(
-            "perl", "Perl",
-            require("ace/requirejs/text!demo/kitchen-sink/docs/perl.pl")
-        ),
-        new Doc(
-            "ocaml", "OCaml",
-            require("ace/requirejs/text!demo/kitchen-sink/docs/ocaml.ml")
-        ),
-        new Doc(
-            "lua", "Lua",
-            require("ace/requirejs/text!demo/kitchen-sink/docs/lua.lua")
-        ),
-        new Doc(
-            "java", "Java",
-            require("ace/requirejs/text!demo/kitchen-sink/docs/java.java")
-        ),
-        new Doc(
-            "clojure", "Clojure",
-            require("ace/requirejs/text!demo/kitchen-sink/docs/clojure.clj")
-        ),
-        new Doc(
-            "groovy", "Groovy",
-            require("ace/requirejs/text!demo/kitchen-sink/docs/groovy.groovy")
-        ),
-        new Doc(
-            "scala", "Scala",
-            require("ace/requirejs/text!demo/kitchen-sink/docs/scala.scala")
-        ),
-        new Doc(
-            "csharp", "C#",
-            require("ace/requirejs/text!demo/kitchen-sink/docs/csharp.cs")
-        ),
-        new Doc(
-            "powershell", "Powershell",
-            require("ace/requirejs/text!demo/kitchen-sink/docs/powershell.ps1")
-        ),
-        new Doc(
-            "c_cpp", "C/C++",
-            require("ace/requirejs/text!demo/kitchen-sink/docs/cpp.cpp")
-        ),
-        new Doc(
-            "markdown", "Markdown",
-            require("ace/requirejs/text!demo/kitchen-sink/docs/markdown.md")
-        ),
-        new WrappedDoc(
-            "markdown", "Markdown",
-            require("ace/requirejs/text!demo/kitchen-sink/docs/markdown.md")
-        ),
-        new WrappedDoc(
-            "textile", "Textile",
-            require("ace/requirejs/text!demo/kitchen-sink/docs/textile.textile")
-        ),
-        new WrappedDoc(
-            "latex", "LaTeX",
-            require("ace/requirejs/text!demo/kitchen-sink/docs/latex.tex")
-        )
-    ];
-    
-    var docsByName = {};
-    docs.forEach(function(d) {
-        docsByName[d.name] = d;
-    });
-    
-    var keybindings = {
-        // Null = use "default" keymapping
-        ace: null,
-        vim: vim,
-        emacs: emacs,
-        // This is a way to define simple keyboard remappings
-        custom: new HashHandler({
-            "gotoright":      "Tab",
-            "indent":         "]",
-            "outdent":        "[",
-            "gotolinestart":  "^",
-            "gotolineend":    "$"
-         })
-    };
-
-    var container = document.getElementById("editor");
-    var cockpitInput = document.getElementById("cockpitInput");
-
-    // Splitting.
-    var Split = require("ace/split").Split;
-    var split = new Split(container, theme, 1);
-    env.editor = split.getEditor(0);
-    split.on("focus", function(editor) {
-        env.editor = editor;
-        updateUIEditorOptions();
-    });
-    env.split = split;
-    window.env = env;
-    window.ace = env.editor;
-
-    var docEl = document.getElementById("doc");
-    var modeEl = document.getElementById("mode");
-    var wrapModeEl = document.getElementById("soft_wrap");
-    var themeEl = document.getElementById("theme");
-    var selectStyleEl = document.getElementById("select_style");
-    var highlightActiveEl = document.getElementById("highlight_active");
-    var showHiddenEl = document.getElementById("show_hidden");
-    var showGutterEl = document.getElementById("show_gutter");
-    var showPrintMarginEl = document.getElementById("show_print_margin");
-    var highlightSelectedWordE = document.getElementById("highlight_selected_word");
-    var showHScrollEl = document.getElementById("show_hscroll");
-    var softTabEl = document.getElementById("soft_tab");
-    var behavioursEl = document.getElementById("enable_behaviours");
-
-    docs.forEach(function(doc) {
-        var option = document.createElement("option");
-        option.setAttribute("value", doc.name);
-        option.innerHTML = doc.desc;
-        docEl.appendChild(option);
-    });
-    
-    modes.forEach(function(mode) {
-        var option = document.createElement("option");
-        option.setAttribute("value", mode.name);
-        option.innerHTML = mode.desc;
-        modeEl.appendChild(option);
-    });
-    
-    bindDropdown("doc", function(value) {
-        var doc = docsByName[value].doc;
-        var session = env.split.setSession(doc);
-        session.name = doc.name;
-
-        updateUIEditorOptions();
-
-        env.editor.focus();
-    });
-
-    function updateUIEditorOptions() {
-        var editor = env.editor;
-        var session = editor.session;
-
-        docEl.value = session.name;
-        modeEl.value = session.getMode().name || "text";
-
-        if (!session.getUseWrapMode()) {
-            wrapModeEl.value = "off";
-        } else {
-            wrapModeEl.value = session.getWrapLimitRange().min || "free";
-        }
->>>>>>> 6d06b3bb
 
 var container = document.getElementById("editor");
 
