/* ***** BEGIN LICENSE BLOCK *****
 * Version: MPL 1.1/GPL 2.0/LGPL 2.1
 *
 * The contents of this file are subject to the Mozilla Public License Version
 * 1.1 (the "License"); you may not use this file except in compliance with
 * the License. You may obtain a copy of the License at
 * http://www.mozilla.org/MPL/
 *
 * Software distributed under the License is distributed on an "AS IS" basis,
 * WITHOUT WARRANTY OF ANY KIND, either express or implied. See the License
 * for the specific language governing rights and limitations under the
 * License.
 *
 * The Original Code is Mozilla Skywriter.
 *
 * The Initial Developer of the Original Code is
 * Mozilla.
 * Portions created by the Initial Developer are Copyright (C) 2009
 * the Initial Developer. All Rights Reserved.
 *
 * Contributor(s):
 *      Fabian Jakobs <fabian AT ajax DOT org>
 *      Kevin Dangoor (kdangoor@mozilla.com)
 *      Julian Viereck <julian DOT viereck AT gmail DOT com>
 *
 * Alternatively, the contents of this file may be used under the terms of
 * either the GNU General Public License Version 2 or later (the "GPL"), or
 * the GNU Lesser General Public License Version 2.1 or later (the "LGPL"),
 * in which case the provisions of the GPL or the LGPL are applicable instead
 * of those above. If you wish to allow use of your version of this file only
 * under the terms of either the GPL or the LGPL, and not to allow others to
 * use your version of this file under the terms of the MPL, indicate your
 * decision by deleting the provisions above and replace them with the notice
 * and other provisions required by the GPL or the LGPL. If you do not delete
 * the provisions above, a recipient may use your version of this file under
 * the terms of any one of the MPL, the GPL or the LGPL.
 *
 * ***** END LICENSE BLOCK ***** */


define(function(require, exports, module) {

require("ace/lib/fixoldbrowsers");
require("ace/config").init(); 
var env = {};

var event = require("ace/lib/event");
var theme = require("ace/theme/textmate");
var EditSession = require("ace/edit_session").EditSession;
var UndoManager = require("ace/undomanager").UndoManager;

var vim = require("ace/keyboard/keybinding/vim").Vim;
var emacs = require("ace/keyboard/keybinding/emacs").Emacs;
var HashHandler = require("ace/keyboard/hash_handler").HashHandler;


var modesByName;

// workers do not work for file:
if (location.protocol == "file:")
    EditSession.prototype.$useWorker = false;

var Doc = function(name, desc, file) {
    this.name = name;
    this.desc = desc;
    this.doc = new EditSession(file);
    this.doc.setMode(modesByName[name].mode);
    this.doc.modeName = name;
    this.doc.setUndoManager(new UndoManager());
};

var WrappedDoc = function(name, desc, file) {
    Doc.apply(this, arguments);

    this.doc.setUseWrapMode(true);
    this.doc.setWrapLimitRange(80, 80);
};

var Mode = function(name, desc, extensions) {
    this.name = name;
    this.desc = desc;
    this.mode = "ace/mode/" + name;
    this.extRe = new RegExp("^.*\\.(" + extensions.join("|") + ")$", "g");
};

Mode.prototype.supportsFile = function(filename) {
    return filename.match(this.extRe);
};

<<<<<<< HEAD
var themes = {};
function loadTheme(name, callback) {
    if (themes[name])
        return callback();

    themes[name] = 1;
    var base = name.split("/").pop();
    var fileName = "demo/kitchen-sink/theme-" + base + "-uncompressed.js";
    net.loadScript(fileName, callback);
}

//{
=======
>>>>>>> dd986d45
var modes = [
    new Mode("c_cpp", "C/C++", ["c", "cpp", "cxx", "h", "hpp"]),
    new Mode("clojure", "Clojure", ["clj"]),
    new Mode("coffee", "CoffeeScript", ["coffee"]),
    new Mode("coldfusion", "ColdFusion", ["cfm"]),
    new Mode("csharp", "C#", ["cs"]),
    new Mode("css", "CSS", ["css"]),
    new Mode("groovy", "Groovy", ["groovy"]),
    new Mode("haxe", "haXe", ["hx"]),
    new Mode("html", "HTML", ["html", "htm"]),
    new Mode("java", "Java", ["java"]),
    new Mode("javascript", "JavaScript", ["js"]),
    new Mode("json", "JSON", ["json"]),
    new Mode("latex", "LaTeX", ["tex"]),
    new Mode("lua", "Lua", ["lua"]),
    new Mode("markdown", "Markdown", ["md", "markdown"]),
    new Mode("ocaml", "OCaml", ["ml", "mli"]),
    new Mode("perl", "Perl", ["pl", "pm"]),
    new Mode("pgsql", "pgSQL", ["pgsql", "sql"]),
    new Mode("php", "PHP", ["php"]),
    new Mode("powershell", "Powershell", ["ps1"]),
    new Mode("python", "Python", ["py"]),
    new Mode("scala", "Scala", ["scala"]),
    new Mode("scss", "SCSS", ["scss"]),
    new Mode("ruby", "Ruby", ["rb"]),
    new Mode("sql", "SQL", ["sql"]),
    new Mode("svg", "SVG", ["svg"]),
    new Mode("text", "Text", ["txt"]),
    new Mode("textile", "Textile", ["textile"]),
    new Mode("xml", "XML", ["xml"]),
    new Mode("sh", "SH", ["sh"])
];

modesByName = {};
modes.forEach(function(m) {
    modesByName[m.name] = m;
});

var loreIpsum = require("ace/requirejs/text!./docs/plaintext.txt");
for (var i = 0; i < 5; i++) {
    loreIpsum += loreIpsum;
}

var docs = [
    new Doc(
        "javascript", "JavaScript",
        require("ace/requirejs/text!./docs/javascript.js")
    ),
    new WrappedDoc("text", "Plain Text", loreIpsum),
    new Doc(
        "coffee", "Coffeescript",
        require("ace/requirejs/text!./docs/coffeescript.coffee")
    ),
    new Doc(
        "json", "JSON",
        require("ace/requirejs/text!./docs/json.json")
    ),
    new Doc(
        "css", "CSS",
        require("ace/requirejs/text!./docs/css.css")
    ),
    new Doc(
        "scss", "SCSS",
        require("ace/requirejs/text!./docs/scss.scss")
    ),
    new Doc(
        "html", "HTML",
        require("ace/requirejs/text!./docs/html.html")
    ),
    new Doc(
        "xml", "XML",
        require("ace/requirejs/text!./docs/xml.xml")
    ),
    new Doc(
        "svg", "SVG",
        require("ace/requirejs/text!./docs/svg.svg")
    ),
    new Doc(
        "php", "PHP",
        require("ace/requirejs/text!./docs/php.php")
    ),
    new Doc(
        "coldfusion", "ColdFusion",
        require("ace/requirejs/text!./docs/coldfusion.cfm")
    ),
    new Doc(
        "python", "Python",
        require("ace/requirejs/text!./docs/python.py")
    ),
    new Doc(
        "ruby", "Ruby",
        require("ace/requirejs/text!./docs/ruby.rb")
    ),
    new Doc(
        "perl", "Perl",
        require("ace/requirejs/text!./docs/perl.pl")
    ),
    new Doc(
        "ocaml", "OCaml",
        require("ace/requirejs/text!./docs/ocaml.ml")
    ),
    new Doc(
        "lua", "Lua",
        require("ace/requirejs/text!./docs/lua.lua")
    ),
    new Doc(
        "java", "Java",
        require("ace/requirejs/text!./docs/java.java")
    ),
    new Doc(
        "clojure", "Clojure",
        require("ace/requirejs/text!./docs/clojure.clj")
    ),
    new Doc(
        "groovy", "Groovy",
        require("ace/requirejs/text!./docs/groovy.groovy")
    ),
    new Doc(
        "scala", "Scala",
        require("ace/requirejs/text!./docs/scala.scala")
    ),
    new Doc(
        "csharp", "C#",
        require("ace/requirejs/text!./docs/csharp.cs")
    ),
    new Doc(
        "powershell", "Powershell",
        require("ace/requirejs/text!./docs/powershell.ps1")
    ),
    new Doc(
        "c_cpp", "C/C++",
        require("ace/requirejs/text!./docs/cpp.cpp")
    ),
    new Doc(
        "haxe", "haXe",
        require("ace/requirejs/text!./docs/Haxe.hx")
    ),
    new Doc(
        "sh", "SH",
        require("ace/requirejs/text!./docs/sh.sh")
    ),
    new WrappedDoc(
        "markdown", "Markdown",
        require("ace/requirejs/text!./docs/markdown.md")
    ),
    new WrappedDoc(
        "textile", "Textile",
        require("ace/requirejs/text!./docs/textile.textile")
    ),
    new WrappedDoc(
        "latex", "LaTeX",
        require("ace/requirejs/text!./docs/latex.tex")
    ),
    new WrappedDoc(
        "sql", "SQL",
        require("ace/requirejs/text!./docs/sql.sql")
    ),
    new WrappedDoc(
        "pgsql", "pgSQL",
        require("ace/requirejs/text!./docs/pgsql.pgsql")
    )
];

//}


var docsByName = {};
docs.forEach(function(d) {
    docsByName[d.name] = d;
});

var keybindings = {
    // Null = use "default" keymapping
    ace: null,
    vim: vim,
    emacs: emacs,
    // This is a way to define simple keyboard remappings
    custom: new HashHandler({
        "gotoright":      "Tab",
        "indent":         "]",
        "outdent":        "[",
        "gotolinestart":  "^",
        "gotolineend":    "$"
     })
};

var container = document.getElementById("editor");

// Splitting.
var Split = require("ace/split").Split;
var split = new Split(container, theme, 1);
env.editor = split.getEditor(0);
split.on("focus", function(editor) {
    env.editor = editor;
    updateUIEditorOptions();
});
env.split = split;
window.env = env;
window.ace = env.editor;

var docEl = document.getElementById("doc");
var modeEl = document.getElementById("mode");
var wrapModeEl = document.getElementById("soft_wrap");
var themeEl = document.getElementById("theme");
var foldingEl = document.getElementById("folding");
var selectStyleEl = document.getElementById("select_style");
var highlightActiveEl = document.getElementById("highlight_active");
var showHiddenEl = document.getElementById("show_hidden");
var showGutterEl = document.getElementById("show_gutter");
var showPrintMarginEl = document.getElementById("show_print_margin");
var highlightSelectedWordE = document.getElementById("highlight_selected_word");
var showHScrollEl = document.getElementById("show_hscroll");
var softTabEl = document.getElementById("soft_tab");
var behavioursEl = document.getElementById("enable_behaviours");

docs.forEach(function(doc) {
    var option = document.createElement("option");
    option.setAttribute("value", doc.name);
    option.innerHTML = doc.desc;
    docEl.appendChild(option);
});

modes.forEach(function(mode) {
    var option = document.createElement("option");
    option.setAttribute("value", mode.name);
    option.innerHTML = mode.desc;
    modeEl.appendChild(option);
});

bindDropdown("doc", function(value) {
    var doc = docsByName[value].doc;
    var session = env.split.setSession(doc);
    session.name = doc.name;

    updateUIEditorOptions();

    env.editor.focus();
});

bindDropdown("mode", function(value) {
    env.editor.getSession().setMode(modesByName[value].mode || modesByName.text.mode);
});


function updateUIEditorOptions() {
    var editor = env.editor;
    var session = editor.session;

<<<<<<< HEAD
=======
    docEl.value = session.name;
    modeEl.value = session.modeName || "text";

>>>>>>> dd986d45
    session.setFoldStyle(foldingEl.value);

    saveOption(docEl, session.name);
    saveOption(modeEl, session.getMode().name || "text");
    saveOption(wrapModeEl, session.getUseWrapMode() ? session.getWrapLimitRange().min || "free" : "off");

    saveOption(selectStyleEl, editor.getSelectionStyle() == "line");
    saveOption(themeEl, editor.getTheme());
    saveOption(highlightActiveEl, editor.getHighlightActiveLine());
    saveOption(showHiddenEl, editor.getShowInvisibles());
    saveOption(showGutterEl, editor.renderer.getShowGutter());
    saveOption(showPrintMarginEl, editor.renderer.getShowPrintMargin());
    saveOption(highlightSelectedWordE, editor.getHighlightSelectedWord());
    saveOption(showHScrollEl, editor.renderer.getHScrollBarAlwaysVisible());
    saveOption(softTabEl, session.getUseSoftTabs());
    saveOption(behavioursEl, editor.getBehavioursEnabled());
}

function saveOption(el, val) {
    if (!el.onchange || el.onclick)
        return;
    if ("checked" in el) {
        if (val !== undefined)
            el.checked = val;
        localStorage && localStorage.setItem(el.id, el.checked ? 1 : 0);
    } else    {
        if (val !== undefined)
            el.value = val;
        localStorage && localStorage.setItem(el.id, el.value);
    };
}

<<<<<<< HEAD
=======
bindDropdown("mode", function(value) {
    env.editor.getSession().setMode(modesByName[value].mode || modesByName.text.mode);
    env.editor.getSession().modeName = value;
});
>>>>>>> dd986d45

bindDropdown("theme", function(value) {
    if (!value)
        return;

    env.editor.setTheme(value);
});

bindDropdown("keybinding", function(value) {
    env.editor.setKeyboardHandler(keybindings[value]);
});

bindDropdown("fontsize", function(value) {
    env.split.setFontSize(value);
});

bindDropdown("folding", function(value) {
    env.editor.getSession().setFoldStyle(value);
    env.editor.setShowFoldWidgets(value !== "manual");
});

bindDropdown("soft_wrap", function(value) {
    var session = env.editor.getSession();
    var renderer = env.editor.renderer;
    switch (value) {
        case "off":
            session.setUseWrapMode(false);
            renderer.setPrintMarginColumn(80);
            break;
        case "40":
            session.setUseWrapMode(true);
            session.setWrapLimitRange(40, 40);
            renderer.setPrintMarginColumn(40);
            break;
        case "80":
            session.setUseWrapMode(true);
            session.setWrapLimitRange(80, 80);
            renderer.setPrintMarginColumn(80);
            break;
        case "free":
            session.setUseWrapMode(true);
            session.setWrapLimitRange(null, null);
            renderer.setPrintMarginColumn(80);
            break;
    }
});

bindCheckbox("select_style", function(checked) {
    env.editor.setSelectionStyle(checked ? "line" : "text");
});

bindCheckbox("highlight_active", function(checked) {
    env.editor.setHighlightActiveLine(checked);
});

bindCheckbox("show_hidden", function(checked) {
    env.editor.setShowInvisibles(checked);
});

bindCheckbox("show_gutter", function(checked) {
    env.editor.renderer.setShowGutter(checked);
});

bindCheckbox("show_print_margin", function(checked) {
    env.editor.renderer.setShowPrintMargin(checked);
});

bindCheckbox("highlight_selected_word", function(checked) {
    env.editor.setHighlightSelectedWord(checked);
});

bindCheckbox("show_hscroll", function(checked) {
    env.editor.renderer.setHScrollBarAlwaysVisible(checked);
});

bindCheckbox("soft_tab", function(checked) {
    env.editor.getSession().setUseSoftTabs(checked);
});

bindCheckbox("enable_behaviours", function(checked) {
    env.editor.setBehavioursEnabled(checked);
});


var secondSession = null;
bindDropdown("split", function(value) {
    var sp = env.split;
    if (value == "none") {
        if (sp.getSplits() == 2) {
            secondSession = sp.getEditor(1).session;
        }
        sp.setSplits(1);
    } else {
        var newEditor = (sp.getSplits() == 1);
        if (value == "below") {
            sp.setOrientation(sp.BELOW);
        } else {
            sp.setOrientation(sp.BESIDE);
        }
        sp.setSplits(2);

        if (newEditor) {
            var session = secondSession || sp.getEditor(0).session;
            var newSession = sp.setSession(session, 1);
            newSession.name = session.name;
        }
    }
});

function bindCheckbox(id, callback) {
    var el = document.getElementById(id);
    if (localStorage && localStorage.getItem(id))
        el.checked = localStorage.getItem(id) == "1";

    var onCheck = function() {
        callback(!!el.checked);
        saveOption(el);
    };
    el.onclick = onCheck;
    onCheck();
}

function bindDropdown(id, callback) {
    var el = document.getElementById(id);
    if (localStorage && localStorage.getItem(id))
        el.value = localStorage.getItem(id);

    var onChange = function() {
        callback(el.value);
        saveOption(el);
    };

    el.onchange = onChange;
    onChange();
}

function onResize() {
    var left = env.split.$container.offsetLeft;
    var width = document.documentElement.clientWidth - left;
    container.style.width = width + "px";
    container.style.height = document.documentElement.clientHeight + "px";
    env.split.resize();
//        env.editor.resize();
}

window.onresize = onResize;
env.editor.renderer.onResize(true);

event.addListener(container, "dragover", function(e) {
    return event.preventDefault(e);
});

event.addListener(container, "drop", function(e) {
    var file;
    try {
        file = e.dataTransfer.files[0];
    } catch(err) {
        return event.stopEvent();
    }

    if (window.FileReader) {
        var reader = new FileReader();
        reader.onload = function() {
            env.editor.getSelection().selectAll();

            var mode = modesByName.text;
            for (var i = 0; i < modes.length; i++) {
                if (modes[i].supportsFile(file.name)) {
                    mode = modes[i];
                    break;
                }
            }

            env.editor.onTextInput(reader.result);

            modeEl.value = mode.name;
            env.editor.getSession().setMode(mode.mode);
            env.editor.getSession().modeName = mode.name;
        };
        reader.readAsText(file);
    }

    return event.preventDefault(e);
});

/**
 * This demonstrates how you can define commands and bind shortcuts to them.
 */

// Fake-Save, works from the editor and the command line.
var commands = env.editor.commands;

commands.addCommand({
    name: "save",
    bindKey: {
        win: "Ctrl-S",
        mac: "Command-S",
        sender: "editor"
    },
    exec: function() {
        alert("Fake Save File");
    }
});

// Fake-Print with custom lookup-sender-match function.
commands.addCommand({
    name: "print",
    bindKey: {
        win: "Ctrl-P",
        mac: "Command-P",
        sender: function(env, sender, hashId, keyString) {
            if (sender == "editor") {
                return true;
            } else {
                alert("Sorry, can only print from the editor");
            }
        }
    },
    exec: function() {
        alert("Fake Print File");
    }
});

// add multiple cursor support to editor
require("ace/multi_select").MultiSelect(env.editor);

});<|MERGE_RESOLUTION|>--- conflicted
+++ resolved
@@ -87,21 +87,7 @@
     return filename.match(this.extRe);
 };
 
-<<<<<<< HEAD
-var themes = {};
-function loadTheme(name, callback) {
-    if (themes[name])
-        return callback();
-
-    themes[name] = 1;
-    var base = name.split("/").pop();
-    var fileName = "demo/kitchen-sink/theme-" + base + "-uncompressed.js";
-    net.loadScript(fileName, callback);
-}
-
 //{
-=======
->>>>>>> dd986d45
 var modes = [
     new Mode("c_cpp", "C/C++", ["c", "cpp", "cxx", "h", "hpp"]),
     new Mode("clojure", "Clojure", ["clj"]),
@@ -331,6 +317,11 @@
     modeEl.appendChild(option);
 });
 
+bindDropdown("mode", function(value) {
+    env.editor.getSession().setMode(modesByName[value].mode || modesByName.text.mode);
+    env.editor.getSession().modeName = value;
+});
+
 bindDropdown("doc", function(value) {
     var doc = docsByName[value].doc;
     var session = env.split.setSession(doc);
@@ -341,25 +332,14 @@
     env.editor.focus();
 });
 
-bindDropdown("mode", function(value) {
-    env.editor.getSession().setMode(modesByName[value].mode || modesByName.text.mode);
-});
-
-
 function updateUIEditorOptions() {
     var editor = env.editor;
     var session = editor.session;
 
-<<<<<<< HEAD
-=======
-    docEl.value = session.name;
-    modeEl.value = session.modeName || "text";
-
->>>>>>> dd986d45
     session.setFoldStyle(foldingEl.value);
 
     saveOption(docEl, session.name);
-    saveOption(modeEl, session.getMode().name || "text");
+    saveOption(modeEl, session.modeName || "text");
     saveOption(wrapModeEl, session.getUseWrapMode() ? session.getWrapLimitRange().min || "free" : "off");
 
     saveOption(selectStyleEl, editor.getSelectionStyle() == "line");
@@ -388,19 +368,10 @@
     };
 }
 
-<<<<<<< HEAD
-=======
-bindDropdown("mode", function(value) {
-    env.editor.getSession().setMode(modesByName[value].mode || modesByName.text.mode);
-    env.editor.getSession().modeName = value;
-});
->>>>>>> dd986d45
-
 bindDropdown("theme", function(value) {
     if (!value)
         return;
-
-    env.editor.setTheme(value);
+	env.editor.setTheme(value);
 });
 
 bindDropdown("keybinding", function(value) {
