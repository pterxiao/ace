/* ***** BEGIN LICENSE BLOCK *****
 * Distributed under the BSD license:
 *
 * Copyright (c) 2010, Ajax.org B.V.
 * All rights reserved.
 *
 * Redistribution and use in source and binary forms, with or without
 * modification, are permitted provided that the following conditions are met:
 *     * Redistributions of source code must retain the above copyright
 *       notice, this list of conditions and the following disclaimer.
 *     * Redistributions in binary form must reproduce the above copyright
 *       notice, this list of conditions and the following disclaimer in the
 *       documentation and/or other materials provided with the distribution.
 *     * Neither the name of Ajax.org B.V. nor the
 *       names of its contributors may be used to endorse or promote products
 *       derived from this software without specific prior written permission.
 *
 * THIS SOFTWARE IS PROVIDED BY THE COPYRIGHT HOLDERS AND CONTRIBUTORS "AS IS" AND
 * ANY EXPRESS OR IMPLIED WARRANTIES, INCLUDING, BUT NOT LIMITED TO, THE IMPLIED
 * WARRANTIES OF MERCHANTABILITY AND FITNESS FOR A PARTICULAR PURPOSE ARE
 * DISCLAIMED. IN NO EVENT SHALL AJAX.ORG B.V. BE LIABLE FOR ANY
 * DIRECT, INDIRECT, INCIDENTAL, SPECIAL, EXEMPLARY, OR CONSEQUENTIAL DAMAGES
 * (INCLUDING, BUT NOT LIMITED TO, PROCUREMENT OF SUBSTITUTE GOODS OR SERVICES;
 * LOSS OF USE, DATA, OR PROFITS; OR BUSINESS INTERRUPTION) HOWEVER CAUSED AND
 * ON ANY THEORY OF LIABILITY, WHETHER IN CONTRACT, STRICT LIABILITY, OR TORT
 * (INCLUDING NEGLIGENCE OR OTHERWISE) ARISING IN ANY WAY OUT OF THE USE OF THIS
 * SOFTWARE, EVEN IF ADVISED OF THE POSSIBILITY OF SUCH DAMAGE.
 *
 * ***** END LICENSE BLOCK ***** */


define(function(require, exports, module) {
"use strict";

require("ace/lib/fixoldbrowsers");
require("ace/config").init();
var env = {};

var dom = require("ace/lib/dom");
var net = require("ace/lib/net");
var lang = require("ace/lib/lang");
var useragent = require("ace/lib/useragent");

var event = require("ace/lib/event");
var theme = require("ace/theme/textmate");
var EditSession = require("ace/edit_session").EditSession;
var UndoManager = require("ace/undomanager").UndoManager;

var HashHandler = require("ace/keyboard/hash_handler").HashHandler;

var Renderer = require("ace/virtual_renderer").VirtualRenderer;
var Editor = require("ace/editor").Editor;
var MultiSelect = require("ace/multi_select").MultiSelect;

var whitespace = require("ace/ext/whitespace");

var doclist = require("./doclist");
var modelist = require("./modelist");
var layout = require("./layout");
var TokenTooltip = require("./token_tooltip").TokenTooltip;
var util = require("./util");
var saveOption = util.saveOption;
var fillDropdown = util.fillDropdown;
var bindCheckbox = util.bindCheckbox;
var bindDropdown = util.bindDropdown;

var ElasticTabstopsLite = require("ace/ext/elastic_tabstops_lite").ElasticTabstopsLite;

var IncrementalSearch = require("ace/incremental_search").IncrementalSearch;

/*********** create editor ***************************/
var container = document.getElementById("editor-container");

// Splitting.
var Split = require("ace/split").Split;
var split = new Split(container, theme, 1);
env.editor = split.getEditor(0);
split.on("focus", function(editor) {
    env.editor = editor;
    updateUIEditorOptions();
});
env.split = split;
window.env = env;
window.ace = env.editor;
env.editor.setAnimatedScroll(true);

// add multiple cursor support to editor
require("ace/multi_select").MultiSelect(env.editor);

var consoleEl = dom.createElement("div");
container.parentNode.appendChild(consoleEl);
consoleEl.style.cssText = "position:fixed; bottom:1px; right:0;\
border:1px solid #baf; zIndex:100";

var cmdLine = new layout.singleLineEditor(consoleEl);
cmdLine.editor = env.editor;
env.editor.cmdLine = cmdLine;

env.editor.showCommandLine = function(val) {
    this.cmdLine.focus();
    if (typeof val == "string")
        this.cmdLine.setValue(val, 1);
};

/**
 * This demonstrates how you can define commands and bind shortcuts to them.
 */
env.editor.commands.addCommands([{
    name: "gotoline",
    bindKey: {win: "Ctrl-L", mac: "Command-L"},
    exec: function(editor, line) {
        if (typeof line == "object") {
            var arg = this.name + " " + editor.getCursorPosition().row;
            editor.cmdLine.setValue(arg, 1);
            editor.cmdLine.focus();
            return;
        }
        line = parseInt(line, 10);
        if (!isNaN(line))
            editor.gotoLine(line);
    },
    readOnly: true
}, {
    name: "snippet",
    bindKey: {win: "Alt-C", mac: "Command-Alt-C"},
    exec: function(editor, needle) {
        if (typeof needle == "object") {
            editor.cmdLine.setValue("snippet ", 1);
            editor.cmdLine.focus();
            return;
        }
        var s = SnippetManager.getSnippetByName(needle, editor);
        if (s)
            SnippetManager.insertSnippet(editor, s.content);
    },
    readOnly: true
}, {
    name: "focusCommandLine",
    bindKey: "shift-esc",
    exec: function(editor, needle) { editor.cmdLine.focus(); },
    readOnly: true
}, {
    name: "execute",
    bindKey: "ctrl+enter",
    exec: function(editor) {
        try {
            var r = eval(editor.getCopyText()||editor.getValue());
        } catch(e) {
            r = e;
        }
        editor.cmdLine.setValue(r + "")
    },
    readOnly: true
}]);


env.editor.commands.addCommands(whitespace.commands);

cmdLine.commands.bindKeys({
    "Shift-Return|Ctrl-Return|Alt-Return": function(cmdLine) { cmdLine.insert("\n"); },
    "Esc|Shift-Esc": function(cmdLine){ cmdLine.editor.focus(); },
    "Return": function(cmdLine){
        var command = cmdLine.getValue().split(/\s+/);
        var editor = cmdLine.editor;
        editor.commands.exec(command[0], editor, command[1]);
        editor.focus();
    }
});

cmdLine.commands.removeCommands(["find", "gotoline", "findall", "replace", "replaceall"]);

var commands = env.editor.commands;
commands.addCommand({
    name: "save",
    bindKey: {win: "Ctrl-S", mac: "Command-S"},
    exec: function() {alert("Fake Save File");}
});

var keybindings = {
    ace: null, // Null = use "default" keymapping
    vim: require("ace/keyboard/vim").handler,
    emacs: "ace/keyboard/emacs",
    // This is a way to define simple keyboard remappings
    custom: new HashHandler({
        "gotoright":      "Tab",
        "indent":         "]",
        "outdent":        "[",
        "gotolinestart":  "^",
        "gotolineend":    "$"
    })
};



/*********** manage layout ***************************/
var consoleHeight = 20;
function onResize() {
    var left = env.split.$container.offsetLeft;
    var width = document.documentElement.clientWidth - left;
    container.style.width = width + "px";
    container.style.height = document.documentElement.clientHeight - consoleHeight + "px";
    env.split.resize();

    consoleEl.style.width = width + "px";
    cmdLine.resize();
}

window.onresize = onResize;
onResize();

/*********** options panel ***************************/
var docEl = document.getElementById("doc");
var modeEl = document.getElementById("mode");
var wrapModeEl = document.getElementById("soft_wrap");
var themeEl = document.getElementById("theme");
var foldingEl = document.getElementById("folding");
var selectStyleEl = document.getElementById("select_style");
var highlightActiveEl = document.getElementById("highlight_active");
var showHiddenEl = document.getElementById("show_hidden");
var showGutterEl = document.getElementById("show_gutter");
var showPrintMarginEl = document.getElementById("show_print_margin");
var highlightSelectedWordE = document.getElementById("highlight_selected_word");
var showHScrollEl = document.getElementById("show_hscroll");
var animateScrollEl = document.getElementById("animate_scroll");
var softTabEl = document.getElementById("soft_tab");
var behavioursEl = document.getElementById("enable_behaviours");

fillDropdown(docEl, doclist.all);

fillDropdown(modeEl, modelist.modes);
var modesByName = modelist.modesByName;
bindDropdown("mode", function(value) {
    env.editor.session.setMode(modesByName[value].mode || modesByName.text.mode);
    env.editor.session.modeName = value;
});

bindDropdown("doc", function(name) {
    doclist.loadDoc(name, function(session) {
        if (!session)
            return;
        session = env.split.setSession(session);
        whitespace.detectIndentation(session);
        updateUIEditorOptions();
        env.editor.focus();
    });
});

function updateUIEditorOptions() {
    var editor = env.editor;
    var session = editor.session;

    session.setFoldStyle(foldingEl.value);

    saveOption(docEl, session.name);
    saveOption(modeEl, session.modeName || "text");
    saveOption(wrapModeEl, session.getUseWrapMode() ? session.getWrapLimitRange().min || "free" : "off");

    saveOption(selectStyleEl, editor.getSelectionStyle() == "line");
    saveOption(themeEl, editor.getTheme());
    saveOption(highlightActiveEl, editor.getHighlightActiveLine());
    saveOption(showHiddenEl, editor.getShowInvisibles());
    saveOption(showGutterEl, editor.renderer.getShowGutter());
    saveOption(showPrintMarginEl, editor.renderer.getShowPrintMargin());
    saveOption(highlightSelectedWordE, editor.getHighlightSelectedWord());
    saveOption(showHScrollEl, editor.renderer.getHScrollBarAlwaysVisible());
    saveOption(animateScrollEl, editor.getAnimatedScroll());
    saveOption(softTabEl, session.getUseSoftTabs());
    saveOption(behavioursEl, editor.getBehavioursEnabled());
}

event.addListener(themeEl, "mouseover", function(e){
    this.desiredValue = e.target.value;
    if (!this.$timer)
        this.$timer = setTimeout(this.updateTheme);
});

event.addListener(themeEl, "mouseout", function(e){
    this.desiredValue = null;
    if (!this.$timer)
        this.$timer = setTimeout(this.updateTheme, 20);
});

themeEl.updateTheme = function(){
    env.split.setTheme(themeEl.desiredValue || themeEl.selectedValue);
    themeEl.$timer = null;
};

bindDropdown("theme", function(value) {
    if (!value)
        return;
    env.editor.setTheme(value);
    themeEl.selectedValue = value;
});

bindDropdown("keybinding", function(value) {
    env.editor.setKeyboardHandler(keybindings[value]);
});

bindDropdown("fontsize", function(value) {
    env.split.setFontSize(value);
});

bindDropdown("folding", function(value) {
    env.editor.session.setFoldStyle(value);
    env.editor.setShowFoldWidgets(value !== "manual");
});

bindDropdown("soft_wrap", function(value) {
    var session = env.editor.session;
    var renderer = env.editor.renderer;
    switch (value) {
        case "off":
            session.setUseWrapMode(false);
            renderer.setPrintMarginColumn(80);
            break;
        case "free":
            session.setUseWrapMode(true);
            session.setWrapLimitRange(null, null);
            renderer.setPrintMarginColumn(80);
            break;
        default:
            session.setUseWrapMode(true);
            var col = parseInt(value, 10);
            session.setWrapLimitRange(col, col);
            renderer.setPrintMarginColumn(col);
    }
});

bindCheckbox("select_style", function(checked) {
    env.editor.setSelectionStyle(checked ? "line" : "text");
});

bindCheckbox("highlight_active", function(checked) {
    env.editor.setHighlightActiveLine(checked);
});

bindCheckbox("show_hidden", function(checked) {
    env.editor.setShowInvisibles(checked);
});

bindCheckbox("display_indent_guides", function(checked) {
    env.editor.setDisplayIndentGuides(checked);
});

bindCheckbox("show_gutter", function(checked) {
    env.editor.renderer.setShowGutter(checked);
});

bindCheckbox("show_print_margin", function(checked) {
    env.editor.renderer.setShowPrintMargin(checked);
});

bindCheckbox("highlight_selected_word", function(checked) {
    env.editor.setHighlightSelectedWord(checked);
});

bindCheckbox("show_hscroll", function(checked) {
    env.editor.renderer.setHScrollBarAlwaysVisible(checked);
});

bindCheckbox("animate_scroll", function(checked) {
    env.editor.setAnimatedScroll(checked);
});

bindCheckbox("soft_tab", function(checked) {
    env.editor.session.setUseSoftTabs(checked);
});

bindCheckbox("enable_behaviours", function(checked) {
    env.editor.setBehavioursEnabled(checked);
});

bindCheckbox("fade_fold_widgets", function(checked) {
    env.editor.setFadeFoldWidgets(checked);
});
bindCheckbox("read_only", function(checked) {
    env.editor.setReadOnly(checked);
});

bindDropdown("split", function(value) {
    var sp = env.split;
    if (value == "none") {
        sp.setSplits(1);
    } else {
        var newEditor = (sp.getSplits() == 1);
        sp.setOrientation(value == "below" ? sp.BELOW : sp.BESIDE);
        sp.setSplits(2);

        if (newEditor) {
            var session = sp.getEditor(0).session;
            var newSession = sp.setSession(session, 1);
            newSession.name = session.name;
        }
    }
});


bindCheckbox("elastic_tabstops", function(checked) {
    env.editor.setOption("useElasticTabstops", checked);
});

var iSearchCheckbox = bindCheckbox("isearch", function(checked) {
    env.editor.setOption("useIncrementalSearch", checked);
});

env.editor.addEventListener('incrementalSearchSettingChanged', function(event) {
    iSearchCheckbox.checked = event.isEnabled;
});


function synchroniseScrolling() {
    var s1 = env.split.$editors[0].session;
    var s2 = env.split.$editors[1].session;
    s1.on('changeScrollTop', function(pos) {s2.setScrollTop(pos)});
    s2.on('changeScrollTop', function(pos) {s1.setScrollTop(pos)});
    s1.on('changeScrollLeft', function(pos) {s2.setScrollLeft(pos)});
    s2.on('changeScrollLeft', function(pos) {s1.setScrollLeft(pos)});
}

bindCheckbox("highlight_token", function(checked) {
    var editor = env.editor;
    if (editor.tokenTooltip && !checked) {
        editor.tokenTooltip.destroy();
        delete editor.tokenTooltip;
    } else if (checked) {
        editor.tokenTooltip = new TokenTooltip(editor);
    }
});

/************** dragover ***************************/
event.addListener(container, "dragover", function(e) {
    var types = e.dataTransfer.types;
    if (types && Array.prototype.indexOf.call(types, 'Files') !== -1)
        return event.preventDefault(e);
});

event.addListener(container, "drop", function(e) {
    var file;
    try {
        file = e.dataTransfer.files[0];
        if (window.FileReader) {
            var reader = new FileReader();
            reader.onload = function() {
                var mode = modelist.getModeFromPath(file.name);

                env.editor.session.doc.setValue(reader.result);
                modeEl.value = mode.name;
                env.editor.session.setMode(mode.mode);
                env.editor.session.modeName = mode.name;
            };
            reader.readAsText(file);
        }
        return event.preventDefault(e);
    } catch(err) {
        return event.stopEvent(e);
    }
});



var StatusBar = require("./statusbar").StatusBar;
new StatusBar(env.editor, cmdLine.container);

<<<<<<< HEAD
});
=======
require("ace/placeholder").PlaceHolder;

var SnippetManager = require("ace/snippets").SnippetManager
var jsSnippets = require("ace/snippets/javascript");
window.SnippetManager = SnippetManager
saveSnippets()

function saveSnippets() {
    jsSnippets.snippets = SnippetManager.parseSnippetFile(jsSnippets.snippetText);
    SnippetManager.snipp
    SnippetManager.register(jsSnippets.snippets, "javascript")
}

env.editSnippets = function() {
    var sp = env.split;
    if (sp.getSplits() == 2) {
        sp.setSplits(1);
        return;
    }
    sp.setSplits(1);
    sp.setSplits(2);
    sp.setOrientation(sp.BESIDE);
    var editor = sp.$editors[1]
    if (!env.snippetSession) {
        var file = jsSnippets.snippetText;
        env.snippetSession = doclist.initDoc(file, "", {});
        env.snippetSession.setMode("ace/mode/tmsnippet");
        env.snippetSession.setUseSoftTabs(false);
    }
    editor.on("blur", function() {
        jsSnippets.snippetText = editor.getValue();
        saveSnippets();
    })
    editor.setSession(env.snippetSession, 1);
    editor.focus();
}

ace.commands.bindKey("Tab", function(editor) {
    var success = SnippetManager.expandWithTab(editor);
    if (!success)
        editor.execCommand("indent");
})

});
>>>>>>> e7fa7eb3
<|MERGE_RESOLUTION|>--- conflicted
+++ resolved
@@ -461,9 +461,6 @@
 var StatusBar = require("./statusbar").StatusBar;
 new StatusBar(env.editor, cmdLine.container);
 
-<<<<<<< HEAD
-});
-=======
 require("ace/placeholder").PlaceHolder;
 
 var SnippetManager = require("ace/snippets").SnippetManager
@@ -507,5 +504,4 @@
         editor.execCommand("indent");
 })
 
-});
->>>>>>> e7fa7eb3
+});