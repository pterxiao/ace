/* ***** BEGIN LICENSE BLOCK *****
 * Version: MPL 1.1/GPL 2.0/LGPL 2.1
 *
 * The contents of this file are subject to the Mozilla Public License Version
 * 1.1 (the "License"); you may not use this file except in compliance with
 * the License. You may obtain a copy of the License at
 * http://www.mozilla.org/MPL/
 *
 * Software distributed under the License is distributed on an "AS IS" basis,
 * WITHOUT WARRANTY OF ANY KIND, either express or implied. See the License
 * for the specific language governing rights and limitations under the
 * License.
 *
 * The Original Code is Mozilla Skywriter.
 *
 * The Initial Developer of the Original Code is
 * Mozilla.
 * Portions created by the Initial Developer are Copyright (C) 2009
 * the Initial Developer. All Rights Reserved.
 *
 * Contributor(s):
 *      Kevin Dangoor (kdangoor@mozilla.com)
 *
 * Alternatively, the contents of this file may be used under the terms of
 * either the GNU General Public License Version 2 or later (the "GPL"), or
 * the GNU Lesser General Public License Version 2.1 or later (the "LGPL"),
 * in which case the provisions of the GPL or the LGPL are applicable instead
 * of those above. If you wish to allow use of your version of this file only
 * under the terms of either the GPL or the LGPL, and not to allow others to
 * use your version of this file under the terms of the MPL, indicate your
 * decision by deleting the provisions above and replace them with the notice
 * and other provisions required by the GPL or the LGPL. If you do not delete
 * the provisions above, a recipient may use your version of this file under
 * the terms of any one of the MPL, the GPL or the LGPL.
 *
 * ***** END LICENSE BLOCK ***** */

var config = {
<<<<<<< HEAD
    baseUrl: "../../packages/",
    packages: [
        { name: "ace", lib: "lib/ace" },
        { name: "cockpit", lib: "lib/cockpit" },
        { name: "pilot", lib: "lib/pilot" },
        { name: "demo", location: "ace/demo", lib: "." },
        { name: "require", location: "requirejs/require", lib: "." }
    ]
=======
    paths: {
        demo: "../demo",
        ace: "../lib/ace",
        cockpit: "../support/cockpit/lib/cockpit",
        pilot: "../support/pilot/lib/pilot"
    }
>>>>>>> 6b0087c2
};

var deps = [ "pilot/fixoldbrowsers", "pilot/plugin_manager", "pilot/settings",
             "pilot/environment", "demo/startup" ];

var plugins = [ "pilot/index", "cockpit/index", "ace/defaults" ];

require(config);
require(deps, function() {
    var catalog = require("pilot/plugin_manager").catalog;
    catalog.registerPlugins(plugins).then(function() {
        var env = require("pilot/environment").create();
        catalog.startupPlugins({ env: env }).then(function() {
            require("demo/startup").launch(env);
        });
    });
});<|MERGE_RESOLUTION|>--- conflicted
+++ resolved
@@ -36,7 +36,6 @@
  * ***** END LICENSE BLOCK ***** */
 
 var config = {
-<<<<<<< HEAD
     baseUrl: "../../packages/",
     packages: [
         { name: "ace", lib: "lib/ace" },
@@ -45,14 +44,6 @@
         { name: "demo", location: "ace/demo", lib: "." },
         { name: "require", location: "requirejs/require", lib: "." }
     ]
-=======
-    paths: {
-        demo: "../demo",
-        ace: "../lib/ace",
-        cockpit: "../support/cockpit/lib/cockpit",
-        pilot: "../support/pilot/lib/pilot"
-    }
->>>>>>> 6b0087c2
 };
 
 var deps = [ "pilot/fixoldbrowsers", "pilot/plugin_manager", "pilot/settings",
