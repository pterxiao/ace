#!/usr/bin/env node
/* ***** BEGIN LICENSE BLOCK *****
 * Version: MPL 1.1/GPL 2.0/LGPL 2.1
 *
 * The contents of this file are subject to the Mozilla Public License Version
 * 1.1 (the "License"); you may not use this file except in compliance with
 * the License. You may obtain a copy of the License at
 * http://www.mozilla.org/MPL/
 *
 * Software distributed under the License is distributed on an "AS IS" basis,
 * WITHOUT WARRANTY OF ANY KIND, either express or implied. See the License
 * for the specific language governing rights and limitations under the
 * License.
 *
 * The Original Code is Ajax.org Code Editor (ACE).
 *
 * The Initial Developer of the Original Code is
 * Ajax.org B.V.
 * Portions created by the Initial Developer are Copyright (C) 2010
 * the Initial Developer. All Rights Reserved.
 *
 * Contributor(s):
 *      Fabian Jakobs <fabian AT ajax DOT org>
 *      Julian Viereck <julian.viereck@gmail.com>
 *
 * Alternatively, the contents of this file may be used under the terms of
 * either the GNU General Public License Version 2 or later (the "GPL"), or
 * the GNU Lesser General Public License Version 2.1 or later (the "LGPL"),
 * in which case the provisions of the GPL or the LGPL are applicable instead
 * of those above. If you wish to allow use of your version of this file only
 * under the terms of either the GPL or the LGPL, and not to allow others to
 * use your version of this file under the terms of the MPL, indicate your
 * decision by deleting the provisions above and replace them with the notice
 * and other provisions required by the GPL or the LGPL. If you do not delete
 * the provisions above, a recipient may use your version of this file under
 * the terms of any one of the MPL, the GPL or the LGPL.
 *
 * ***** END LICENSE BLOCK ***** */

var fs = require("fs");
var copy = require('dryice').copy;

var ACE_HOME = __dirname;

function main(args) {
    var target = "minimal";
    if (args.length == 3) {
        target = args[2];
        // Check if 'target' contains some allowed value.
        if (target != "normal" && target != "bm" && target != "demo") {
            target = null;
        }
    }

    if (target == "help") {
        console.log("--- Ace Dryice Build Tool ---");
        console.log("");
        console.log("Options:");
        console.log("  minimal     Runs minimal build of Ace");
        console.log("  normal      Runs embedded build of Ace");
        console.log("  demo        Runs demo build of Ace");
        console.log("  bm          Runs bookmarklet build of Ace");
        process.exit(0);
    }

    var aceProject = {
        roots: [
            ACE_HOME + '/lib',
            ACE_HOME + '/demo'
        ],
        textPluginPattern: /^ace\/requirejs\/text!/
    };

    if (target == "minimal") {
        buildAce(aceProject, {
            compress: false,
            noconflict: false,
            suffix: "",
            compat: true,
            name: "ace"
        });
    }
    if (target == "normal") {
        ace(aceProject);
    }
    else if (target == "demo") {
        demo(aceProject);
    }
    else if (target == "bm") {
        bookmarklet(aceProject);
    }
}

function bookmarklet(aceProject) {
    var targetDir = "build/textarea";
    copy({
        source: "build_support/editor_textarea.html",
        dest:   targetDir + '/editor.html'
    });
    copy({
        source: "build_support/style.css",
        dest:   targetDir + '/style.css'
    });

    buildAce(aceProject, {
        targetDir: targetDir + "/src",
        ns: "__ace_shadowed__",
        exportModule: "ace/ext/textarea",
        compress: false,
        noconflict: true,
        suffix: ".js",
        compat: false,
        name: "ace-bookmarklet",
        workers: [],
        keybindings: []
    });
}

function ace(aceProject) {
    console.log('# ace ---------');

    // uncompressed
    buildAce(aceProject, {
        compress: false,
        noconflict: false,
        suffix: "-uncompressed",
        compat: true,
        name: "ace"
    });
    buildAce(aceProject, {
        compress: false,
        noconflict: true,
        suffix: "-uncompressed-noconflict",
        compat: true,
        name: "ace",
        workers: []
    });

    // compressed
    buildAce(aceProject, {
        compress: true,
        noconflict: false,
        suffix: "",
        compat: true,
        name: "ace",
        workers: []
    });
    buildAce(aceProject, {
        compress: true,
        noconflict: true,
        suffix: "-noconflict",
        compat: true,
        name: "ace",
        workers: []
    });

    console.log('# ace License | Readme | Changelog ---------');

    copy({
        source: "build_support/editor.html",
        dest:   "build/editor.html"
    });
    copy({
        source: ACE_HOME + "/LICENSE",
        dest:   "build/LICENSE"
    });
    copy({
        source: ACE_HOME + "/Readme.md",
        dest:   "build/Readme.md"
    });
    copy({
        source: ACE_HOME + "/ChangeLog.txt",
        dest:   "build/ChangeLog.txt"
    });
}

function demo(aceProject) {
    console.log('# kitchen sink ---------');

    var version, ref;
    try {
        version = JSON.parse(fs.readFileSync(__dirname + "/package.json")).version;
        ref = fs.readFileSync(__dirname + "/.git-ref").toString();
    } catch(e) {
        ref = "";
        version = "";
    }

    copy({
        source: "kitchen-sink.html",
        dest:   "build/kitchen-sink.html",
        filter: [ function(data) {
            return (data
                .replace("DEVEL-->", "")
                .replace("<!--DEVEL", "")
                .replace("PACKAGE-->", "")
                .replace("<!--PACKAGE", "")
                .replace("%version%", version)
                .replace("%commit%", ref)
            );
        }]
    });

    buildAce(aceProject, {
        targetDir: "build/demo/kitchen-sink",
        ns: "ace",
        requires: "kitchen-sink/demo",
        compress: false,
        noconflict: false,
        compat: false,
        name: "kitchen-sink",
        suffix: "",
        keybindings: []
    });
}

function buildAce(aceProject, options) {

    var defaults = {
        targetDir: __dirname + "/build/src",
        ns: "ace",
        exportModule: "ace/ace",
        requires: null,
        compress: false,
        noconflict: false,
        suffix: "",
        name: "ace",
        compat: true,
        modes: [
            "css", "html", "javascript", "php", "coldfusion", "python", "lua", "xml", "ruby", "java", "c_cpp",
            "coffee", "perl", "csharp", "haxe", "liquid", "svg", "clojure", "scss", "json", "groovy",
            "ocaml", "scala", "textile", "scad", "markdown", "latex", "powershell", "sql",
<<<<<<< HEAD
            "text", "pgsql", "sh", "xquery", "less", "golang", "c9search"
=======
            "text", "pgsql", "yaml"
>>>>>>> a7efe129
        ],
        themes: [
            "chrome", "clouds", "clouds_midnight", "cobalt", "crimson_editor", "dawn",
            "dreamweaver", "eclipse",
            "idle_fingers", "kr_theme", "merbivore", "merbivore_soft",
            "mono_industrial", "monokai", "pastel_on_dark", "solarized_dark",
            "solarized_light", "textmate", "tomorrow", "tomorrow_night",
            "tomorrow_night_blue", "tomorrow_night_bright", "tomorrow_night_eighties",
            "twilight", "vibrant_ink"
        ],
        workers: ["javascript", "coffee", "css", "json"],
        keybindings: ["vim", "emacs"]
    };

    for(var key in defaults)
        if (!options.hasOwnProperty(key))
            options[key] = defaults[key];

    if (!options.requires)
        options.requires = [options.exportModule];

    var filters = [copy.filter.moduleDefines, filterTextPlugin];

    if (options.noconflict) {
        filters.push(namespace(options.ns));
        if (options.exportModule)
            var exportFilter = exportAce(options.ns, options.exportModule, options.ns);
    } else if (options.exportModule) {
        var exportFilter = exportAce(options.ns, options.exportModule);
    }

    // remove use strict
    filters.push(function(text) {
        return text.replace(/['"]use strict['"];/g, "");
    })
    // remove redundant comments
    filters.push(function(text) {
        return text.replace(/(;)\s*\/\*[\d\D]*?\*\//g, "$1");
    })

    if (options.compress)
        filters.push(copy.filter.uglifyjs);

    var suffix = options.suffix;
    var targetDir = options.targetDir;
    var name = options.name;

    var project = copy.createCommonJsProject(aceProject);
    var ace = copy.createDataObject();
    copy({
        source: ["build_support/mini_require.js"],
        dest: ace
    });
    copy({
        source: [
            {
                project: project,
                require: options.requires
            }
        ],
        filter: [ copy.filter.moduleDefines ],
        dest: ace
    });

    copy({
        source: ace,
        filter: exportFilter ? filters.concat(exportFilter) : filters,
        dest:   targetDir + suffix + '/' + name + ".js"
    });

    if (options.compat) {
        project.assumeAllFilesLoaded();
        copy({
            source: [
                {
                    project: cloneProject(project),
                    require: [ "pilot/index" ]
                }
            ],
            filter: filters,
            dest:   targetDir + suffix + "/" + name + "-compat.js"
        });
    }

    console.log('# ace modes ---------');

    project.assumeAllFilesLoaded();
    options.modes.forEach(function(mode) {
        console.log("mode " + mode);
        copy({
            source: [
                {
                    project: cloneProject(project),
                    require: [ 'ace/mode/' + mode ]
                }
            ],
            filter: filters,
            dest:   targetDir + suffix + "/mode-" + mode + ".js"
        });
    });

    console.log('# ace themes ---------');

    project.assumeAllFilesLoaded();
    options.themes.forEach(function(theme) {
        console.log("theme " + theme);
        copy({
            source: [{
                project: cloneProject(project),
                require: ["ace/theme/" + theme]
            }],
            filter: filters,
            dest:   targetDir + suffix + "/theme-" + theme + ".js"
        });
    });

    console.log('# ace worker ---------');

    options.workers.forEach(function(mode) {
        console.log("worker for " + mode + " mode");
        var worker = copy.createDataObject();
        var workerProject = copy.createCommonJsProject({
            roots: [
                ACE_HOME + '/lib'
            ],
            textPluginPattern: /^ace\/requirejs\/text!/
        });
        copy({
            source: [
                {
                    project: workerProject,
                    require: [
                        'ace/lib/fixoldbrowsers',
                        'ace/lib/event_emitter',
                        'ace/lib/oop',
                        'ace/mode/' + mode + '_worker'
                    ]
                }
            ],
            filter: [ copy.filter.moduleDefines, filterTextPlugin ],
            dest: worker
        });
        copy({
            source: [
                ACE_HOME + "/lib/ace/worker/worker.js",
                worker
            ],
            filter: [ /* copy.filter.uglifyjs */],
            dest: targetDir + "/worker-" + mode + ".js"
        });
    });

    console.log('# ace key bindings ---------');

    // copy key bindings
    project.assumeAllFilesLoaded();
    options.keybindings.forEach(function(keybinding) {
        copy({
            source: [
                {
                    project: cloneProject(project),
                    require: [ 'ace/keyboard/' + keybinding ]
                }
            ],
            filter: filters,
            dest: targetDir + suffix + "/keybinding-" + keybinding + ".js"
        });
    });
}

// TODO: replace with project.clone once it is fixed in dryice
function cloneProject(project) {
    var clone = copy.createCommonJsProject({
        roots: project.roots,
        ignores: project.ignoreRequires
    });

    Object.keys(project.currentModules).forEach(function(module) {
        clone.currentModules[module] = project.currentModules[module];
    });

    Object.keys(project.ignoredModules).forEach(function(module) {
        clone.ignoredModules[module] = project.ignoredModules[module];
    });

    return clone;
}

function filterTextPlugin(text) {
    return text.replace(/(['"])ace\/requirejs\/text\!/g, "$1text!");
}

function namespace(ns) {
    return function(text) {
        text = text
            .toString()
            .replace('var ACE_NAMESPACE = "";', 'var ACE_NAMESPACE = "' + ns +'";')
            .replace(/\bdefine\(/g, ns + ".define(");

        return text;
    };
}

function exportAce(ns, module, requireBase) {
    requireBase = requireBase || "window";
    module = module || "ace/ace";
    return function(text) {

        var template = function() {
            (function() {
                REQUIRE_NS.require(["MODULE"], function(a) {
                    a.config.init();
                    if (!window.NS)
                        window.NS = {};
                    for (var key in a) if (a.hasOwnProperty(key))
                        NS[key] = a[key];
                });
            })();
        };

        return (text + ";" + template
            .toString()
            .replace(/MODULE/g, module)
            .replace(/REQUIRE_NS/g, requireBase)
            .replace(/NS/g, ns)
            .slice(13, -1)
        );
    };
}

if (!module.parent)
    main(process.argv);
else
    exports.buildAce = buildAce;<|MERGE_RESOLUTION|>--- conflicted
+++ resolved
@@ -230,11 +230,7 @@
             "css", "html", "javascript", "php", "coldfusion", "python", "lua", "xml", "ruby", "java", "c_cpp",
             "coffee", "perl", "csharp", "haxe", "liquid", "svg", "clojure", "scss", "json", "groovy",
             "ocaml", "scala", "textile", "scad", "markdown", "latex", "powershell", "sql",
-<<<<<<< HEAD
-            "text", "pgsql", "sh", "xquery", "less", "golang", "c9search"
-=======
-            "text", "pgsql", "yaml"
->>>>>>> a7efe129
+            "text", "pgsql", "sh", "xquery", "less", "golang", "c9search", "yaml"
         ],
         themes: [
             "chrome", "clouds", "clouds_midnight", "cobalt", "crimson_editor", "dawn",
