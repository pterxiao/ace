--- conflicted
+++ resolved
@@ -219,12 +219,8 @@
         modes: [
             "css", "html", "javascript", "php", "coldfusion", "python", "lua", "xml", "ruby", "java", "c_cpp",
             "coffee", "perl", "csharp", "haxe", "svg", "clojure", "scss", "json", "groovy",
-<<<<<<< HEAD
-            "ocaml", "scala", "textile", "scad", "markdown", "latex", "powershell", "sql", "pgsql", "xquery"
-=======
             "ocaml", "scala", "textile", "scad", "markdown", "latex", "powershell", "sql",
-            "text", "pgsql", "sh"
->>>>>>> 9b4f9756
+            "text", "pgsql", "sh", "xquery"
         ],
         themes: [
             "chrome", "clouds", "clouds_midnight", "cobalt", "crimson_editor", "dawn",
