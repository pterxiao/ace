#!/usr/bin/env node
/* ***** BEGIN LICENSE BLOCK *****
 * Version: MPL 1.1/GPL 2.0/LGPL 2.1
 *
 * The contents of this file are subject to the Mozilla Public License Version
 * 1.1 (the "License"); you may not use this file except in compliance with
 * the License. You may obtain a copy of the License at
 * http://www.mozilla.org/MPL/
 *
 * Software distributed under the License is distributed on an "AS IS" basis,
 * WITHOUT WARRANTY OF ANY KIND, either express or implied. See the License
 * for the specific language governing rights and limitations under the
 * License.
 *
 * The Original Code is Ajax.org Code Editor (ACE).
 *
 * The Initial Developer of the Original Code is
 * Ajax.org B.V.
 * Portions created by the Initial Developer are Copyright (C) 2010
 * the Initial Developer. All Rights Reserved.
 *
 * Contributor(s):
 *      Fabian Jakobs <fabian AT ajax DOT org>
 *      Julian Viereck <julian.viereck@gmail.com>
 *
 * Alternatively, the contents of this file may be used under the terms of
 * either the GNU General Public License Version 2 or later (the "GPL"), or
 * the GNU Lesser General Public License Version 2.1 or later (the "LGPL"),
 * in which case the provisions of the GPL or the LGPL are applicable instead
 * of those above. If you wish to allow use of your version of this file only
 * under the terms of either the GPL or the LGPL, and not to allow others to
 * use your version of this file under the terms of the MPL, indicate your
 * decision by deleting the provisions above and replace them with the notice
 * and other provisions required by the GPL or the LGPL. If you do not delete
 * the provisions above, a recipient may use your version of this file under
 * the terms of any one of the MPL, the GPL or the LGPL.
 *
 * ***** END LICENSE BLOCK ***** */

var fs = require("fs");
var copy = require('dryice').copy;

var ACE_HOME = __dirname;

function main(args) {
    var target;
    if (args.length == 3) {
        target = args[2];
        // Check if 'target' contains some allowed value.
        if (target != "normal" && target != "bm" && target != "demo") {
            target = null;
        }
    }
    
    if (!target) {
        console.log("--- Ace Dryice Build Tool ---");
        console.log("");
        console.log("Options:");
        console.log("  normal      Runs embedded build of Ace");
        console.log("  demo      Runs demo build of Ace");
        console.log("  bm          Runs bookmarklet build of Ace");
        process.exit(0);
    }
    
    var aceProject = {
        roots: [
            ACE_HOME + '/lib',
            ACE_HOME + '/demo'
        ],
        textPluginPattern: /^ace\/requirejs\/text!/
    };
    
    if (target == "normal") {
        ace(aceProject);
    }
    else if (target == "demo") {
        demo(aceProject);
    }
    else if (target == "bm") {
        bookmarklet(aceProject);
    }
}

function bookmarklet(aceProject) {
    var targetDir = "build/textarea";
    copy({
        source: "build_support/editor_textarea.html",
        dest:   targetDir + '/editor.html'
    });
    copy({
        source: "build_support/style.css",
        dest:   targetDir + '/style.css'
    });
    
    buildAce(aceProject, {
        targetDir: targetDir + "/src",
        ns: "__ace_shadowed__",
        exportModule: "ace/ext/textarea",
        compress: false,
        noconflict: true,
        suffix: ".js",
        compat: false,
        name: "ace-bookmarklet",
        workers: [],
        keybindings: []
    });
}

function ace(aceProject) {
    console.log('# ace ---------');

    // uncompressed
    buildAce(aceProject, {
        compress: false,
        noconflict: false,
        suffix: "-uncompressed.js",
        compat: true,
        name: "ace"
    });
    buildAce(aceProject, {
        compress: false,
        noconflict: true,
        suffix: "-uncompressed-noconflict.js",
        compat: true,
        name: "ace",
        workers: []
    });
    
    // compressed
    buildAce(aceProject, {
        compress: true,
        noconflict: false,
        suffix: ".js",
        compat: true,
        name: "ace",
        workers: []
    });
<<<<<<< HEAD
    buildAce(aceProject, {
        compress: true,
        noconflict: true,
        suffix: "-noconflict.js",
        compat: true,
        name: "ace",
        workers: []
=======
}

var modeThemeFilters;
if (target == "normal") {
    modeThemeFilters = [
        copy.filter.moduleDefines,
        copy.filter.uglifyjs,
        filterTextPlugin
    ];
} else if (target == "bm") {
    modeThemeFilters = [
        copy.filter.moduleDefines,
        shadow,
        copy.filter.uglifyjs
    ];
}

console.log('# ace modes ---------');

project.assumeAllFilesLoaded();
[
    "css", "html", "javascript", "php", "coldfusion", "python", "lua", "xml", "ruby", "java", "c_cpp",
    "coffee", "perl", "csharp", "haxe", "svg", "clojure", "scss", "json", "groovy",
    "ocaml", "scala", "textile", "scad", "markdown", "latex", "powershell", "sql", "pgsql"
].forEach(function(mode) {
    console.log("mode " + mode);
    copy({
        source: [
            copy.source.commonjs({
                project: cloneProject(project),
                require: [ 'ace/mode/' + mode ]
            })
        ],
        filter: modeThemeFilters,
        dest:   targetDir + "/src/mode-" + mode + ".js"
>>>>>>> 493824ca
    });

    console.log('# ace License | Readme | Changelog ---------');
    
    copy({
        source: "build_support/editor.html",
        dest:   "build/editor.html"
    });
    copy({
        source: ACE_HOME + "/LICENSE",
        dest:   "build/LICENSE"
    });
    copy({
        source: ACE_HOME + "/Readme.md",
        dest:   "build/Readme.md"
    });
    copy({
        source: ACE_HOME + "/ChangeLog.txt",
        dest:   "build/ChangeLog.txt"
    });
}

function demo(aceProject) {
    console.log('# kitchen sink ---------');

    var version, ref;
    try {
        version = JSON.parse(fs.readFileSync(__dirname + "/package.json")).version;
        ref = fs.readFileSync(__dirname + "/.git-ref").toString();
    } catch(e) {
        ref = "";
        version = "";
    }
    
    copy({
        source: "kitchen-sink.html",
        dest:   "build/kitchen-sink.html",
        filter: [ function(data) {
            return (data
                .replace("DEVEL-->", "")
                .replace("<!--DEVEL", "")
                .replace("PACKAGE-->", "")
                .replace("<!--PACKAGE", "")
                .replace("%version%", version)
                .replace("%commit%", ref)
            );
        }]
    });
    
    buildAce(aceProject, {
        targetDir: "build/demo/kitchen-sink",
        ns: "ace",
        requires: "kitchen-sink/demo",
        compress: false,
        noconflict: false,
        compat: false,
        name: "kitchen-sink",
        suffix: "-uncompressed.js",
        modes: [],
        keybindings: []
    });
}

function buildAce(aceProject, options) {
    
    var defaults = {
        targetDir: __dirname + "/build/src",
        ns: "ace",
        exportModule: "ace/ace",
        requires: null,
        compress: false,
        noconflict: false,
        suffix: ".js",
        name: "ace",
        compat: true,
        modes: [
            "css", "html", "javascript", "php", "coldfusion", "python", "lua", "xml", "ruby", "java", "c_cpp",
            "coffee", "perl", "csharp", "haxe", "svg", "clojure", "scss", "json", "groovy",
            "ocaml", "scala", "textile", "scad", "markdown", "latex", "powershell", "sql"
        ],
        themes: [
            "chrome", "clouds", "clouds_midnight", "cobalt", "crimson_editor", "dawn", 
            "dreamweaver", "eclipse",
            "idle_fingers", "kr_theme", "merbivore", "merbivore_soft",
            "mono_industrial", "monokai", "pastel_on_dark", "solarized_dark",
            "solarized_light", "textmate", "tomorrow", "tomorrow_night",
            "tomorrow_night_blue", "tomorrow_night_bright", "tomorrow_night_eighties",
            "twilight", "vibrant_ink"
        ],
        workers: ["javascript", "coffee", "css"],
        keybindings: ["vim", "emacs"]
    };
    
    for(var key in defaults)
        if (!options.hasOwnProperty(key))
            options[key] = defaults[key];
    
    if (!options.requires)
        options.requires = [options.exportModule];

    var filters = [copy.filter.moduleDefines, filterTextPlugin];

    if (options.noconflict) {
        filters.push(namespace(options.ns));
        if (options.exportModule)
            filters.push(exportAce(options.ns, options.exportModule, options.ns));
    } else if (options.exportModule) {
        filters.push(exportAce(options.ns, options.exportModule));
    }
    
    if (options.compress)
        filters.push(copy.filter.uglifyjs);
        
    var suffix = options.suffix;
    var targetDir = options.targetDir;
    var name = options.name;
    
    var project = copy.createCommonJsProject(aceProject);
    var ace = copy.createDataObject();
    copy({
        source: ["build_support/mini_require.js"],
        dest: ace
    });
    copy({
        source: [
            copy.source.commonjs({
                project: project,
                require: options.requires
            })
        ],
        filter: [ copy.filter.moduleDefines ],
        dest: ace
    });
    
    copy({
        source: ace,
        filter: filters,
        dest:   targetDir + '/' + name + suffix
    });
    
    if (options.compat) {
        project.assumeAllFilesLoaded();
        copy({
            source: [
            copy.source.commonjs({
                    project: cloneProject(project),
                    require: [ "pilot/index" ]
                })
            ],
            filter: filters,
            dest:   targetDir + "/" + name + "-compat" + suffix
        });
    }

    console.log('# ace modes ---------');
    
    project.assumeAllFilesLoaded();
    options.modes.forEach(function(mode) {
        console.log("mode " + mode);
        copy({
            source: [
            copy.source.commonjs({
                    project: cloneProject(project),
                    require: [ 'ace/mode/' + mode ]
                })
            ],
            filter: filters,
            dest:   targetDir + "/mode-" + mode + suffix
        });
    });
    
    console.log('# ace themes ---------');
    
    options.themes.forEach(function(theme) {
        console.log("theme " + theme);
        copy({
            source: [{
                root: ACE_HOME + '/lib',
                include: "ace/theme/" + theme + ".js"
            }],
            filter: filters,
            dest:   targetDir + "/theme-" + theme + suffix
        });
    });
    
    console.log('# ace worker ---------');
    
    options.workers.forEach(function(mode) {
        console.log("worker for " + mode + " mode");
        var worker = copy.createDataObject();
        var workerProject = copy.createCommonJsProject({
            roots: [
                ACE_HOME + '/lib'
            ],
            textPluginPattern: /^ace\/requirejs\/text!/
        });
        copy({
            source: [
                copy.source.commonjs({
                    project: workerProject,
                    require: [
                        'ace/lib/fixoldbrowsers',
                        'ace/lib/event_emitter',
                        'ace/lib/oop',
                        'ace/mode/' + mode + '_worker'
                    ]
                })
            ],
            filter: [ copy.filter.moduleDefines, filterTextPlugin ],
            dest: worker
        });
        copy({
            source: [
                ACE_HOME + "/lib/ace/worker/worker.js",
                worker
            ],
            filter: [ /* copy.filter.uglifyjs */],
            dest: targetDir + "/worker-" + mode + ".js"
        });
    });
    
    console.log('# ace key bindings ---------');
    
    // copy key bindings
    project.assumeAllFilesLoaded();
    options.keybindings.forEach(function(keybinding) {
        copy({
            source: [
            copy.source.commonjs({
                    project: cloneProject(project),
                    require: [ 'ace/keyboard/keybinding/' + keybinding ]
                })
            ],
            filter: filters,
            dest: "build/src/keybinding-" + keybinding + suffix
        });
    });
}

// TODO: replace with project.clone once it is fixed in dryice
function cloneProject(project) {
    var clone = copy.createCommonJsProject({
        roots: project.roots,
        ignores: project.ignoreRequires
    });

    Object.keys(project.currentFiles).forEach(function(module) {
        clone.currentFiles[module] = project.currentFiles[module];
    });

    Object.keys(project.ignoredFiles).forEach(function(module) {
        clone.ignoredFiles[module] = project.ignoredFiles[module];
    });

    return clone;
}

function filterTextPlugin(text) {
    return text.replace(/(['"])ace\/requirejs\/text\!/g, "$1text!");
}

function namespace(ns) {
    return function(text) {
        text = text
            .toString()
            .replace('var ACE_NAMESPACE = "";', 'var ACE_NAMESPACE = "' + ns +'";')
            .replace(/\bdefine\(/g, ns + ".define(");
        
        return text;
    };
}

function exportAce(ns, module, requireBase) {
    requireBase = requireBase || "window";
    module = module || "ace/ace";
    return function(text) {
        
        var template = function() {
            (function() {
                REQUIRE_NS.require(["MODULE"], function(a) {
                    if (!window.NS)
                        window.NS = {};
                    for (var key in a) if (a.hasOwnProperty(key))
                        NS[key] = a[key];
                });
            })();
        };
        
        return (text + ";" + template
            .toString()
            .replace(/MODULE/g, module)
            .replace(/REQUIRE_NS/g, requireBase)
            .replace(/NS/g, ns)
            .slice(13, -1)
        );
    };
}

if (!module.parent)
    main(process.argv);<|MERGE_RESOLUTION|>--- conflicted
+++ resolved
@@ -135,7 +135,6 @@
         name: "ace",
         workers: []
     });
-<<<<<<< HEAD
     buildAce(aceProject, {
         compress: true,
         noconflict: true,
@@ -143,43 +142,6 @@
         compat: true,
         name: "ace",
         workers: []
-=======
-}
-
-var modeThemeFilters;
-if (target == "normal") {
-    modeThemeFilters = [
-        copy.filter.moduleDefines,
-        copy.filter.uglifyjs,
-        filterTextPlugin
-    ];
-} else if (target == "bm") {
-    modeThemeFilters = [
-        copy.filter.moduleDefines,
-        shadow,
-        copy.filter.uglifyjs
-    ];
-}
-
-console.log('# ace modes ---------');
-
-project.assumeAllFilesLoaded();
-[
-    "css", "html", "javascript", "php", "coldfusion", "python", "lua", "xml", "ruby", "java", "c_cpp",
-    "coffee", "perl", "csharp", "haxe", "svg", "clojure", "scss", "json", "groovy",
-    "ocaml", "scala", "textile", "scad", "markdown", "latex", "powershell", "sql", "pgsql"
-].forEach(function(mode) {
-    console.log("mode " + mode);
-    copy({
-        source: [
-            copy.source.commonjs({
-                project: cloneProject(project),
-                require: [ 'ace/mode/' + mode ]
-            })
-        ],
-        filter: modeThemeFilters,
-        dest:   targetDir + "/src/mode-" + mode + ".js"
->>>>>>> 493824ca
     });
 
     console.log('# ace License | Readme | Changelog ---------');
@@ -258,7 +220,7 @@
         modes: [
             "css", "html", "javascript", "php", "coldfusion", "python", "lua", "xml", "ruby", "java", "c_cpp",
             "coffee", "perl", "csharp", "haxe", "svg", "clojure", "scss", "json", "groovy",
-            "ocaml", "scala", "textile", "scad", "markdown", "latex", "powershell", "sql"
+            "ocaml", "scala", "textile", "scad", "markdown", "latex", "powershell", "sql", "pgsql"
         ],
         themes: [
             "chrome", "clouds", "clouds_midnight", "cobalt", "crimson_editor", "dawn", 
