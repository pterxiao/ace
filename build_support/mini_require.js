--- conflicted
+++ resolved
@@ -35,38 +35,14 @@
  *
  * ***** END LICENSE BLOCK ***** */
 
+(function() {
+
+
 /**
  * Define a module along with a payload
  * @param module a name for the payload
  * @param payload a function to call with (require, exports, module) params
  */
-<<<<<<< HEAD
-function define(module, payload) {
-    if (typeof module !== 'string') {
-        console.error('dropping module because define wasn\'t a string.');
-        console.trace();
-        return;
-    }
-
-    if (!define.modules) {
-        define.modules = {};
-    }
-    define.modules[module] = payload;
-}
-
-/**
- * Get at functionality define()ed using the function above
- */
-function require(module, callback) {
-    if (Array.isArray(module)) {
-        var params = [];
-        module.forEach(function(m) {
-            params.push(define.lookup(m));
-        }, this);
-=======
- 
-(function() {
-    
 var _define = function(module, payload) {
     if (typeof module !== 'string') {
         if (_define.original)
@@ -78,16 +54,17 @@
         return;
     }
 
-    if (!define.modules)
+    if (!define.modules) {
         define.modules = {};
-        
+    }
+
     define.modules[module] = payload;
 };
-if (window.define)
+if (window.define) {
     _define.original = window.define;
-    
+}
+
 window.define = _define;
->>>>>>> e641c7f4
 
 
 /**
@@ -108,40 +85,30 @@
     }
 
     if (typeof module === 'string') {
-<<<<<<< HEAD
-        var payload = define.lookup(module);
-=======
         var payload = lookup(module);
         if (!payload && _require.original)
             return _require.original.apply(window, arguments);
-        
->>>>>>> e641c7f4
+
         if (callback) {
             callback();
         }
-    
+
         return payload;
     };
+};
+
+if (window.require) {
+    _require.original = window.require;
 }
 
-<<<<<<< HEAD
-=======
-if (window.require)
-    _require.original = window.require;
-    
 window.require = _require;
 require.packaged = true;
 
->>>>>>> e641c7f4
 /**
  * Internal function to lookup moduleNames and resolve them by calling the
  * definition function if needed.
  */
-<<<<<<< HEAD
-define.lookup = function(moduleName) {
-=======
 var lookup = function(moduleName) {
->>>>>>> e641c7f4
     var module = define.modules[moduleName];
     if (module == null) {
         console.error('Missing module: ' + moduleName);
@@ -157,10 +124,7 @@
     }
 
     return module;
-<<<<<<< HEAD
-};
-=======
 };
 
-})();
->>>>>>> e641c7f4
+
+})();