--- conflicted
+++ resolved
@@ -35,27 +35,20 @@
  *
  * ***** END LICENSE BLOCK ***** */
 
-(function() {
-
-
 /**
  * Define a module along with a payload
  * @param module a name for the payload
  * @param payload a function to call with (require, exports, module) params
  */
-<<<<<<< HEAD
-var _define = function(module, payload) {
-=======
- 
+
 (function() {
-    
+
 if (window.require) {
     require.packaged = true;
     return;
 }
-    
+
 var _define = function(module, deps, payload) {
->>>>>>> af5d1177
     if (typeof module !== 'string') {
         if (_define.original)
             _define.original.apply(window, arguments);
@@ -66,22 +59,16 @@
         return;
     }
 
-<<<<<<< HEAD
-    if (!define.modules) {
-=======
     if (arguments.length == 2)
         payload = deps;
 
     if (!define.modules)
->>>>>>> af5d1177
         define.modules = {};
-    }
 
     define.modules[module] = payload;
 };
-if (window.define) {
+if (window.define)
     _define.original = window.define;
-}
 
 window.define = _define;
 
@@ -112,20 +99,15 @@
         }
 
         return payload;
-<<<<<<< HEAD
-    };
-=======
     }
     else {
         if (_require.original)
             return _require.original.apply(window, arguments);
     }
->>>>>>> af5d1177
 };
 
-if (window.require) {
+if (window.require)
     _require.original = window.require;
-}
 
 window.require = _require;
 require.packaged = true;
@@ -152,5 +134,4 @@
     return module;
 };
 
-
 })();