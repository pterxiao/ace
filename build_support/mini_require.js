--- conflicted
+++ resolved
@@ -47,32 +47,9 @@
         return;
     }
 
-<<<<<<< HEAD
-    if (!define.modules) {
+    if (!define.modules)
         define.modules = {};
-=======
-    window.require = function(module, callback) {
-    
-        if (module && Object.prototype.toString.call(module) === "[object Array]") {
-            var params = [];
-            for (var i = 0, l = module.length; i < l; ++i) {
-                params.push(require._lookup(module[i]));
-            };
-    
-            if (callback) {
-                callback.apply(null, params);
-            }
-        }
-    
-        if (typeof module === 'string') {
-            payload = require._lookup(module);
-            if (callback) {
-                callback();
-            }
-            return payload;
-        }
->>>>>>> e86f17d7
-    }
+        
     define.modules[module] = payload;
 }
 
@@ -80,12 +57,11 @@
  * Get at functionality define()ed using the function above
  */
 function require(module, callback) {
-    if (Array.isArray(module)) {
+    if (Object.prototype.toString.call(module) === "[object Array]") {
         var params = [];
-        module.forEach(function(m) {
-            params.push(define.lookup(m));
-        }, this);
-
+        for (var i = 0, l = module.length; i < l; ++i) {
+            params.push(require._lookup(module[i]));
+        };
         if (callback) {
             callback.apply(null, params);
         }
