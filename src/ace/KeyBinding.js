ace.provide("ace.KeyBinding");

ace.KeyBinding = function(element, editor, config) {

    this.editor = editor;
    this.setConfig(config);
    var keys = this.keys;

    var _self = this;
    ace.addKeyListener(element, function(e) {
        var key = [];
        if (e.ctrlKey) {
            key.push("Control");
        }
        if (e.metaKey) {
            key.push("Meta");
        }
        if (e.altKey) {
            key.push("Alt");
        }
        if (e.shiftKey) {
            key.push("Shift");
        }
        key.push(keys[e.keyCode] || String.fromCharCode(e.keyCode));

        var command = _self[_self.config.reverse[key.join("-")]];
        if (command) {
            _self.selection = editor.getSelection();
            command.call(_self);
            return ace.stopEvent(e);
        }
    });
};

(function() {
    this.keys = {
        8 : "Backspace",
        9 : "Tab",
        16 : "Shift",
        17 : "Control",
        18 : "Alt",
        33 : "PageUp",
        34 : "PageDown",
        35 : "End",
        36 : "Home",
        37 : "Left",
        38 : "Up",
        39 : "Right",
        40 : "Down",
        45 : "Insert",
        46 : "Delete",
        91 : "Meta"
    };

    this.setConfig = function(config) {
        this.config = config || ace.isMac 
            ? ace.KeyBinding.default_mac
            : ace.KeyBinding.default_win;
        if (typeof this.config.reverse == "undefined")
            this.config.reverse = ace.objectReverse(this.config, "|");
    };

    this["selectall"] = function() {
        this.selection.selectAll();
    };
    this["removeline"] = function() {
        this.editor.removeLines();
    };
    this["gotoline"] = function() {
        var line = parseInt(prompt("Enter line number:"));
        if (!isNaN(line)) {
            this.editor.gotoLine(line);
        }
    };
    this["togglecomment"] = function() {
        this.editor.toggleCommentLines();
    };
    this["findnext"] = function() {
        this.editor.findNext();
    };
    this["findprevious"] = function() {
        this.editor.findPrevious();
    };
    this["find"] = function() {
        var needle = prompt("Find:");
        this.editor.find(needle);
    };
    this["undo"] = function() {
      this.editor.undo();
    };
    this["redo"] = function() {
        this.editor.redo();
    };
    this["redo"] = function() {
        this.editor.redo();
    };
    this["overwrite"] = function() {
        this.editor.toggleOverwrite();
    };
    this["copylinesup"] = function() {
        this.editor.copyLinesUp();
    };
    this["movelinesup"] = function() {
        this.editor.moveLinesUp();
    };
    this["selecttostart"] = function() {
        this.selection.selectFileStart();
    };
    this["gotostart"] = this["Control-Up"] = function() {
        this.editor.navigateFileStart();
    };
    this["selectup"] = function() {
        this.selection.selectUp();
    };
    this["golineup"] = function() {
        this.editor.navigateUp();
    };
    this["copylinesdown"] = function() {
        this.editor.copyLinesDown();
    };
    this["movelinsedown"] = function() {
        this.editor.moveLinesDown();
    };
    this["selecttoend"] = function() {
        this.selection.selectFileEnd();
    };
    this["gotoend"] = this["Control-Down"] = function() {
        this.editor.navigateFileEnd();
    };
    this["selectdown"] = function() {
        this.selection.selectDown();
    };
    this["godown"] = function() {
        this.editor.navigateDown();
    };
    this["selectwordleft"] = function() {
        this.selection.selectWordLeft();
    };
    this["gotowordleft"] = function() {
        this.editor.navigateWordLeft();
    };
    this["selecttolinestart"] = function() {
        this.selection.selectLineStart();
    };
    this["gotolinestart"] = function() {
        this.editor.navigateLineStart();
    };
    this["selectleft"] = function() {
        this.selection.selectLeft();
    };
    this["gotoleft"] = function() {
        this.editor.navigateLeft();
    };
    this["selectwordright"] = function() {
        this.selection.selectWordRight();
    };
    this["gotowordright"] = function() {
        this.editor.navigateWordRight();
    };
    this["selecttolineend"] = function() {
        this.selection.selectLineEnd();
    };
    this["gotolineend"] = function() {
        this.editor.navigateLineEnd();
    };
    this["selectright"] = function() {
        this.selection.selectRight();
    };
    this["gotoright"] = function() {
        this.editor.navigateRight();
    };
    this["selectpagedown"] = function() {
        this.editor.selectPageDown();
    };
    this["pagedown"] = function() {
        this.editor.scrollPageDown();
    };
    this["selectpageup"] = function() {
        this.editor.selectPageUp();
    };
    this["pageup"] = function() {
        this.editor.scrollPageUp();
    };
    this["selectlinestart"] = function() {
        this.selection.selectLineStart();
    };
    this["gotolinestart"] = function() {
        this.editor.navigateLineStart();
    };
    this["selectlineend"] = function() {
        this.selection.selectLineEnd();
    };
    this["gotolineend"] = function() {
        this.editor.navigateLineEnd();
    };
    this["del"] = function() {
        this.editor.removeRight();
    };
    this["backspace"] = function() {
        this.editor.removeLeft();
    };
    this["outdent"] = function() {
        this.editor.blockOutdent();
    };
<<<<<<< HEAD

    this["Tab"] = function() {
        if (this.selection.isMultiLine())
=======
    this["indent"] = function() {
        if (this.selection.isMultiLine()) {
>>>>>>> e0c20fd0
            this.editor.blockIndent();
        else
            this.editor.onTextInput("\t");
    };

}).call(ace.KeyBinding.prototype);<|MERGE_RESOLUTION|>--- conflicted
+++ resolved
@@ -202,17 +202,13 @@
     this["outdent"] = function() {
         this.editor.blockOutdent();
     };
-<<<<<<< HEAD
-
-    this["Tab"] = function() {
-        if (this.selection.isMultiLine())
-=======
     this["indent"] = function() {
         if (this.selection.isMultiLine()) {
->>>>>>> e0c20fd0
             this.editor.blockIndent();
-        else
+        }
+        else {
             this.editor.onTextInput("\t");
+        }
     };
 
 }).call(ace.KeyBinding.prototype);