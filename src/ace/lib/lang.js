(function() {

    this.stringReverse = function(string) {
        return string.split("").reverse().join("");
    };

    if (Array.prototype.indexOf) {
        this.arrayIndexOf = function(array, searchElement) {
            return array.indexOf(searchElement);
        };
    }
    else {
        this.arrayIndexOf = function(array, searchElement) {
            for (var i=0; i<array.length; i++) {
                if (array[i] == searchElement) {
                    return i;
                }
            }
            return -1;
        };
    }

    this.isArray = function(value) {
        return Object.prototype.toString.call(value) == "[object Array]";
    };

    this.copyObject = function(obj) {
        var copy = {};
        for (var key in obj) {
            copy[key] = obj[key];
        }
        return copy;
    };

<<<<<<< HEAD
    this.arrayToMap = function(arr) {
        var map = {};
        for (var i=0; i<arr.length; i++) {
            map[arr[i]] = 1;
        }
        return map;

=======
    this.objectReverse = function(obj, keySplit) {
        var i, j, l, key,
            ret = {};
        for (i in obj) {
            key = obj[i];
            if (keySplit && typeof key == "string") {
                key = key.split(keySplit);
                for (j = 0, l = key.length; j < l; ++j)
                    ret[key[j]] = i;
            }
            else {
                ret[key] = i;
            }
        }
        return ret;
>>>>>>> e0c20fd0
    };

    this.escapeRegExp = function(str) {
        return str.replace(/([.*+?^${}()|[\]\/\\])/g, '\\$1');
    };

    this.bind = function(fcn, context) {
        return function() {
            return fcn.apply(context, arguments);
        };
    };

    this.deferredCall = function(fcn) {

        var timer = null;
        var callback = function() {
            timer = null;
            fcn();
        };

        return {
          schedule: function() {
            if (!timer) {
                timer = setTimeout(callback, 0);
            }
          },

          call: function() {
              this.cancel();
              fcn();
          },

          cancel: function() {
              clearTimeout(timer);
              timer = null;
          }
      };
    };

}).call(ace);<|MERGE_RESOLUTION|>--- conflicted
+++ resolved
@@ -32,7 +32,6 @@
         return copy;
     };
 
-<<<<<<< HEAD
     this.arrayToMap = function(arr) {
         var map = {};
         for (var i=0; i<arr.length; i++) {
@@ -40,7 +39,8 @@
         }
         return map;
 
-=======
+    };
+
     this.objectReverse = function(obj, keySplit) {
         var i, j, l, key,
             ret = {};
@@ -56,7 +56,6 @@
             }
         }
         return ret;
->>>>>>> e0c20fd0
     };
 
     this.escapeRegExp = function(str) {
