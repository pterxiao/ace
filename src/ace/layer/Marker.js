<<<<<<< HEAD
/**
 * Ajax.org Code Editor (ACE)
 *
 * @copyright 2010, Ajax.org Services B.V.
 * @license LGPLv3 <http://www.gnu.org/licenses/lgpl-3.0.txt>
 * @author Fabian Jakobs <fabian AT ajax DOT org>
 */
require.def("ace/layer/Marker", [], function() {
=======
require.def("ace/layer/Marker", ["ace/Range"], function(Range) {
>>>>>>> 649d6cf3

var Marker = function(parentEl) {
    this.element = document.createElement("div");
    this.element.className = "ace_layer ace_marker-layer";
    parentEl.appendChild(this.element);

    this.markers = {};
    this.$markerId = 1;
};

(function() {

    this.setDocument = function(doc) {
        this.doc = doc;
    };

    this.addMarker = function(range, clazz, type) {
        var id = this.$markerId++;
        this.markers[id] = {
            range : range,
            type : type || "line",
            clazz : clazz
        };

        this.update();
        return id;
    };

    this.removeMarker = function(markerId) {
        var marker = this.markers[markerId];
        if (marker) {
            delete (this.markers[markerId]);
            this.update();
        }
    };

    this.update = function(config) {
        var config = config || this.config;
        if (!config)
            return;

        this.config = config;

        var html = [];
        for ( var key in this.markers) {
            var marker = this.markers[key];

            var range = marker.range.clipRows(config.firstRow, config.lastRow);
            if (range.isEmpty()) continue;

            if (range.isMultiLine()) {
                if (marker.type == "text") {
                    this.drawTextMarker(html, range, marker.clazz, config);
                } else {
                    this.drawMultiLineMarker(html, range, marker.clazz, config);
                }
            }
            else {
                this.drawSingleLineMarker(html, range, marker.clazz, config);
            }
        }
        this.element.innerHTML = html.join("");
    };

    this.drawTextMarker = function(stringBuilder, range, clazz, layerConfig) {

        // selection start
        var row = range.start.row;
        var lineRange = new Range(row, range.start.column, row, this.doc.getLine(row).length);
        this.drawSingleLineMarker(stringBuilder, lineRange, clazz, layerConfig);

        // selection end
        var row = range.end.row;
        var lineRange = new Range(row, 0, row, range.end.column);
        this.drawSingleLineMarker(stringBuilder, lineRange, clazz, layerConfig);

        for (var row = range.start.row + 1; row < range.end.row; row++) {
            lineRange.start.row = row;
            lineRange.end.row = row;
            lineRange.end.column = this.doc.getLine(row).length;
            this.drawSingleLineMarker(stringBuilder, lineRange, clazz, layerConfig);
        }
    };

    this.drawMultiLineMarker = function(stringBuilder, range, clazz, layerConfig) {
        var range = range.toScreenRange(this.doc);

        // from selection start to the end of the line
        var height = layerConfig.lineHeight;
        var width = Math.round(layerConfig.width - (range.start.column * layerConfig.characterWidth));
        var top = (range.start.row - layerConfig.firstRow) * layerConfig.lineHeight;
        var left = Math.round(range.start.column * layerConfig.characterWidth);

        stringBuilder.push(
            "<div class='", clazz, "' style='",
            "height:", height, "px;",
            "width:", width, "px;",
            "top:", top, "px;",
            "left:", left, "px;'></div>"
        );

        // from start of the last line to the selection end
        var top = (range.end.row - layerConfig.firstRow) * layerConfig.lineHeight;
        var width = Math.round(range.end.column * layerConfig.characterWidth);

        stringBuilder.push(
            "<div class='", clazz, "' style='",
            "height:", height, "px;",
            "top:", top, "px;",
            "width:", width, "px;'></div>"
        );

        // all the complete lines
        var height = (range.end.row - range.start.row - 1) * layerConfig.lineHeight;
        if (height < 0)
            return;
        var top = (range.start.row + 1 - layerConfig.firstRow) * layerConfig.lineHeight;

        stringBuilder.push(
            "<div class='", clazz, "' style='",
            "height:", height, "px;",
            "width:", layerConfig.width, "px;",
            "top:", top, "px;'></div>"
        );
    };

    this.drawSingleLineMarker = function(stringBuilder, range, clazz, layerConfig) {
        var range = range.toScreenRange(this.doc);

        var height = layerConfig.lineHeight;
        var width = Math.round((range.end.column - range.start.column) * layerConfig.characterWidth);
        var top = (range.start.row - layerConfig.firstRow) * layerConfig.lineHeight;
        var left = Math.round(range.start.column * layerConfig.characterWidth);

        stringBuilder.push(
            "<div class='", clazz, "' style='",
            "height:", height, "px;",
            "width:", width, "px;",
            "top:", top, "px;",
            "left:", left,"px;'></div>"
        );
    };

}).call(Marker.prototype);

return Marker;
});<|MERGE_RESOLUTION|>--- conflicted
+++ resolved
@@ -1,4 +1,3 @@
-<<<<<<< HEAD
 /**
  * Ajax.org Code Editor (ACE)
  *
@@ -6,10 +5,7 @@
  * @license LGPLv3 <http://www.gnu.org/licenses/lgpl-3.0.txt>
  * @author Fabian Jakobs <fabian AT ajax DOT org>
  */
-require.def("ace/layer/Marker", [], function() {
-=======
 require.def("ace/layer/Marker", ["ace/Range"], function(Range) {
->>>>>>> 649d6cf3
 
 var Marker = function(parentEl) {
     this.element = document.createElement("div");
