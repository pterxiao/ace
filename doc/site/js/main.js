var editor;
var embedded_editor;
$(function() {
    hljs.initHighlighting();
    editor = ace.edit("ace_editor_demo");
    embedded_editor = ace.edit("embedded_ace_code");
    editor.getSession().setMode("ace/mode/javascript");
    editor.getSession().setMode("ace/mode/javascript");
    embedded_editor.getSession().setMode("ace/mode/html");
    
    $("ul.menu-list li").click(function(e) {
        if (e.target.tagName === "LI") {
            console.log($(this).find("a"));
            window.location = $(this).find("a").attr("href");
        }
        else if (e.target.tagName === "P" || e.target.tagName === "IMG") {
            var anchor = $(e.target).siblings();
            window.location = anchor.attr("href");
        }
    });
    
    // used when page is access directly
    function magicClickInterceptor(e) {
        e.preventDefault();
          
        var state = {};
        state.api = $(this).attr("href").substring(6, $(this).attr("href").length - 5);
        $.bbq.pushState(state);
        
        var _self = $(this);
        $("#apiHolder").load($(this).attr("href") + " #documentation", function(){
            $("#apiHolder").removeClass("apiIntro").removeClass("span8");
            ux();
            setupClicker();
        
            // handles dropping in from new link
            var section = $.bbq.getState("section");
            if (section) {
                $("li#dropdown_" + section.replace(/\./g, '\\.') + " a").triggerHandler('click');
            }
            
<<<<<<< HEAD
            // setupDisqus();
=======
            //setupDisqus(_self.attr("href"));
>>>>>>> d4d296d9
        });
    }
    
    $('.menu-item a').click(magicClickInterceptor);
    $('a.argument').click(magicClickInterceptor);
    
    $('a.external').click(function(e) {         
        e.preventDefault();
    });

     var tabs = $("#tabnav"),
         tab_a_selector = "a";

     var firstLoad = true;
     
     tabs.find(tab_a_selector).click(function(e) {         
        e.preventDefault();
        embedded_editor.resize();
        editor.resize();
        if ($(this).attr("href") === "/") {
            window.location = "http://ace.ajax.org";
            return;
        }
        if ($(this).attr("href").indexOf("#api") === 0) {
            $("#top_container").addClass("collapse");
            scrollIntoPosition(null, 0);
        }
        else if ($(this).is(":visible")) {
            if (firstLoad) {
                firstLoad = false;
                setTimeout(function() {
                    $("#top_container").removeClass("collapse");
                    scrollIntoPosition(e.target);
                }, 700);
            }
            else {
                $("#top_container").removeClass("collapse");
                scrollIntoPosition(e.target);
            }
        }

        function scrollIntoPosition(el, overridePosition) {
            if (typeof overridePosition !== "undefined") {
                $("body").stop().animate({
                    scrollTop: overridePosition
                }, 400);
            }
            else if ($("body").scrollTop() > 345) {
                $("body").stop().animate({
                    scrollTop: ($(el).offset().top - 15)
                }, 400);
            }
        }

        $(this).tab("show");

        var state = {};
        state.nav = $(this).attr("href").substr(1);
        $.bbq.pushState(state);
     });

     $(window).on("hashchange", function(e) {
         tabs.each(function() {
            var idx = $.bbq.getState("nav") || "about";
            var section = e.fragment.split("&")[1] || "";
            $(this).find(tab_a_selector + "[href='#" + idx + "&" + section + "']").triggerHandler('click');
            
            // handles dropping in from new link
            var api = $.bbq.getState("api");
            if (api) {
                $(tab_a_selector + "[href='./api/" + api + ".html']").triggerHandler('click');
            }
         });
     }).trigger("hashchange");
});<|MERGE_RESOLUTION|>--- conflicted
+++ resolved
@@ -22,14 +22,14 @@
     // used when page is access directly
     function magicClickInterceptor(e) {
         e.preventDefault();
-          
+            
         var state = {};
         state.api = $(this).attr("href").substring(6, $(this).attr("href").length - 5);
         $.bbq.pushState(state);
         
         var _self = $(this);
         $("#apiHolder").load($(this).attr("href") + " #documentation", function(){
-            $("#apiHolder").removeClass("apiIntro").removeClass("span8");
+        $("#apiHolder").removeClass("apiIntro").removeClass("span8");
             ux();
             setupClicker();
         
@@ -39,11 +39,7 @@
                 $("li#dropdown_" + section.replace(/\./g, '\\.') + " a").triggerHandler('click');
             }
             
-<<<<<<< HEAD
-            // setupDisqus();
-=======
             //setupDisqus(_self.attr("href"));
->>>>>>> d4d296d9
         });
     }
     
