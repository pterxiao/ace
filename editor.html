<!DOCTYPE html PUBLIC "-//W3C//DTD HTML 4.01//EN"
   "http://www.w3.org/TR/html4/strict.dtd">

<html lang="en">
<head>
    <meta http-equiv="Content-Type" content="text/html; charset=utf-8">
    <title>Editor</title>
    <meta name="author" content="Fabian Jakobs">
    <link rel="stylesheet" href="demo/styles.css" type="text/css" media="screen" charset="utf-8">
</head>
<body>
    <table id="controls">
      <tr>
      <td align="right">
        <label for="doc">Document:</label>
        <select id="doc" size="1">
          <option value="js">JS Document</option>
          <option value="html">HTML Document</option>
          <option value="css">CSS Document</option>
          <option value="python">Python Document</option>
          <option value="php">PHP Document</option>
          <option value="ruby">Ruby Document</option>
          <option value="plain">Text Document</option>
        </select>
      </td>
      <td align="right">
        <label for="theme">Theme:</label>
        <select id="theme" size="1">
          <option value="ace/theme/textmate">TextMate</option>
          <option value="ace/theme/eclipse">Eclipse</option>
          <option value="ace/theme/dawn">Dawn</option>
          <option value="ace/theme/idle_fingers">idleFingers</option>
          <option value="ace/theme/pastel_on_dark">Pastel on dark</option>
          <option value="ace/theme/twilight">Twilight</option>
        </select>
      </td>
      <td align="right">
        <label for="fontsize">Font Size:</label>
        <select id="fontsize" size="1">
          <option value="10px">10px</option>
          <option value="11px">11px</option>
          <option value="12px" selected="selected">12px</option>
          <option value="14px">14px</option>
          <option value="16px">16px</option>
          <option value="20px">20px</option>
          <option value="24px">24px</option>
        </select>
      </td>
      <td align="right">
        <label for="select_style">Full Line Selection</label>
        <input type="checkbox" name="select_style" id="select_style" checked>
      </td>
      <td align="right">
        <label for="highlight_active">Highlight Active Line</label>
        <input type="checkbox" name="highlight_active" id="highlight_active" checked>
      </td>
      <td align="right">
        <label for="show_hidden">Show Invisibles</label>
        <input type="checkbox" name="show_hidden" id="show_hidden">
      </td>
      <td align="right" rowspan="2">
        <img src="demo/logo.png">
      </td>
      </tr>
      <tr>
      <td align="right">
        <label for="mode">Mode:</label>
        <select id="mode" size="1">
          <option value="text">Plain Text</option>
          <option value="javascript">JavaScript</option>
          <option value="xml">XML</option>
          <option value="html">HTML</option>
          <option value="css">CSS</option>
          <option value="python">Python</option>
          <option value="php">PHP</option>
          <option value="ruby">Ruby</option>
        </select>
      </td>
      <td align="right">
        <label for="keybinding">Key Binding:</label>
        <select id="keybinding" size="1">
          <option value="ace">Ace</option>
          <option value="vim">Vim</option>
          <option value="emacs">Emacs</option>
          <option value="custom">Custom</option>
        </select>
      </td>
      <td align="right">
        <label for="soft_wrap">Soft Wrap:</label>
        <select id="soft_wrap" size="1">
          <option value="off">Off</option>
          <option value="40">40 Chars</option>
          <option value="80">80 Chars</option>
        </select>
      </td>
      <td align="right">
        <label for="show_gutter">Show Gutter</label>
        <input type="checkbox" id="show_gutter" checked>
      </td>
      <td align="right">
        <label for="show_print_margin">Show Print Margin</label>
        <input type="checkbox" id="show_print_margin" checked>
      </td>
      </tr>
    </table>

    <div id="editor">
    </div>

    <script type="text/editor" id="jstext">function foo(items) {
    for (var i=0; i<items.length; i++) {
		alert(items[i] + "juhu");
    }
}
// A magic character: >> ぁ <<
</script>

    <script type="text/editor" id="csstext">.text-layer {
    font-family: Monaco, "Courier New", monospace;
    font-size: 12px;
    cursor: text;
}</script>

    <script type="text/editor" id="htmltext"><html>
<head>

<style type="text/css">
.text-layer {
    font-family: Monaco, "Courier New", monospace;
    font-size: 12px;
    cursor: text;
}
</style>

</head>
<body>
    <h1 style="color:red">Juhu Kinners</h1>
</body>
</html></script>

    <script type="text/editor" id="pythontext">#!/usr/local/bin/python

import string, sys

# If no arguments were given, print a helpful message
if len(sys.argv)==1:
    print 'Usage: celsius temp1 temp2 ...'
    sys.exit(0)

# Loop over the arguments
for i in sys.argv[1:]:
    try:
        fahrenheit=float(string.atoi(i))
    except string.atoi_error:
        print repr(i), "not a numeric value"
    else:
        celsius=(fahrenheit-32)*5.0/9.0
        print '%i\260F = %i\260C' % (int(fahrenheit), int(celsius+.5))
</script>

    <script type="text/editor" id="phptext"><?php

function nfact($n) {
  if ($n == 0) {
    return 1;
  }
  else {
    return $n * nfact($n - 1);
  }
}

echo "\n\nPlease enter a whole number ... ";
$num = trim(fgets(STDIN));

// ===== PROCESS - Determing the factorial of the input number =====
$output = "\n\nFactorial " . $num . " = " . nfact($num) . "\n\n";
echo $output;

?></script>

<<<<<<< HEAD
    <script type="text/editor" id="plaintext">Lorem ipsum dolor sit amet, consetetur sadipscing elitr, sed diam nonumy eirmod tempor invidunt ut labore et dolore magna aliquyam erat, sed diam voluptua. At vero eos et accusam et justo duo dolores et ea rebum. Stet clita kasd gubergren, no sea takimata sanctus est Lorem ipsum dolor sit amet. Lorem ipsum dolor sit amet, consetetur sadipscing elitr, sed diam nonumy eirmod tempor invidunt ut labore et dolore magna aliquyam erat, sed diam voluptua. At vero eos et accusam et justo duo dolores et ea rebum. Stet clita kasd gubergren, no sea takimata sanctus est Lorem ipsum dolor sit amet. Lorem ipsum dolor sit amet, consetetur sadipscing elitr, sed diam nonumy eirmod tempor invidunt ut labore et dolore magna aliquyam erat, sed diam voluptua. At vero eos et accusam et justo duo dolores et ea rebum. Stet clita kasd gubergren, no sea takimata sanctus est Lorem ipsum dolor sit amet.
=======
<script type="text/editor" id="rubytext">#!/usr/bin/ruby
print "Hello Ruby!\n"
</script>

  <input id="cockpitInput" type="text"/>

  <script src="demo/require.js" type="text/javascript" charset="utf-8"></script>
  <script src="demo/boot.js" type="text/javascript"></script>

  <script type="text/editor" id="plaintext">Lorem ipsum dolor sit amet, consetetur sadipscing elitr, sed diam nonumy eirmod tempor invidunt ut labore et dolore magna aliquyam erat, sed diam voluptua. At vero eos et accusam et justo duo dolores et ea rebum. Stet clita kasd gubergren, no sea takimata sanctus est Lorem ipsum dolor sit amet. Lorem ipsum dolor sit amet, consetetur sadipscing elitr, sed diam nonumy eirmod tempor invidunt ut labore et dolore magna aliquyam erat, sed diam voluptua. At vero eos et accusam et justo duo dolores et ea rebum. Stet clita kasd gubergren, no sea takimata sanctus est Lorem ipsum dolor sit amet. Lorem ipsum dolor sit amet, consetetur sadipscing elitr, sed diam nonumy eirmod tempor invidunt ut labore et dolore magna aliquyam erat, sed diam voluptua. At vero eos et accusam et justo duo dolores et ea rebum. Stet clita kasd gubergren, no sea takimata sanctus est Lorem ipsum dolor sit amet.
>>>>>>> 03a7efbb

Duis autem vel eum iriure dolor in hendrerit in vulputate velit esse molestie consequat, vel illum dolore eu feugiat nulla facilisis at vero eros et accumsan et iusto odio dignissim qui blandit praesent luptatum zzril delenit augue duis dolore te feugait nulla facilisi. Lorem ipsum dolor sit amet, consectetuer adipiscing elit, sed diam nonummy nibh euismod tincidunt ut laoreet dolore magna aliquam erat volutpat.

Ut wisi enim ad minim veniam, quis nostrud exerci tation ullamcorper suscipit lobortis nisl ut aliquip ex ea commodo consequat. Duis autem vel eum iriure dolor in hendrerit in vulputate velit esse molestie consequat, vel illum dolore eu feugiat nulla facilisis at vero eros et accumsan et iusto odio dignissim qui blandit praesent luptatum zzril delenit augue duis dolore te feugait nulla facilisi.

Nam liber tempor cum soluta nobis eleifend option congue nihil imperdiet doming id quod mazim placerat facer possim assum. Lorem ipsum dolor sit amet, consectetuer adipiscing elit, sed diam nonummy nibh euismod tincidunt ut laoreet dolore magna aliquam erat volutpat. Ut wisi enim ad minim veniam, quis nostrud exerci tation ullamcorper suscipit lobortis nisl ut aliquip ex ea commodo consequat.

Duis autem vel eum iriure dolor in hendrerit in vulputate velit esse molestie consequat, vel illum dolore eu feugiat nulla facilisis.

At vero eos et accusam et justo duo dolores et ea rebum. Stet clita kasd gubergren, no sea takimata sanctus est Lorem ipsum dolor sit amet. Lorem ipsum dolor sit amet, consetetur sadipscing elitr, sed diam nonumy eirmod tempor invidunt ut labore et dolore magna aliquyam erat, sed diam voluptua. At vero eos et accusam et justo duo dolores et ea rebum. Stet clita kasd gubergren, no sea takimata sanctus est Lorem ipsum dolor sit amet. Lorem ipsum dolor sit amet, consetetur sadipscing elitr, At accusam aliquyam diam diam dolore dolores duo eirmod eos erat, et nonumy sed tempor et et invidunt justo labore Stet clita ea et gubergren, kasd magna no rebum. sanctus sea sed takimata ut vero voluptua. est Lorem ipsum dolor sit amet. Lorem ipsum dolor sit amet, consetetur
</script>
  <input id="cockpitInput" type="text"/>

  <script src="demo/require.js" type="text/javascript" charset="utf-8"></script>
  <script src="demo/boot.js" type="text/javascript"></script>  
</body>
</html><|MERGE_RESOLUTION|>--- conflicted
+++ resolved
@@ -178,10 +178,20 @@
 
 ?></script>
 
-<<<<<<< HEAD
-    <script type="text/editor" id="plaintext">Lorem ipsum dolor sit amet, consetetur sadipscing elitr, sed diam nonumy eirmod tempor invidunt ut labore et dolore magna aliquyam erat, sed diam voluptua. At vero eos et accusam et justo duo dolores et ea rebum. Stet clita kasd gubergren, no sea takimata sanctus est Lorem ipsum dolor sit amet. Lorem ipsum dolor sit amet, consetetur sadipscing elitr, sed diam nonumy eirmod tempor invidunt ut labore et dolore magna aliquyam erat, sed diam voluptua. At vero eos et accusam et justo duo dolores et ea rebum. Stet clita kasd gubergren, no sea takimata sanctus est Lorem ipsum dolor sit amet. Lorem ipsum dolor sit amet, consetetur sadipscing elitr, sed diam nonumy eirmod tempor invidunt ut labore et dolore magna aliquyam erat, sed diam voluptua. At vero eos et accusam et justo duo dolores et ea rebum. Stet clita kasd gubergren, no sea takimata sanctus est Lorem ipsum dolor sit amet.
-=======
-<script type="text/editor" id="rubytext">#!/usr/bin/ruby
+  <script type="text/editor" id="plaintext">Lorem ipsum dolor sit amet, consetetur sadipscing elitr, sed diam nonumy eirmod tempor invidunt ut labore et dolore magna aliquyam erat, sed diam voluptua. At vero eos et accusam et justo duo dolores et ea rebum. Stet clita kasd gubergren, no sea takimata sanctus est Lorem ipsum dolor sit amet. Lorem ipsum dolor sit amet, consetetur sadipscing elitr, sed diam nonumy eirmod tempor invidunt ut labore et dolore magna aliquyam erat, sed diam voluptua. At vero eos et accusam et justo duo dolores et ea rebum. Stet clita kasd gubergren, no sea takimata sanctus est Lorem ipsum dolor sit amet. Lorem ipsum dolor sit amet, consetetur sadipscing elitr, sed diam nonumy eirmod tempor invidunt ut labore et dolore magna aliquyam erat, sed diam voluptua. At vero eos et accusam et justo duo dolores et ea rebum. Stet clita kasd gubergren, no sea takimata sanctus est Lorem ipsum dolor sit amet.
+
+Duis autem vel eum iriure dolor in hendrerit in vulputate velit esse molestie consequat, vel illum dolore eu feugiat nulla facilisis at vero eros et accumsan et iusto odio dignissim qui blandit praesent luptatum zzril delenit augue duis dolore te feugait nulla facilisi. Lorem ipsum dolor sit amet, consectetuer adipiscing elit, sed diam nonummy nibh euismod tincidunt ut laoreet dolore magna aliquam erat volutpat.
+
+Ut wisi enim ad minim veniam, quis nostrud exerci tation ullamcorper suscipit lobortis nisl ut aliquip ex ea commodo consequat. Duis autem vel eum iriure dolor in hendrerit in vulputate velit esse molestie consequat, vel illum dolore eu feugiat nulla facilisis at vero eros et accumsan et iusto odio dignissim qui blandit praesent luptatum zzril delenit augue duis dolore te feugait nulla facilisi.
+
+Nam liber tempor cum soluta nobis eleifend option congue nihil imperdiet doming id quod mazim placerat facer possim assum. Lorem ipsum dolor sit amet, consectetuer adipiscing elit, sed diam nonummy nibh euismod tincidunt ut laoreet dolore magna aliquam erat volutpat. Ut wisi enim ad minim veniam, quis nostrud exerci tation ullamcorper suscipit lobortis nisl ut aliquip ex ea commodo consequat.
+
+Duis autem vel eum iriure dolor in hendrerit in vulputate velit esse molestie consequat, vel illum dolore eu feugiat nulla facilisis.
+
+At vero eos et accusam et justo duo dolores et ea rebum. Stet clita kasd gubergren, no sea takimata sanctus est Lorem ipsum dolor sit amet. Lorem ipsum dolor sit amet, consetetur sadipscing elitr, sed diam nonumy eirmod tempor invidunt ut labore et dolore magna aliquyam erat, sed diam voluptua. At vero eos et accusam et justo duo dolores et ea rebum. Stet clita kasd gubergren, no sea takimata sanctus est Lorem ipsum dolor sit amet. Lorem ipsum dolor sit amet, consetetur sadipscing elitr, At accusam aliquyam diam diam dolore dolores duo eirmod eos erat, et nonumy sed tempor et et invidunt justo labore Stet clita ea et gubergren, kasd magna no rebum. sanctus sea sed takimata ut vero voluptua. est Lorem ipsum dolor sit amet. Lorem ipsum dolor sit amet, consetetur
+</script>
+
+    <script type="text/editor" id="rubytext">#!/usr/bin/ruby
 print "Hello Ruby!\n"
 </script>
 
@@ -189,23 +199,5 @@
 
   <script src="demo/require.js" type="text/javascript" charset="utf-8"></script>
   <script src="demo/boot.js" type="text/javascript"></script>
-
-  <script type="text/editor" id="plaintext">Lorem ipsum dolor sit amet, consetetur sadipscing elitr, sed diam nonumy eirmod tempor invidunt ut labore et dolore magna aliquyam erat, sed diam voluptua. At vero eos et accusam et justo duo dolores et ea rebum. Stet clita kasd gubergren, no sea takimata sanctus est Lorem ipsum dolor sit amet. Lorem ipsum dolor sit amet, consetetur sadipscing elitr, sed diam nonumy eirmod tempor invidunt ut labore et dolore magna aliquyam erat, sed diam voluptua. At vero eos et accusam et justo duo dolores et ea rebum. Stet clita kasd gubergren, no sea takimata sanctus est Lorem ipsum dolor sit amet. Lorem ipsum dolor sit amet, consetetur sadipscing elitr, sed diam nonumy eirmod tempor invidunt ut labore et dolore magna aliquyam erat, sed diam voluptua. At vero eos et accusam et justo duo dolores et ea rebum. Stet clita kasd gubergren, no sea takimata sanctus est Lorem ipsum dolor sit amet.
->>>>>>> 03a7efbb
-
-Duis autem vel eum iriure dolor in hendrerit in vulputate velit esse molestie consequat, vel illum dolore eu feugiat nulla facilisis at vero eros et accumsan et iusto odio dignissim qui blandit praesent luptatum zzril delenit augue duis dolore te feugait nulla facilisi. Lorem ipsum dolor sit amet, consectetuer adipiscing elit, sed diam nonummy nibh euismod tincidunt ut laoreet dolore magna aliquam erat volutpat.
-
-Ut wisi enim ad minim veniam, quis nostrud exerci tation ullamcorper suscipit lobortis nisl ut aliquip ex ea commodo consequat. Duis autem vel eum iriure dolor in hendrerit in vulputate velit esse molestie consequat, vel illum dolore eu feugiat nulla facilisis at vero eros et accumsan et iusto odio dignissim qui blandit praesent luptatum zzril delenit augue duis dolore te feugait nulla facilisi.
-
-Nam liber tempor cum soluta nobis eleifend option congue nihil imperdiet doming id quod mazim placerat facer possim assum. Lorem ipsum dolor sit amet, consectetuer adipiscing elit, sed diam nonummy nibh euismod tincidunt ut laoreet dolore magna aliquam erat volutpat. Ut wisi enim ad minim veniam, quis nostrud exerci tation ullamcorper suscipit lobortis nisl ut aliquip ex ea commodo consequat.
-
-Duis autem vel eum iriure dolor in hendrerit in vulputate velit esse molestie consequat, vel illum dolore eu feugiat nulla facilisis.
-
-At vero eos et accusam et justo duo dolores et ea rebum. Stet clita kasd gubergren, no sea takimata sanctus est Lorem ipsum dolor sit amet. Lorem ipsum dolor sit amet, consetetur sadipscing elitr, sed diam nonumy eirmod tempor invidunt ut labore et dolore magna aliquyam erat, sed diam voluptua. At vero eos et accusam et justo duo dolores et ea rebum. Stet clita kasd gubergren, no sea takimata sanctus est Lorem ipsum dolor sit amet. Lorem ipsum dolor sit amet, consetetur sadipscing elitr, At accusam aliquyam diam diam dolore dolores duo eirmod eos erat, et nonumy sed tempor et et invidunt justo labore Stet clita ea et gubergren, kasd magna no rebum. sanctus sea sed takimata ut vero voluptua. est Lorem ipsum dolor sit amet. Lorem ipsum dolor sit amet, consetetur
-</script>
-  <input id="cockpitInput" type="text"/>
-
-  <script src="demo/require.js" type="text/javascript" charset="utf-8"></script>
-  <script src="demo/boot.js" type="text/javascript"></script>  
 </body>
 </html>